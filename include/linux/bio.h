/* SPDX-License-Identifier: GPL-2.0 */
/*
 * Copyright (C) 2001 Jens Axboe <axboe@suse.de>
 */
#ifndef __LINUX_BIO_H
#define __LINUX_BIO_H

#include <linux/mempool.h>
/* struct bio, bio_vec and BIO_* flags are defined in blk_types.h */
#include <linux/blk_types.h>
#include <linux/uio.h>

#define BIO_MAX_VECS		256U

static inline unsigned int bio_max_segs(unsigned int nr_segs)
{
	return min(nr_segs, BIO_MAX_VECS);
}

#define bio_prio(bio)			(bio)->bi_ioprio
#define bio_set_prio(bio, prio)		((bio)->bi_ioprio = prio)

#define bio_iter_iovec(bio, iter)				\
	bvec_iter_bvec((bio)->bi_io_vec, (iter))

#define bio_iter_page(bio, iter)				\
	bvec_iter_page((bio)->bi_io_vec, (iter))
#define bio_iter_len(bio, iter)					\
	bvec_iter_len((bio)->bi_io_vec, (iter))
#define bio_iter_offset(bio, iter)				\
	bvec_iter_offset((bio)->bi_io_vec, (iter))

#define bio_page(bio)		bio_iter_page((bio), (bio)->bi_iter)
#define bio_offset(bio)		bio_iter_offset((bio), (bio)->bi_iter)
#define bio_iovec(bio)		bio_iter_iovec((bio), (bio)->bi_iter)

#define bvec_iter_sectors(iter)	((iter).bi_size >> 9)
#define bvec_iter_end_sector(iter) ((iter).bi_sector + bvec_iter_sectors((iter)))

#define bio_sectors(bio)	bvec_iter_sectors((bio)->bi_iter)
#define bio_end_sector(bio)	bvec_iter_end_sector((bio)->bi_iter)

/*
 * Return the data direction, READ or WRITE.
 */
#define bio_data_dir(bio) \
	(op_is_write(bio_op(bio)) ? WRITE : READ)

/*
 * Check whether this bio carries any data or not. A NULL bio is allowed.
 */
static inline bool bio_has_data(struct bio *bio)
{
	if (bio &&
	    bio->bi_iter.bi_size &&
	    bio_op(bio) != REQ_OP_DISCARD &&
	    bio_op(bio) != REQ_OP_SECURE_ERASE &&
	    bio_op(bio) != REQ_OP_WRITE_ZEROES)
		return true;

	return false;
}

static inline bool bio_no_advance_iter(const struct bio *bio)
{
	return bio_op(bio) == REQ_OP_DISCARD ||
	       bio_op(bio) == REQ_OP_SECURE_ERASE ||
	       bio_op(bio) == REQ_OP_WRITE_ZEROES;
}

static inline void *bio_data(struct bio *bio)
{
	if (bio_has_data(bio))
		return page_address(bio_page(bio)) + bio_offset(bio);

	return NULL;
}

static inline bool bio_next_segment(const struct bio *bio,
				    struct bvec_iter_all *iter)
{
	if (iter->idx >= bio->bi_vcnt)
		return false;

	bvec_advance(&bio->bi_io_vec[iter->idx], iter);
	return true;
}

/*
 * drivers should _never_ use the all version - the bio may have been split
 * before it got to the driver and the driver won't own all of it
 */
#define bio_for_each_segment_all(bvl, bio, iter) \
	for (bvl = bvec_init_iter_all(&iter); bio_next_segment((bio), &iter); )

static inline void bio_advance_iter(const struct bio *bio,
				    struct bvec_iter *iter, unsigned int bytes)
{
	iter->bi_sector += bytes >> 9;

	if (bio_no_advance_iter(bio))
		iter->bi_size -= bytes;
	else
		bvec_iter_advance(bio->bi_io_vec, iter, bytes);
		/* TODO: It is reasonable to complete bio with error here. */
}

/* @bytes should be less or equal to bvec[i->bi_idx].bv_len */
static inline void bio_advance_iter_single(const struct bio *bio,
					   struct bvec_iter *iter,
					   unsigned int bytes)
{
	iter->bi_sector += bytes >> 9;

	if (bio_no_advance_iter(bio))
		iter->bi_size -= bytes;
	else
		bvec_iter_advance_single(bio->bi_io_vec, iter, bytes);
}

void __bio_advance(struct bio *, unsigned bytes);

/**
 * bio_advance - increment/complete a bio by some number of bytes
 * @bio:	bio to advance
 * @nbytes:	number of bytes to complete
 *
 * This updates bi_sector, bi_size and bi_idx; if the number of bytes to
 * complete doesn't align with a bvec boundary, then bv_len and bv_offset will
 * be updated on the last bvec as well.
 *
 * @bio will then represent the remaining, uncompleted portion of the io.
 */
static inline void bio_advance(struct bio *bio, unsigned int nbytes)
{
	if (nbytes == bio->bi_iter.bi_size) {
		bio->bi_iter.bi_size = 0;
		return;
	}
	__bio_advance(bio, nbytes);
}

#define __bio_for_each_segment(bvl, bio, iter, start)			\
	for (iter = (start);						\
	     (iter).bi_size &&						\
		((bvl = bio_iter_iovec((bio), (iter))), 1);		\
	     bio_advance_iter_single((bio), &(iter), (bvl).bv_len))

#define bio_for_each_segment(bvl, bio, iter)				\
	__bio_for_each_segment(bvl, bio, iter, (bio)->bi_iter)

#define __bio_for_each_bvec(bvl, bio, iter, start)		\
	for (iter = (start);						\
	     (iter).bi_size &&						\
		((bvl = mp_bvec_iter_bvec((bio)->bi_io_vec, (iter))), 1); \
	     bio_advance_iter_single((bio), &(iter), (bvl).bv_len))

/* iterate over multi-page bvec */
#define bio_for_each_bvec(bvl, bio, iter)			\
	__bio_for_each_bvec(bvl, bio, iter, (bio)->bi_iter)

/*
 * Iterate over all multi-page bvecs. Drivers shouldn't use this version for the
 * same reasons as bio_for_each_segment_all().
 */
#define bio_for_each_bvec_all(bvl, bio, i)		\
	for (i = 0, bvl = bio_first_bvec_all(bio);	\
	     i < (bio)->bi_vcnt; i++, bvl++)

#define bio_iter_last(bvec, iter) ((iter).bi_size == (bvec).bv_len)

static inline unsigned bio_segments(struct bio *bio)
{
	unsigned segs = 0;
	struct bio_vec bv;
	struct bvec_iter iter;

	/*
	 * We special case discard/write same/write zeroes, because they
	 * interpret bi_size differently:
	 */

	switch (bio_op(bio)) {
	case REQ_OP_DISCARD:
	case REQ_OP_SECURE_ERASE:
	case REQ_OP_WRITE_ZEROES:
		return 0;
	default:
		break;
	}

	bio_for_each_segment(bv, bio, iter)
		segs++;

	return segs;
}

/*
 * get a reference to a bio, so it won't disappear. the intended use is
 * something like:
 *
 * bio_get(bio);
 * submit_bio(rw, bio);
 * if (bio->bi_flags ...)
 *	do_something
 * bio_put(bio);
 *
 * without the bio_get(), it could potentially complete I/O before submit_bio
 * returns. and then bio would be freed memory when if (bio->bi_flags ...)
 * runs
 */
static inline void bio_get(struct bio *bio)
{
	bio->bi_flags |= (1 << BIO_REFFED);
	smp_mb__before_atomic();
	atomic_inc(&bio->__bi_cnt);
}

static inline void bio_cnt_set(struct bio *bio, unsigned int count)
{
	if (count != 1) {
		bio->bi_flags |= (1 << BIO_REFFED);
		smp_mb();
	}
	atomic_set(&bio->__bi_cnt, count);
}

static inline bool bio_flagged(struct bio *bio, unsigned int bit)
{
	return (bio->bi_flags & (1U << bit)) != 0;
}

static inline void bio_set_flag(struct bio *bio, unsigned int bit)
{
	bio->bi_flags |= (1U << bit);
}

static inline void bio_clear_flag(struct bio *bio, unsigned int bit)
{
	bio->bi_flags &= ~(1U << bit);
}

static inline struct bio_vec *bio_first_bvec_all(struct bio *bio)
{
	WARN_ON_ONCE(bio_flagged(bio, BIO_CLONED));
	return bio->bi_io_vec;
}

static inline struct page *bio_first_page_all(struct bio *bio)
{
	return bio_first_bvec_all(bio)->bv_page;
}

static inline struct bio_vec *bio_last_bvec_all(struct bio *bio)
{
	WARN_ON_ONCE(bio_flagged(bio, BIO_CLONED));
	return &bio->bi_io_vec[bio->bi_vcnt - 1];
}

/**
 * struct folio_iter - State for iterating all folios in a bio.
 * @folio: The current folio we're iterating.  NULL after the last folio.
 * @offset: The byte offset within the current folio.
 * @length: The number of bytes in this iteration (will not cross folio
 *	boundary).
 */
struct folio_iter {
	struct folio *folio;
	size_t offset;
	size_t length;
	/* private: for use by the iterator */
	struct folio *_next;
	size_t _seg_count;
	int _i;
};

static inline void bio_first_folio(struct folio_iter *fi, struct bio *bio,
				   int i)
{
	struct bio_vec *bvec = bio_first_bvec_all(bio) + i;

	fi->folio = page_folio(bvec->bv_page);
	fi->offset = bvec->bv_offset +
			PAGE_SIZE * (bvec->bv_page - &fi->folio->page);
	fi->_seg_count = bvec->bv_len;
	fi->length = min(folio_size(fi->folio) - fi->offset, fi->_seg_count);
	fi->_next = folio_next(fi->folio);
	fi->_i = i;
}

static inline void bio_next_folio(struct folio_iter *fi, struct bio *bio)
{
	fi->_seg_count -= fi->length;
	if (fi->_seg_count) {
		fi->folio = fi->_next;
		fi->offset = 0;
		fi->length = min(folio_size(fi->folio), fi->_seg_count);
		fi->_next = folio_next(fi->folio);
	} else if (fi->_i + 1 < bio->bi_vcnt) {
		bio_first_folio(fi, bio, fi->_i + 1);
	} else {
		fi->folio = NULL;
	}
}

/**
 * bio_for_each_folio_all - Iterate over each folio in a bio.
 * @fi: struct folio_iter which is updated for each folio.
 * @bio: struct bio to iterate over.
 */
#define bio_for_each_folio_all(fi, bio)				\
	for (bio_first_folio(&fi, bio, 0); fi.folio; bio_next_folio(&fi, bio))

enum bip_flags {
	BIP_BLOCK_INTEGRITY	= 1 << 0, /* block layer owns integrity data */
	BIP_MAPPED_INTEGRITY	= 1 << 1, /* ref tag has been remapped */
	BIP_CTRL_NOCHECK	= 1 << 2, /* disable HBA integrity checking */
	BIP_DISK_NOCHECK	= 1 << 3, /* disable disk integrity checking */
	BIP_IP_CHECKSUM		= 1 << 4, /* IP checksum */
};

/*
 * bio integrity payload
 */
struct bio_integrity_payload {
	struct bio		*bip_bio;	/* parent bio */

	struct bvec_iter	bip_iter;

	unsigned short		bip_vcnt;	/* # of integrity bio_vecs */
	unsigned short		bip_max_vcnt;	/* integrity bio_vec slots */
	unsigned short		bip_flags;	/* control flags */

	struct bvec_iter	bio_iter;	/* for rewinding parent bio */

	struct work_struct	bip_work;	/* I/O completion */

	struct bio_vec		*bip_vec;
	struct bio_vec		bip_inline_vecs[];/* embedded bvec array */
};

#if defined(CONFIG_BLK_DEV_INTEGRITY)

static inline struct bio_integrity_payload *bio_integrity(struct bio *bio)
{
	if (bio->bi_opf & REQ_INTEGRITY)
		return bio->bi_integrity;

	return NULL;
}

static inline bool bio_integrity_flagged(struct bio *bio, enum bip_flags flag)
{
	struct bio_integrity_payload *bip = bio_integrity(bio);

	if (bip)
		return bip->bip_flags & flag;

	return false;
}

static inline sector_t bip_get_seed(struct bio_integrity_payload *bip)
{
	return bip->bip_iter.bi_sector;
}

static inline void bip_set_seed(struct bio_integrity_payload *bip,
				sector_t seed)
{
	bip->bip_iter.bi_sector = seed;
}

#endif /* CONFIG_BLK_DEV_INTEGRITY */

void bio_trim(struct bio *bio, sector_t offset, sector_t size);
extern struct bio *bio_split(struct bio *bio, int sectors,
			     gfp_t gfp, struct bio_set *bs);

/**
 * bio_next_split - get next @sectors from a bio, splitting if necessary
 * @bio:	bio to split
 * @sectors:	number of sectors to split from the front of @bio
 * @gfp:	gfp mask
 * @bs:		bio set to allocate from
 *
 * Return: a bio representing the next @sectors of @bio - if the bio is smaller
 * than @sectors, returns the original bio unchanged.
 */
static inline struct bio *bio_next_split(struct bio *bio, int sectors,
					 gfp_t gfp, struct bio_set *bs)
{
	if (sectors >= bio_sectors(bio))
		return bio;

	return bio_split(bio, sectors, gfp, bs);
}

enum {
	BIOSET_NEED_BVECS = BIT(0),
	BIOSET_NEED_RESCUER = BIT(1),
	BIOSET_PERCPU_CACHE = BIT(2),
};
extern int bioset_init(struct bio_set *, unsigned int, unsigned int, int flags);
extern void bioset_exit(struct bio_set *);
extern int biovec_init_pool(mempool_t *pool, int pool_entries);

struct bio *bio_alloc_bioset(struct block_device *bdev, unsigned short nr_vecs,
			     unsigned int opf, gfp_t gfp_mask,
			     struct bio_set *bs);
<<<<<<< HEAD
struct bio *bio_alloc_kiocb(struct kiocb *kiocb, struct block_device *bdev,
		unsigned short nr_vecs, unsigned int opf, struct bio_set *bs);
struct bio *bio_kmalloc(gfp_t gfp_mask, unsigned short nr_iovecs);
=======
struct bio *bio_kmalloc(unsigned short nr_vecs, gfp_t gfp_mask);
>>>>>>> 88084a3d
extern void bio_put(struct bio *);

struct bio *bio_alloc_clone(struct block_device *bdev, struct bio *bio_src,
		gfp_t gfp, struct bio_set *bs);
int bio_init_clone(struct block_device *bdev, struct bio *bio,
		struct bio *bio_src, gfp_t gfp);

extern struct bio_set fs_bio_set;

static inline struct bio *bio_alloc(struct block_device *bdev,
		unsigned short nr_vecs, unsigned int opf, gfp_t gfp_mask)
{
	return bio_alloc_bioset(bdev, nr_vecs, opf, gfp_mask, &fs_bio_set);
}

void submit_bio(struct bio *bio);

extern void bio_endio(struct bio *);

static inline void bio_io_error(struct bio *bio)
{
	bio->bi_status = BLK_STS_IOERR;
	bio_endio(bio);
}

static inline void bio_wouldblock_error(struct bio *bio)
{
	bio_set_flag(bio, BIO_QUIET);
	bio->bi_status = BLK_STS_AGAIN;
	bio_endio(bio);
}

/*
 * Calculate number of bvec segments that should be allocated to fit data
 * pointed by @iter. If @iter is backed by bvec it's going to be reused
 * instead of allocating a new one.
 */
static inline int bio_iov_vecs_to_alloc(struct iov_iter *iter, int max_segs)
{
	if (iov_iter_is_bvec(iter))
		return 0;
	return iov_iter_npages(iter, max_segs);
}

struct request_queue;

extern int submit_bio_wait(struct bio *bio);
void bio_init(struct bio *bio, struct block_device *bdev, struct bio_vec *table,
	      unsigned short max_vecs, unsigned int opf);
extern void bio_uninit(struct bio *);
void bio_reset(struct bio *bio, struct block_device *bdev, unsigned int opf);
void bio_chain(struct bio *, struct bio *);

int bio_add_page(struct bio *, struct page *, unsigned len, unsigned off);
bool bio_add_folio(struct bio *, struct folio *, size_t len, size_t off);
extern int bio_add_pc_page(struct request_queue *, struct bio *, struct page *,
			   unsigned int, unsigned int);
int bio_add_zone_append_page(struct bio *bio, struct page *page,
			     unsigned int len, unsigned int offset);
void __bio_add_page(struct bio *bio, struct page *page,
		unsigned int len, unsigned int off);
int bio_iov_iter_get_pages(struct bio *bio, struct iov_iter *iter);
void bio_iov_bvec_set(struct bio *bio, struct iov_iter *iter);
void __bio_release_pages(struct bio *bio, bool mark_dirty);
extern void bio_set_pages_dirty(struct bio *bio);
extern void bio_check_pages_dirty(struct bio *bio);

extern void bio_copy_data_iter(struct bio *dst, struct bvec_iter *dst_iter,
			       struct bio *src, struct bvec_iter *src_iter);
extern void bio_copy_data(struct bio *dst, struct bio *src);
extern void bio_free_pages(struct bio *bio);
void guard_bio_eod(struct bio *bio);
void zero_fill_bio(struct bio *bio);

static inline void bio_release_pages(struct bio *bio, bool mark_dirty)
{
	if (!bio_flagged(bio, BIO_NO_PAGE_REF))
		__bio_release_pages(bio, mark_dirty);
}

#define bio_dev(bio) \
	disk_devt((bio)->bi_bdev->bd_disk)

#ifdef CONFIG_BLK_CGROUP
void bio_associate_blkg(struct bio *bio);
void bio_associate_blkg_from_css(struct bio *bio,
				 struct cgroup_subsys_state *css);
void bio_clone_blkg_association(struct bio *dst, struct bio *src);
#else	/* CONFIG_BLK_CGROUP */
static inline void bio_associate_blkg(struct bio *bio) { }
static inline void bio_associate_blkg_from_css(struct bio *bio,
					       struct cgroup_subsys_state *css)
{ }
static inline void bio_clone_blkg_association(struct bio *dst,
					      struct bio *src) { }
#endif	/* CONFIG_BLK_CGROUP */

static inline void bio_set_dev(struct bio *bio, struct block_device *bdev)
{
	bio_clear_flag(bio, BIO_REMAPPED);
	if (bio->bi_bdev != bdev)
		bio_clear_flag(bio, BIO_THROTTLED);
	bio->bi_bdev = bdev;
	bio_associate_blkg(bio);
}

/*
 * BIO list management for use by remapping drivers (e.g. DM or MD) and loop.
 *
 * A bio_list anchors a singly-linked list of bios chained through the bi_next
 * member of the bio.  The bio_list also caches the last list member to allow
 * fast access to the tail.
 */
struct bio_list {
	struct bio *head;
	struct bio *tail;
};

static inline int bio_list_empty(const struct bio_list *bl)
{
	return bl->head == NULL;
}

static inline void bio_list_init(struct bio_list *bl)
{
	bl->head = bl->tail = NULL;
}

#define BIO_EMPTY_LIST	{ NULL, NULL }

#define bio_list_for_each(bio, bl) \
	for (bio = (bl)->head; bio; bio = bio->bi_next)

static inline unsigned bio_list_size(const struct bio_list *bl)
{
	unsigned sz = 0;
	struct bio *bio;

	bio_list_for_each(bio, bl)
		sz++;

	return sz;
}

static inline void bio_list_add(struct bio_list *bl, struct bio *bio)
{
	bio->bi_next = NULL;

	if (bl->tail)
		bl->tail->bi_next = bio;
	else
		bl->head = bio;

	bl->tail = bio;
}

static inline void bio_list_add_head(struct bio_list *bl, struct bio *bio)
{
	bio->bi_next = bl->head;

	bl->head = bio;

	if (!bl->tail)
		bl->tail = bio;
}

static inline void bio_list_merge(struct bio_list *bl, struct bio_list *bl2)
{
	if (!bl2->head)
		return;

	if (bl->tail)
		bl->tail->bi_next = bl2->head;
	else
		bl->head = bl2->head;

	bl->tail = bl2->tail;
}

static inline void bio_list_merge_head(struct bio_list *bl,
				       struct bio_list *bl2)
{
	if (!bl2->head)
		return;

	if (bl->head)
		bl2->tail->bi_next = bl->head;
	else
		bl->tail = bl2->tail;

	bl->head = bl2->head;
}

static inline struct bio *bio_list_peek(struct bio_list *bl)
{
	return bl->head;
}

static inline struct bio *bio_list_pop(struct bio_list *bl)
{
	struct bio *bio = bl->head;

	if (bio) {
		bl->head = bl->head->bi_next;
		if (!bl->head)
			bl->tail = NULL;

		bio->bi_next = NULL;
	}

	return bio;
}

static inline struct bio *bio_list_get(struct bio_list *bl)
{
	struct bio *bio = bl->head;

	bl->head = bl->tail = NULL;

	return bio;
}

/*
 * Increment chain count for the bio. Make sure the CHAIN flag update
 * is visible before the raised count.
 */
static inline void bio_inc_remaining(struct bio *bio)
{
	bio_set_flag(bio, BIO_CHAIN);
	smp_mb__before_atomic();
	atomic_inc(&bio->__bi_remaining);
}

/*
 * bio_set is used to allow other portions of the IO system to
 * allocate their own private memory pools for bio and iovec structures.
 * These memory pools in turn all allocate from the bio_slab
 * and the bvec_slabs[].
 */
#define BIO_POOL_SIZE 2

struct bio_set {
	struct kmem_cache *bio_slab;
	unsigned int front_pad;

	/*
	 * per-cpu bio alloc cache
	 */
	struct bio_alloc_cache __percpu *cache;

	mempool_t bio_pool;
	mempool_t bvec_pool;
#if defined(CONFIG_BLK_DEV_INTEGRITY)
	mempool_t bio_integrity_pool;
	mempool_t bvec_integrity_pool;
#endif

	unsigned int back_pad;
	/*
	 * Deadlock avoidance for stacking block drivers: see comments in
	 * bio_alloc_bioset() for details
	 */
	spinlock_t		rescue_lock;
	struct bio_list		rescue_list;
	struct work_struct	rescue_work;
	struct workqueue_struct	*rescue_workqueue;

	/*
	 * Hot un-plug notifier for the per-cpu cache, if used
	 */
	struct hlist_node cpuhp_dead;
};

static inline bool bioset_initialized(struct bio_set *bs)
{
	return bs->bio_slab != NULL;
}

#if defined(CONFIG_BLK_DEV_INTEGRITY)

#define bip_for_each_vec(bvl, bip, iter)				\
	for_each_bvec(bvl, (bip)->bip_vec, iter, (bip)->bip_iter)

#define bio_for_each_integrity_vec(_bvl, _bio, _iter)			\
	for_each_bio(_bio)						\
		bip_for_each_vec(_bvl, _bio->bi_integrity, _iter)

extern struct bio_integrity_payload *bio_integrity_alloc(struct bio *, gfp_t, unsigned int);
extern int bio_integrity_add_page(struct bio *, struct page *, unsigned int, unsigned int);
extern bool bio_integrity_prep(struct bio *);
extern void bio_integrity_advance(struct bio *, unsigned int);
extern void bio_integrity_trim(struct bio *);
extern int bio_integrity_clone(struct bio *, struct bio *, gfp_t);
extern int bioset_integrity_create(struct bio_set *, int);
extern void bioset_integrity_free(struct bio_set *);
extern void bio_integrity_init(void);

#else /* CONFIG_BLK_DEV_INTEGRITY */

static inline void *bio_integrity(struct bio *bio)
{
	return NULL;
}

static inline int bioset_integrity_create(struct bio_set *bs, int pool_size)
{
	return 0;
}

static inline void bioset_integrity_free (struct bio_set *bs)
{
	return;
}

static inline bool bio_integrity_prep(struct bio *bio)
{
	return true;
}

static inline int bio_integrity_clone(struct bio *bio, struct bio *bio_src,
				      gfp_t gfp_mask)
{
	return 0;
}

static inline void bio_integrity_advance(struct bio *bio,
					 unsigned int bytes_done)
{
	return;
}

static inline void bio_integrity_trim(struct bio *bio)
{
	return;
}

static inline void bio_integrity_init(void)
{
	return;
}

static inline bool bio_integrity_flagged(struct bio *bio, enum bip_flags flag)
{
	return false;
}

static inline void *bio_integrity_alloc(struct bio * bio, gfp_t gfp,
								unsigned int nr)
{
	return ERR_PTR(-EINVAL);
}

static inline int bio_integrity_add_page(struct bio *bio, struct page *page,
					unsigned int len, unsigned int offset)
{
	return 0;
}

#endif /* CONFIG_BLK_DEV_INTEGRITY */

/*
 * Mark a bio as polled. Note that for async polled IO, the caller must
 * expect -EWOULDBLOCK if we cannot allocate a request (or other resources).
 * We cannot block waiting for requests on polled IO, as those completions
 * must be found by the caller. This is different than IRQ driven IO, where
 * it's safe to wait for IO to complete.
 */
static inline void bio_set_polled(struct bio *bio, struct kiocb *kiocb)
{
	bio->bi_opf |= REQ_POLLED;
	if (!is_sync_kiocb(kiocb))
		bio->bi_opf |= REQ_NOWAIT;
}

<<<<<<< HEAD
=======
static inline void bio_clear_polled(struct bio *bio)
{
	/* can't support alloc cache if we turn off polling */
	bio->bi_opf &= ~(REQ_POLLED | REQ_ALLOC_CACHE);
}

>>>>>>> 88084a3d
struct bio *blk_next_bio(struct bio *bio, struct block_device *bdev,
		unsigned int nr_pages, unsigned int opf, gfp_t gfp);

#endif /* __LINUX_BIO_H */<|MERGE_RESOLUTION|>--- conflicted
+++ resolved
@@ -407,13 +407,7 @@
 struct bio *bio_alloc_bioset(struct block_device *bdev, unsigned short nr_vecs,
 			     unsigned int opf, gfp_t gfp_mask,
 			     struct bio_set *bs);
-<<<<<<< HEAD
-struct bio *bio_alloc_kiocb(struct kiocb *kiocb, struct block_device *bdev,
-		unsigned short nr_vecs, unsigned int opf, struct bio_set *bs);
-struct bio *bio_kmalloc(gfp_t gfp_mask, unsigned short nr_iovecs);
-=======
 struct bio *bio_kmalloc(unsigned short nr_vecs, gfp_t gfp_mask);
->>>>>>> 88084a3d
 extern void bio_put(struct bio *);
 
 struct bio *bio_alloc_clone(struct block_device *bdev, struct bio *bio_src,
@@ -788,15 +782,12 @@
 		bio->bi_opf |= REQ_NOWAIT;
 }
 
-<<<<<<< HEAD
-=======
 static inline void bio_clear_polled(struct bio *bio)
 {
 	/* can't support alloc cache if we turn off polling */
 	bio->bi_opf &= ~(REQ_POLLED | REQ_ALLOC_CACHE);
 }
 
->>>>>>> 88084a3d
 struct bio *blk_next_bio(struct bio *bio, struct block_device *bdev,
 		unsigned int nr_pages, unsigned int opf, gfp_t gfp);
 
