--- conflicted
+++ resolved
@@ -6087,11 +6087,7 @@
 			return err;
 	} else if (set->flags & NFT_SET_TIMEOUT &&
 		   !(flags & NFT_SET_ELEM_INTERVAL_END)) {
-<<<<<<< HEAD
-		timeout = set->timeout;
-=======
 		timeout = READ_ONCE(set->timeout);
->>>>>>> 310bc395
 	}
 
 	expiration = 0;
