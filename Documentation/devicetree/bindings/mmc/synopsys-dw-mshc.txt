* Synopsys Designware Mobile Storage Host Controller

The Synopsys designware mobile storage host controller is used to interface
a SoC with storage medium such as eMMC or SD/MMC cards. This file documents
differences between the core mmc properties described by mmc.txt and the
properties used by the Synopsys Designware Mobile Storage Host Controller.

Required Properties:

* compatible: should be
	- snps,dw-mshc: for controllers compliant with synopsys dw-mshc.
* #address-cells: should be 1.
* #size-cells: should be 0.

# Slots: The slot specific information are contained within child-nodes with
  each child-node representing a supported slot. There should be atleast one
  child node representing a card slot. The name of the child node representing
  the slot is recommended to be slot@n where n is the unique number of the slot
  connnected to the controller. The following are optional properties which
  can be included in the slot child node.

	* reg: specifies the physical slot number. The valid values of this
	  property is 0 to (num-slots -1), where num-slots is the value
	  specified by the num-slots property.

	* bus-width: as documented in mmc core bindings.

	* wp-gpios: specifies the write protect gpio line. The format of the
	  gpio specifier depends on the gpio controller. If a GPIO is not used
	  for write-protect, this property is optional.

	* disable-wp: If the wp-gpios property isn't present then (by default)
	  we'd assume that the write protect is hooked up directly to the
	  controller's special purpose write protect line (accessible via
	  the WRTPRT register).  However, it's possible that we simply don't
	  want write protect.  In that case specify 'disable-wp'.
	  NOTE: This property is not required for slots known to always
	  connect to eMMC or SDIO cards.

Optional properties:

* resets: phandle + reset specifier pair, intended to represent hardware
  reset signal present internally in some host controller IC designs.
  See Documentation/devicetree/bindings/reset/reset.txt for details.

<<<<<<< HEAD
=======
* reset-names: request name for using "resets" property. Must be "reset".
	(It will be used together with "resets" property.)

>>>>>>> d06e622d
* clocks: from common clock binding: handle to biu and ciu clocks for the
  bus interface unit clock and the card interface unit clock.

* clock-names: from common clock binding: Shall be "biu" and "ciu".
  If the biu clock is missing we'll simply skip enabling it.  If the
  ciu clock is missing we'll just assume that the clock is running at
  clock-frequency.  It is an error to omit both the ciu clock and the
  clock-frequency.

* clock-frequency: should be the frequency (in Hz) of the ciu clock.  If this
  is specified and the ciu clock is specified then we'll try to set the ciu
  clock to this at probe time.

* clock-freq-min-max: Minimum and Maximum clock frequency for card output
  clock(cclk_out). If it's not specified, max is 200MHZ and min is 400KHz by default.

* num-slots: specifies the number of slots supported by the controller.
  The number of physical slots actually used could be equal or less than the
  value specified by num-slots. If this property is not specified, the value
  of num-slot property is assumed to be 1.

* fifo-depth: The maximum size of the tx/rx fifo's. If this property is not
  specified, the default value of the fifo size is determined from the
  controller registers.

* card-detect-delay: Delay in milli-seconds before detecting card after card
  insert event. The default value is 0.

* supports-highspeed (DEPRECATED): Enables support for high speed cards (up to 50MHz)
			   (use "cap-mmc-highspeed" or "cap-sd-highspeed" instead)

* broken-cd: as documented in mmc core bindings.

* vmmc-supply: The phandle to the regulator to use for vmmc.  If this is
  specified we'll defer probe until we can find this regulator.

* dmas: List of DMA specifiers with the controller specific format as described
  in the generic DMA client binding. Refer to dma.txt for details.

* dma-names: request names for generic DMA client binding. Must be "rx-tx".
  Refer to dma.txt for details.

Aliases:

- All the MSHC controller nodes should be represented in the aliases node using
  the following format 'mshc{n}' where n is a unique number for the alias.

Example:

The MSHC controller node can be split into two portions, SoC specific and
board specific portions as listed below.

	dwmmc0@12200000 {
		compatible = "snps,dw-mshc";
		clocks = <&clock 351>, <&clock 132>;
		clock-names = "biu", "ciu";
		reg = <0x12200000 0x1000>;
		interrupts = <0 75 0>;
		#address-cells = <1>;
		#size-cells = <0>;
		resets = <&rst 20>;
		reset-names = "reset";
	};

[board specific internal DMA resources]

	dwmmc0@12200000 {
		clock-frequency = <400000000>;
		clock-freq-min-max = <400000 200000000>;
		num-slots = <1>;
		broken-cd;
		fifo-depth = <0x80>;
		card-detect-delay = <200>;
		vmmc-supply = <&buck8>;
		bus-width = <8>;
		cap-mmc-highspeed;
		cap-sd-highspeed;
	};

[board specific generic DMA request binding]

	dwmmc0@12200000 {
		clock-frequency = <400000000>;
		clock-freq-min-max = <400000 200000000>;
		num-slots = <1>;
		broken-cd;
		fifo-depth = <0x80>;
		card-detect-delay = <200>;
		vmmc-supply = <&buck8>;
		bus-width = <8>;
		cap-mmc-highspeed;
		cap-sd-highspeed;
		dmas = <&pdma 12>;
		dma-names = "rx-tx";
	};<|MERGE_RESOLUTION|>--- conflicted
+++ resolved
@@ -43,12 +43,9 @@
   reset signal present internally in some host controller IC designs.
   See Documentation/devicetree/bindings/reset/reset.txt for details.
 
-<<<<<<< HEAD
-=======
 * reset-names: request name for using "resets" property. Must be "reset".
 	(It will be used together with "resets" property.)
 
->>>>>>> d06e622d
 * clocks: from common clock binding: handle to biu and ciu clocks for the
   bus interface unit clock and the card interface unit clock.
 
