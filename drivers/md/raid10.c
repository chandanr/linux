--- conflicted
+++ resolved
@@ -451,10 +451,7 @@
 	struct r10conf *conf = r10_bio->mddev->private;
 	int slot, repl;
 	struct md_rdev *rdev = NULL;
-<<<<<<< HEAD
-=======
 	struct bio *to_put = NULL;
->>>>>>> c470abd4
 	bool discard_error;
 
 	discard_error = bio->bi_error && bio_op(bio) == REQ_OP_DISCARD;
