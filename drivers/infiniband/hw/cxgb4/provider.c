/*
 * Copyright (c) 2009-2010 Chelsio, Inc. All rights reserved.
 *
 * This software is available to you under a choice of one of two
 * licenses.  You may choose to be licensed under the terms of the GNU
 * General Public License (GPL) Version 2, available from the file
 * COPYING in the main directory of this source tree, or the
 * OpenIB.org BSD license below:
 *
 *     Redistribution and use in source and binary forms, with or
 *     without modification, are permitted provided that the following
 *     conditions are met:
 *
 *      - Redistributions of source code must retain the above
 *        copyright notice, this list of conditions and the following
 *        disclaimer.
 *
 *      - Redistributions in binary form must reproduce the above
 *        copyright notice, this list of conditions and the following
 *        disclaimer in the documentation and/or other materials
 *        provided with the distribution.
 *
 * THE SOFTWARE IS PROVIDED "AS IS", WITHOUT WARRANTY OF ANY KIND,
 * EXPRESS OR IMPLIED, INCLUDING BUT NOT LIMITED TO THE WARRANTIES OF
 * MERCHANTABILITY, FITNESS FOR A PARTICULAR PURPOSE AND
 * NONINFRINGEMENT. IN NO EVENT SHALL THE AUTHORS OR COPYRIGHT HOLDERS
 * BE LIABLE FOR ANY CLAIM, DAMAGES OR OTHER LIABILITY, WHETHER IN AN
 * ACTION OF CONTRACT, TORT OR OTHERWISE, ARISING FROM, OUT OF OR IN
 * CONNECTION WITH THE SOFTWARE OR THE USE OR OTHER DEALINGS IN THE
 * SOFTWARE.
 */
#include <linux/module.h>
#include <linux/moduleparam.h>
#include <linux/device.h>
#include <linux/netdevice.h>
#include <linux/etherdevice.h>
#include <linux/delay.h>
#include <linux/errno.h>
#include <linux/list.h>
#include <linux/spinlock.h>
#include <linux/ethtool.h>
#include <linux/rtnetlink.h>
#include <linux/inetdevice.h>
#include <linux/io.h>

#include <asm/irq.h>
#include <asm/byteorder.h>

#include <rdma/iw_cm.h>
#include <rdma/ib_verbs.h>
#include <rdma/ib_smi.h>
#include <rdma/ib_umem.h>
#include <rdma/ib_user_verbs.h>

#include "iw_cxgb4.h"

static int fastreg_support = 1;
module_param(fastreg_support, int, 0644);
MODULE_PARM_DESC(fastreg_support, "Advertise fastreg support (default=1)");

static void c4iw_dealloc_ucontext(struct ib_ucontext *context)
{
	struct c4iw_ucontext *ucontext = to_c4iw_ucontext(context);
	struct c4iw_dev *rhp;
	struct c4iw_mm_entry *mm, *tmp;

	pr_debug("context %p\n", context);
	rhp = to_c4iw_dev(ucontext->ibucontext.device);

	list_for_each_entry_safe(mm, tmp, &ucontext->mmaps, entry)
		kfree(mm);
	c4iw_release_dev_ucontext(&rhp->rdev, &ucontext->uctx);
}

static int c4iw_alloc_ucontext(struct ib_ucontext *ucontext,
			       struct ib_udata *udata)
{
	struct ib_device *ibdev = ucontext->device;
	struct c4iw_ucontext *context = to_c4iw_ucontext(ucontext);
	struct c4iw_dev *rhp = to_c4iw_dev(ibdev);
	struct c4iw_alloc_ucontext_resp uresp;
	int ret = 0;
	struct c4iw_mm_entry *mm = NULL;

	pr_debug("ibdev %p\n", ibdev);
	c4iw_init_dev_ucontext(&rhp->rdev, &context->uctx);
	INIT_LIST_HEAD(&context->mmaps);
	spin_lock_init(&context->mmap_lock);

	if (udata->outlen < sizeof(uresp) - sizeof(uresp.reserved)) {
		pr_err_once("Warning - downlevel libcxgb4 (non-fatal), device status page disabled\n");
		rhp->rdev.flags |= T4_STATUS_PAGE_DISABLED;
	} else {
		mm = kmalloc(sizeof(*mm), GFP_KERNEL);
		if (!mm) {
			ret = -ENOMEM;
			goto err;
		}

		uresp.status_page_size = PAGE_SIZE;

		spin_lock(&context->mmap_lock);
		uresp.status_page_key = context->key;
		context->key += PAGE_SIZE;
		spin_unlock(&context->mmap_lock);

		ret = ib_copy_to_udata(udata, &uresp,
				       sizeof(uresp) - sizeof(uresp.reserved));
		if (ret)
			goto err_mm;

		mm->key = uresp.status_page_key;
		mm->addr = virt_to_phys(rhp->rdev.status_page);
		mm->len = PAGE_SIZE;
		insert_mmap(context, mm);
	}
	return 0;
err_mm:
	kfree(mm);
err:
	return ret;
}

static int c4iw_mmap(struct ib_ucontext *context, struct vm_area_struct *vma)
{
	int len = vma->vm_end - vma->vm_start;
	u32 key = vma->vm_pgoff << PAGE_SHIFT;
	struct c4iw_rdev *rdev;
	int ret = 0;
	struct c4iw_mm_entry *mm;
	struct c4iw_ucontext *ucontext;
	u64 addr;

	pr_debug("pgoff 0x%lx key 0x%x len %d\n", vma->vm_pgoff,
		 key, len);

	if (vma->vm_start & (PAGE_SIZE-1))
		return -EINVAL;

	rdev = &(to_c4iw_dev(context->device)->rdev);
	ucontext = to_c4iw_ucontext(context);

	mm = remove_mmap(ucontext, key, len);
	if (!mm)
		return -EINVAL;
	addr = mm->addr;
	kfree(mm);

	if ((addr >= pci_resource_start(rdev->lldi.pdev, 0)) &&
	    (addr < (pci_resource_start(rdev->lldi.pdev, 0) +
		    pci_resource_len(rdev->lldi.pdev, 0)))) {

		/*
		 * MA_SYNC register...
		 */
		vma->vm_page_prot = pgprot_noncached(vma->vm_page_prot);
		ret = io_remap_pfn_range(vma, vma->vm_start,
					 addr >> PAGE_SHIFT,
					 len, vma->vm_page_prot);
	} else if ((addr >= pci_resource_start(rdev->lldi.pdev, 2)) &&
		   (addr < (pci_resource_start(rdev->lldi.pdev, 2) +
		    pci_resource_len(rdev->lldi.pdev, 2)))) {

		/*
		 * Map user DB or OCQP memory...
		 */
		if (addr >= rdev->oc_mw_pa)
			vma->vm_page_prot = t4_pgprot_wc(vma->vm_page_prot);
		else {
			if (!is_t4(rdev->lldi.adapter_type))
				vma->vm_page_prot =
					t4_pgprot_wc(vma->vm_page_prot);
			else
				vma->vm_page_prot =
					pgprot_noncached(vma->vm_page_prot);
		}
		ret = io_remap_pfn_range(vma, vma->vm_start,
					 addr >> PAGE_SHIFT,
					 len, vma->vm_page_prot);
	} else {

		/*
		 * Map WQ or CQ contig dma memory...
		 */
		ret = remap_pfn_range(vma, vma->vm_start,
				      addr >> PAGE_SHIFT,
				      len, vma->vm_page_prot);
	}

	return ret;
}

static int c4iw_deallocate_pd(struct ib_pd *pd, struct ib_udata *udata)
{
	struct c4iw_dev *rhp;
	struct c4iw_pd *php;

	php = to_c4iw_pd(pd);
	rhp = php->rhp;
	pr_debug("ibpd %p pdid 0x%x\n", pd, php->pdid);
	c4iw_put_resource(&rhp->rdev.resource.pdid_table, php->pdid);
	mutex_lock(&rhp->rdev.stats.lock);
	rhp->rdev.stats.pd.cur--;
	mutex_unlock(&rhp->rdev.stats.lock);
	return 0;
}

static int c4iw_allocate_pd(struct ib_pd *pd, struct ib_udata *udata)
{
	struct c4iw_pd *php = to_c4iw_pd(pd);
	struct ib_device *ibdev = pd->device;
	u32 pdid;
	struct c4iw_dev *rhp;

	pr_debug("ibdev %p\n", ibdev);
	rhp = (struct c4iw_dev *) ibdev;
	pdid =  c4iw_get_resource(&rhp->rdev.resource.pdid_table);
	if (!pdid)
		return -EINVAL;

	php->pdid = pdid;
	php->rhp = rhp;
	if (udata) {
		struct c4iw_alloc_pd_resp uresp = {.pdid = php->pdid};

		if (ib_copy_to_udata(udata, &uresp, sizeof(uresp))) {
			c4iw_deallocate_pd(&php->ibpd, udata);
			return -EFAULT;
		}
	}
	mutex_lock(&rhp->rdev.stats.lock);
	rhp->rdev.stats.pd.cur++;
	if (rhp->rdev.stats.pd.cur > rhp->rdev.stats.pd.max)
		rhp->rdev.stats.pd.max = rhp->rdev.stats.pd.cur;
	mutex_unlock(&rhp->rdev.stats.lock);
	pr_debug("pdid 0x%0x ptr 0x%p\n", pdid, php);
	return 0;
}

static int c4iw_query_gid(struct ib_device *ibdev, u32 port, int index,
			  union ib_gid *gid)
{
	struct c4iw_dev *dev;

	pr_debug("ibdev %p, port %u, index %d, gid %p\n",
		 ibdev, port, index, gid);
	if (!port)
		return -EINVAL;
	dev = to_c4iw_dev(ibdev);
	memset(&(gid->raw[0]), 0, sizeof(gid->raw));
	memcpy(&(gid->raw[0]), dev->rdev.lldi.ports[port-1]->dev_addr, 6);
	return 0;
}

static int c4iw_query_device(struct ib_device *ibdev, struct ib_device_attr *props,
			     struct ib_udata *uhw)
{

	struct c4iw_dev *dev;

	pr_debug("ibdev %p\n", ibdev);

	if (uhw->inlen || uhw->outlen)
		return -EINVAL;

	dev = to_c4iw_dev(ibdev);
	memcpy(&props->sys_image_guid, dev->rdev.lldi.ports[0]->dev_addr, 6);
	props->hw_ver = CHELSIO_CHIP_RELEASE(dev->rdev.lldi.adapter_type);
	props->fw_ver = dev->rdev.lldi.fw_vers;
	props->device_cap_flags = dev->device_cap_flags;
	props->page_size_cap = T4_PAGESIZE_MASK;
	props->vendor_id = (u32)dev->rdev.lldi.pdev->vendor;
	props->vendor_part_id = (u32)dev->rdev.lldi.pdev->device;
	props->max_mr_size = T4_MAX_MR_SIZE;
	props->max_qp = dev->rdev.lldi.vr->qp.size / 2;
	props->max_srq = dev->rdev.lldi.vr->srq.size;
	props->max_qp_wr = dev->rdev.hw_queue.t4_max_qp_depth;
	props->max_srq_wr = dev->rdev.hw_queue.t4_max_qp_depth;
	props->max_send_sge = min(T4_MAX_SEND_SGE, T4_MAX_WRITE_SGE);
	props->max_recv_sge = T4_MAX_RECV_SGE;
	props->max_srq_sge = T4_MAX_RECV_SGE;
	props->max_sge_rd = 1;
	props->max_res_rd_atom = dev->rdev.lldi.max_ird_adapter;
	props->max_qp_rd_atom = min(dev->rdev.lldi.max_ordird_qp,
				    c4iw_max_read_depth);
	props->max_qp_init_rd_atom = props->max_qp_rd_atom;
	props->max_cq = dev->rdev.lldi.vr->qp.size;
	props->max_cqe = dev->rdev.hw_queue.t4_max_cq_depth;
	props->max_mr = c4iw_num_stags(&dev->rdev);
	props->max_pd = T4_MAX_NUM_PD;
	props->local_ca_ack_delay = 0;
	props->max_fast_reg_page_list_len =
		t4_max_fr_depth(dev->rdev.lldi.ulptx_memwrite_dsgl && use_dsgl);

	return 0;
}

static int c4iw_query_port(struct ib_device *ibdev, u32 port,
			   struct ib_port_attr *props)
{
	int ret = 0;
	pr_debug("ibdev %p\n", ibdev);
	ret = ib_get_eth_speed(ibdev, port, &props->active_speed,
			       &props->active_width);

	props->port_cap_flags =
	    IB_PORT_CM_SUP |
	    IB_PORT_SNMP_TUNNEL_SUP |
	    IB_PORT_REINIT_SUP |
	    IB_PORT_DEVICE_MGMT_SUP |
	    IB_PORT_VENDOR_CLASS_SUP | IB_PORT_BOOT_MGMT_SUP;
	props->gid_tbl_len = 1;
	props->max_msg_sz = -1;

	return ret;
}

static ssize_t hw_rev_show(struct device *dev,
			   struct device_attribute *attr, char *buf)
{
	struct c4iw_dev *c4iw_dev =
			rdma_device_to_drv_device(dev, struct c4iw_dev, ibdev);

	pr_debug("dev 0x%p\n", dev);
	return sysfs_emit(
		buf, "%d\n",
		CHELSIO_CHIP_RELEASE(c4iw_dev->rdev.lldi.adapter_type));
}
static DEVICE_ATTR_RO(hw_rev);

static ssize_t hca_type_show(struct device *dev,
			     struct device_attribute *attr, char *buf)
{
	struct c4iw_dev *c4iw_dev =
			rdma_device_to_drv_device(dev, struct c4iw_dev, ibdev);
	struct ethtool_drvinfo info;
	struct net_device *lldev = c4iw_dev->rdev.lldi.ports[0];

	pr_debug("dev 0x%p\n", dev);
	lldev->ethtool_ops->get_drvinfo(lldev, &info);
	return sysfs_emit(buf, "%s\n", info.driver);
}
static DEVICE_ATTR_RO(hca_type);

static ssize_t board_id_show(struct device *dev, struct device_attribute *attr,
			     char *buf)
{
	struct c4iw_dev *c4iw_dev =
			rdma_device_to_drv_device(dev, struct c4iw_dev, ibdev);

	pr_debug("dev 0x%p\n", dev);
	return sysfs_emit(buf, "%x.%x\n", c4iw_dev->rdev.lldi.pdev->vendor,
			  c4iw_dev->rdev.lldi.pdev->device);
}
static DEVICE_ATTR_RO(board_id);

enum counters {
	IP4INSEGS,
	IP4OUTSEGS,
	IP4RETRANSSEGS,
	IP4OUTRSTS,
	IP6INSEGS,
	IP6OUTSEGS,
	IP6RETRANSSEGS,
	IP6OUTRSTS,
	NR_COUNTERS
};

static const struct rdma_stat_desc cxgb4_descs[] = {
	[IP4INSEGS].name = "ip4InSegs",
	[IP4OUTSEGS].name = "ip4OutSegs",
	[IP4RETRANSSEGS].name = "ip4RetransSegs",
	[IP4OUTRSTS].name = "ip4OutRsts",
	[IP6INSEGS].name = "ip6InSegs",
	[IP6OUTSEGS].name = "ip6OutSegs",
	[IP6RETRANSSEGS].name = "ip6RetransSegs",
	[IP6OUTRSTS].name = "ip6OutRsts"
};

static struct rdma_hw_stats *c4iw_alloc_device_stats(struct ib_device *ibdev)
{
	BUILD_BUG_ON(ARRAY_SIZE(cxgb4_descs) != NR_COUNTERS);

	/* FIXME: these look like port stats */
<<<<<<< HEAD
	return rdma_alloc_hw_stats_struct(names, NR_COUNTERS,
=======
	return rdma_alloc_hw_stats_struct(cxgb4_descs, NR_COUNTERS,
>>>>>>> df0cc57e
					  RDMA_HW_STATS_DEFAULT_LIFESPAN);
}

static int c4iw_get_mib(struct ib_device *ibdev,
			struct rdma_hw_stats *stats,
			u32 port, int index)
{
	struct tp_tcp_stats v4, v6;
	struct c4iw_dev *c4iw_dev = to_c4iw_dev(ibdev);

	cxgb4_get_tcp_stats(c4iw_dev->rdev.lldi.pdev, &v4, &v6);
	stats->value[IP4INSEGS] = v4.tcp_in_segs;
	stats->value[IP4OUTSEGS] = v4.tcp_out_segs;
	stats->value[IP4RETRANSSEGS] = v4.tcp_retrans_segs;
	stats->value[IP4OUTRSTS] = v4.tcp_out_rsts;
	stats->value[IP6INSEGS] = v6.tcp_in_segs;
	stats->value[IP6OUTSEGS] = v6.tcp_out_segs;
	stats->value[IP6RETRANSSEGS] = v6.tcp_retrans_segs;
	stats->value[IP6OUTRSTS] = v6.tcp_out_rsts;

	return stats->num_counters;
}

static struct attribute *c4iw_class_attributes[] = {
	&dev_attr_hw_rev.attr,
	&dev_attr_hca_type.attr,
	&dev_attr_board_id.attr,
	NULL
};

static const struct attribute_group c4iw_attr_group = {
	.attrs = c4iw_class_attributes,
};

static int c4iw_port_immutable(struct ib_device *ibdev, u32 port_num,
			       struct ib_port_immutable *immutable)
{
	struct ib_port_attr attr;
	int err;

	immutable->core_cap_flags = RDMA_CORE_PORT_IWARP;

	err = ib_query_port(ibdev, port_num, &attr);
	if (err)
		return err;

	immutable->gid_tbl_len = attr.gid_tbl_len;

	return 0;
}

static void get_dev_fw_str(struct ib_device *dev, char *str)
{
	struct c4iw_dev *c4iw_dev = container_of(dev, struct c4iw_dev,
						 ibdev);
	pr_debug("dev 0x%p\n", dev);

	snprintf(str, IB_FW_VERSION_NAME_MAX, "%u.%u.%u.%u",
		 FW_HDR_FW_VER_MAJOR_G(c4iw_dev->rdev.lldi.fw_vers),
		 FW_HDR_FW_VER_MINOR_G(c4iw_dev->rdev.lldi.fw_vers),
		 FW_HDR_FW_VER_MICRO_G(c4iw_dev->rdev.lldi.fw_vers),
		 FW_HDR_FW_VER_BUILD_G(c4iw_dev->rdev.lldi.fw_vers));
}

static const struct ib_device_ops c4iw_dev_ops = {
	.owner = THIS_MODULE,
	.driver_id = RDMA_DRIVER_CXGB4,
	.uverbs_abi_ver = C4IW_UVERBS_ABI_VERSION,

	.alloc_hw_device_stats = c4iw_alloc_device_stats,
	.alloc_mr = c4iw_alloc_mr,
	.alloc_pd = c4iw_allocate_pd,
	.alloc_ucontext = c4iw_alloc_ucontext,
	.create_cq = c4iw_create_cq,
	.create_qp = c4iw_create_qp,
	.create_srq = c4iw_create_srq,
	.dealloc_pd = c4iw_deallocate_pd,
	.dealloc_ucontext = c4iw_dealloc_ucontext,
	.dereg_mr = c4iw_dereg_mr,
	.destroy_cq = c4iw_destroy_cq,
	.destroy_qp = c4iw_destroy_qp,
	.destroy_srq = c4iw_destroy_srq,
	.device_group = &c4iw_attr_group,
	.fill_res_cq_entry = c4iw_fill_res_cq_entry,
	.fill_res_cm_id_entry = c4iw_fill_res_cm_id_entry,
	.fill_res_mr_entry = c4iw_fill_res_mr_entry,
	.get_dev_fw_str = get_dev_fw_str,
	.get_dma_mr = c4iw_get_dma_mr,
	.get_hw_stats = c4iw_get_mib,
	.get_port_immutable = c4iw_port_immutable,
	.iw_accept = c4iw_accept_cr,
	.iw_add_ref = c4iw_qp_add_ref,
	.iw_connect = c4iw_connect,
	.iw_create_listen = c4iw_create_listen,
	.iw_destroy_listen = c4iw_destroy_listen,
	.iw_get_qp = c4iw_get_qp,
	.iw_reject = c4iw_reject_cr,
	.iw_rem_ref = c4iw_qp_rem_ref,
	.map_mr_sg = c4iw_map_mr_sg,
	.mmap = c4iw_mmap,
	.modify_qp = c4iw_ib_modify_qp,
	.modify_srq = c4iw_modify_srq,
	.poll_cq = c4iw_poll_cq,
	.post_recv = c4iw_post_receive,
	.post_send = c4iw_post_send,
	.post_srq_recv = c4iw_post_srq_recv,
	.query_device = c4iw_query_device,
	.query_gid = c4iw_query_gid,
	.query_port = c4iw_query_port,
	.query_qp = c4iw_ib_query_qp,
	.reg_user_mr = c4iw_reg_user_mr,
	.req_notify_cq = c4iw_arm_cq,

	INIT_RDMA_OBJ_SIZE(ib_cq, c4iw_cq, ibcq),
	INIT_RDMA_OBJ_SIZE(ib_mw, c4iw_mw, ibmw),
	INIT_RDMA_OBJ_SIZE(ib_pd, c4iw_pd, ibpd),
	INIT_RDMA_OBJ_SIZE(ib_qp, c4iw_qp, ibqp),
	INIT_RDMA_OBJ_SIZE(ib_srq, c4iw_srq, ibsrq),
	INIT_RDMA_OBJ_SIZE(ib_ucontext, c4iw_ucontext, ibucontext),
};

static int set_netdevs(struct ib_device *ib_dev, struct c4iw_rdev *rdev)
{
	int ret;
	int i;

	for (i = 0; i < rdev->lldi.nports; i++) {
		ret = ib_device_set_netdev(ib_dev, rdev->lldi.ports[i],
					   i + 1);
		if (ret)
			return ret;
	}
	return 0;
}

void c4iw_register_device(struct work_struct *work)
{
	int ret;
	struct uld_ctx *ctx = container_of(work, struct uld_ctx, reg_work);
	struct c4iw_dev *dev = ctx->dev;

	pr_debug("c4iw_dev %p\n", dev);
	memset(&dev->ibdev.node_guid, 0, sizeof(dev->ibdev.node_guid));
	memcpy(&dev->ibdev.node_guid, dev->rdev.lldi.ports[0]->dev_addr, 6);
	dev->device_cap_flags = IB_DEVICE_LOCAL_DMA_LKEY | IB_DEVICE_MEM_WINDOW;
	if (fastreg_support)
		dev->device_cap_flags |= IB_DEVICE_MEM_MGT_EXTENSIONS;
	dev->ibdev.local_dma_lkey = 0;
	dev->ibdev.node_type = RDMA_NODE_RNIC;
	BUILD_BUG_ON(sizeof(C4IW_NODE_DESC) > IB_DEVICE_NODE_DESC_MAX);
	memcpy(dev->ibdev.node_desc, C4IW_NODE_DESC, sizeof(C4IW_NODE_DESC));
	dev->ibdev.phys_port_cnt = dev->rdev.lldi.nports;
	dev->ibdev.num_comp_vectors =  dev->rdev.lldi.nciq;
	dev->ibdev.dev.parent = &dev->rdev.lldi.pdev->dev;

	memcpy(dev->ibdev.iw_ifname, dev->rdev.lldi.ports[0]->name,
	       sizeof(dev->ibdev.iw_ifname));

	ib_set_device_ops(&dev->ibdev, &c4iw_dev_ops);
	ret = set_netdevs(&dev->ibdev, &dev->rdev);
	if (ret)
		goto err_dealloc_ctx;
	dma_set_max_seg_size(&dev->rdev.lldi.pdev->dev, UINT_MAX);
	ret = ib_register_device(&dev->ibdev, "cxgb4_%d",
				 &dev->rdev.lldi.pdev->dev);
	if (ret)
		goto err_dealloc_ctx;
	return;

err_dealloc_ctx:
	pr_err("%s - Failed registering iwarp device: %d\n",
	       pci_name(ctx->lldi.pdev), ret);
	c4iw_dealloc(ctx);
	return;
}

void c4iw_unregister_device(struct c4iw_dev *dev)
{
	pr_debug("c4iw_dev %p\n", dev);
	ib_unregister_device(&dev->ibdev);
	return;
}<|MERGE_RESOLUTION|>--- conflicted
+++ resolved
@@ -382,11 +382,7 @@
 	BUILD_BUG_ON(ARRAY_SIZE(cxgb4_descs) != NR_COUNTERS);
 
 	/* FIXME: these look like port stats */
-<<<<<<< HEAD
-	return rdma_alloc_hw_stats_struct(names, NR_COUNTERS,
-=======
 	return rdma_alloc_hw_stats_struct(cxgb4_descs, NR_COUNTERS,
->>>>>>> df0cc57e
 					  RDMA_HW_STATS_DEFAULT_LIFESPAN);
 }
 
