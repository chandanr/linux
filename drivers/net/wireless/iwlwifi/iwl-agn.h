/******************************************************************************
 *
 * This file is provided under a dual BSD/GPLv2 license.  When using or
 * redistributing this file, you may do so under either license.
 *
 * GPL LICENSE SUMMARY
 *
 * Copyright(c) 2008 - 2011 Intel Corporation. All rights reserved.
 *
 * This program is free software; you can redistribute it and/or modify
 * it under the terms of version 2 of the GNU General Public License as
 * published by the Free Software Foundation.
 *
 * This program is distributed in the hope that it will be useful, but
 * WITHOUT ANY WARRANTY; without even the implied warranty of
 * MERCHANTABILITY or FITNESS FOR A PARTICULAR PURPOSE.  See the GNU
 * General Public License for more details.
 *
 * You should have received a copy of the GNU General Public License
 * along with this program; if not, write to the Free Software
 * Foundation, Inc., 51 Franklin Street, Fifth Floor, Boston, MA 02110,
 * USA
 *
 * The full GNU General Public License is included in this distribution
 * in the file called LICENSE.GPL.
 *
 * Contact Information:
 *  Intel Linux Wireless <ilw@linux.intel.com>
 * Intel Corporation, 5200 N.E. Elam Young Parkway, Hillsboro, OR 97124-6497
 *
 * BSD LICENSE
 *
 * Copyright(c) 2005 - 2011 Intel Corporation. All rights reserved.
 * All rights reserved.
 *
 * Redistribution and use in source and binary forms, with or without
 * modification, are permitted provided that the following conditions
 * are met:
 *
 *  * Redistributions of source code must retain the above copyright
 *    notice, this list of conditions and the following disclaimer.
 *  * Redistributions in binary form must reproduce the above copyright
 *    notice, this list of conditions and the following disclaimer in
 *    the documentation and/or other materials provided with the
 *    distribution.
 *  * Neither the name Intel Corporation nor the names of its
 *    contributors may be used to endorse or promote products derived
 *    from this software without specific prior written permission.
 *
 * THIS SOFTWARE IS PROVIDED BY THE COPYRIGHT HOLDERS AND CONTRIBUTORS
 * "AS IS" AND ANY EXPRESS OR IMPLIED WARRANTIES, INCLUDING, BUT NOT
 * LIMITED TO, THE IMPLIED WARRANTIES OF MERCHANTABILITY AND FITNESS FOR
 * A PARTICULAR PURPOSE ARE DISCLAIMED. IN NO EVENT SHALL THE COPYRIGHT
 * OWNER OR CONTRIBUTORS BE LIABLE FOR ANY DIRECT, INDIRECT, INCIDENTAL,
 * SPECIAL, EXEMPLARY, OR CONSEQUENTIAL DAMAGES (INCLUDING, BUT NOT
 * LIMITED TO, PROCUREMENT OF SUBSTITUTE GOODS OR SERVICES; LOSS OF USE,
 * DATA, OR PROFITS; OR BUSINESS INTERRUPTION) HOWEVER CAUSED AND ON ANY
 * THEORY OF LIABILITY, WHETHER IN CONTRACT, STRICT LIABILITY, OR TORT
 * (INCLUDING NEGLIGENCE OR OTHERWISE) ARISING IN ANY WAY OUT OF THE USE
 * OF THIS SOFTWARE, EVEN IF ADVISED OF THE POSSIBILITY OF SUCH DAMAGE.
 *****************************************************************************/

#ifndef __iwl_agn_h__
#define __iwl_agn_h__

#include "iwl-dev.h"

/* configuration for the _agn devices */
extern struct iwl_cfg iwl5300_agn_cfg;
extern struct iwl_cfg iwl5100_agn_cfg;
extern struct iwl_cfg iwl5350_agn_cfg;
extern struct iwl_cfg iwl5100_bgn_cfg;
extern struct iwl_cfg iwl5100_abg_cfg;
extern struct iwl_cfg iwl5150_agn_cfg;
extern struct iwl_cfg iwl5150_abg_cfg;
extern struct iwl_cfg iwl6005_2agn_cfg;
extern struct iwl_cfg iwl6005_2abg_cfg;
extern struct iwl_cfg iwl6005_2bg_cfg;
extern struct iwl_cfg iwl1030_bgn_cfg;
extern struct iwl_cfg iwl1030_bg_cfg;
extern struct iwl_cfg iwl6030_2agn_cfg;
extern struct iwl_cfg iwl6030_2abg_cfg;
extern struct iwl_cfg iwl6030_2bgn_cfg;
extern struct iwl_cfg iwl6030_2bg_cfg;
extern struct iwl_cfg iwl6000i_2agn_cfg;
extern struct iwl_cfg iwl6000i_2abg_cfg;
extern struct iwl_cfg iwl6000i_2bg_cfg;
extern struct iwl_cfg iwl6000_3agn_cfg;
extern struct iwl_cfg iwl6050_2agn_cfg;
extern struct iwl_cfg iwl6050_2abg_cfg;
extern struct iwl_cfg iwl6150_bgn_cfg;
extern struct iwl_cfg iwl1000_bgn_cfg;
extern struct iwl_cfg iwl1000_bg_cfg;
extern struct iwl_cfg iwl100_bgn_cfg;
extern struct iwl_cfg iwl100_bg_cfg;
extern struct iwl_cfg iwl130_bgn_cfg;
extern struct iwl_cfg iwl130_bg_cfg;
extern struct iwl_cfg iwl2000_2bgn_cfg;
extern struct iwl_cfg iwl2000_2bg_cfg;
extern struct iwl_cfg iwl2030_2bgn_cfg;
extern struct iwl_cfg iwl2030_2bg_cfg;
extern struct iwl_cfg iwl6035_2agn_cfg;
extern struct iwl_cfg iwl6035_2abg_cfg;
extern struct iwl_cfg iwl6035_2bg_cfg;
extern struct iwl_cfg iwl105_bg_cfg;
extern struct iwl_cfg iwl105_bgn_cfg;
extern struct iwl_cfg iwl135_bg_cfg;
extern struct iwl_cfg iwl135_bgn_cfg;

extern struct iwl_mod_params iwlagn_mod_params;
extern struct iwl_hcmd_ops iwlagn_hcmd;
extern struct iwl_hcmd_ops iwlagn_bt_hcmd;
extern struct iwl_hcmd_utils_ops iwlagn_hcmd_utils;

extern struct ieee80211_ops iwlagn_hw_ops;

int iwl_reset_ict(struct iwl_priv *priv);
void iwl_disable_ict(struct iwl_priv *priv);
int iwl_alloc_isr_ict(struct iwl_priv *priv);
void iwl_free_isr_ict(struct iwl_priv *priv);
irqreturn_t iwl_isr_ict(int irq, void *data);

/* call this function to flush any scheduled tasklet */
static inline void iwl_synchronize_irq(struct iwl_priv *priv)
{
	/* wait to make sure we flush pending tasklet*/
	synchronize_irq(priv->pci_dev->irq);
	tasklet_kill(&priv->irq_tasklet);
}

int iwl_prepare_card_hw(struct iwl_priv *priv);

int iwlagn_start_device(struct iwl_priv *priv);
void iwlagn_stop_device(struct iwl_priv *priv);

/* tx queue */
void iwlagn_set_wr_ptrs(struct iwl_priv *priv,
		     int txq_id, u32 index);
void iwlagn_tx_queue_set_status(struct iwl_priv *priv,
			     struct iwl_tx_queue *txq,
			     int tx_fifo_id, int scd_retry);
void iwlagn_txq_update_byte_cnt_tbl(struct iwl_priv *priv,
				    struct iwl_tx_queue *txq,
				    u16 byte_cnt);
void iwlagn_txq_inval_byte_cnt_tbl(struct iwl_priv *priv,
				   struct iwl_tx_queue *txq);
void iwlagn_txq_set_sched(struct iwl_priv *priv, u32 mask);
void iwl_free_tfds_in_queue(struct iwl_priv *priv,
			    int sta_id, int tid, int freed);

/* RXON */
int iwlagn_commit_rxon(struct iwl_priv *priv, struct iwl_rxon_context *ctx);
void iwlagn_set_rxon_chain(struct iwl_priv *priv, struct iwl_rxon_context *ctx);
int iwlagn_mac_config(struct ieee80211_hw *hw, u32 changed);
void iwlagn_bss_info_changed(struct ieee80211_hw *hw,
			     struct ieee80211_vif *vif,
			     struct ieee80211_bss_conf *bss_conf,
			     u32 changes);

/* uCode */
void iwlagn_rx_calib_result(struct iwl_priv *priv,
			 struct iwl_rx_mem_buffer *rxb);
<<<<<<< HEAD
void iwlagn_rx_calib_complete(struct iwl_priv *priv,
			   struct iwl_rx_mem_buffer *rxb);
void iwlagn_init_alive_start(struct iwl_priv *priv);
int iwlagn_alive_notify(struct iwl_priv *priv);
int iwl_verify_ucode(struct iwl_priv *priv, struct fw_desc *fw_desc);
void iwlagn_send_bt_env(struct iwl_priv *priv, u8 action, u8 type);
=======
int iwlagn_send_bt_env(struct iwl_priv *priv, u8 action, u8 type);
>>>>>>> eaef6a93
void iwlagn_send_prio_tbl(struct iwl_priv *priv);
int iwlagn_run_init_ucode(struct iwl_priv *priv);
int iwlagn_load_ucode_wait_alive(struct iwl_priv *priv,
				 struct fw_img *image,
				 int subtype, int alternate_subtype);

/* lib */
void iwl_check_abort_status(struct iwl_priv *priv,
			    u8 frame_count, u32 status);
void iwlagn_rx_handler_setup(struct iwl_priv *priv);
void iwlagn_setup_deferred_work(struct iwl_priv *priv);
int iwlagn_hw_valid_rtc_data_addr(u32 addr);
int iwlagn_send_tx_power(struct iwl_priv *priv);
void iwlagn_temperature(struct iwl_priv *priv);
u16 iwlagn_eeprom_calib_version(struct iwl_priv *priv);
const u8 *iwlagn_eeprom_query_addr(const struct iwl_priv *priv,
				   size_t offset);
void iwlagn_rx_queue_reset(struct iwl_priv *priv, struct iwl_rx_queue *rxq);
int iwlagn_rx_init(struct iwl_priv *priv, struct iwl_rx_queue *rxq);
int iwlagn_hw_nic_init(struct iwl_priv *priv);
int iwlagn_wait_tx_queue_empty(struct iwl_priv *priv);
int iwlagn_txfifo_flush(struct iwl_priv *priv, u16 flush_control);
void iwlagn_dev_txfifo_flush(struct iwl_priv *priv, u16 flush_control);

/* rx */
void iwlagn_rx_queue_restock(struct iwl_priv *priv);
void iwlagn_rx_allocate(struct iwl_priv *priv, gfp_t priority);
void iwlagn_rx_replenish(struct iwl_priv *priv);
void iwlagn_rx_replenish_now(struct iwl_priv *priv);
void iwlagn_rx_queue_free(struct iwl_priv *priv, struct iwl_rx_queue *rxq);
int iwlagn_rxq_stop(struct iwl_priv *priv);
int iwlagn_hwrate_to_mac80211_idx(u32 rate_n_flags, enum ieee80211_band band);
void iwl_setup_rx_handlers(struct iwl_priv *priv);

/* tx */
void iwl_hw_txq_free_tfd(struct iwl_priv *priv, struct iwl_tx_queue *txq);
int iwl_hw_txq_attach_buf_to_tfd(struct iwl_priv *priv,
				 struct iwl_tx_queue *txq,
				 dma_addr_t addr, u16 len, u8 reset, u8 pad);
int iwl_hw_tx_queue_init(struct iwl_priv *priv,
			 struct iwl_tx_queue *txq);
void iwlagn_hwrate_to_tx_control(struct iwl_priv *priv, u32 rate_n_flags,
			      struct ieee80211_tx_info *info);
int iwlagn_tx_skb(struct iwl_priv *priv, struct sk_buff *skb);
int iwlagn_tx_agg_start(struct iwl_priv *priv, struct ieee80211_vif *vif,
			struct ieee80211_sta *sta, u16 tid, u16 *ssn);
int iwlagn_tx_agg_stop(struct iwl_priv *priv, struct ieee80211_vif *vif,
		       struct ieee80211_sta *sta, u16 tid);
void iwlagn_txq_agg_queue_setup(struct iwl_priv *priv,
				struct ieee80211_sta *sta,
				int tid, int frame_limit);
int iwlagn_txq_check_empty(struct iwl_priv *priv,
			   int sta_id, u8 tid, int txq_id);
void iwlagn_rx_reply_compressed_ba(struct iwl_priv *priv,
				struct iwl_rx_mem_buffer *rxb);
int iwlagn_tx_queue_reclaim(struct iwl_priv *priv, int txq_id, int index);
void iwlagn_hw_txq_ctx_free(struct iwl_priv *priv);
int iwlagn_txq_ctx_alloc(struct iwl_priv *priv);
void iwlagn_txq_ctx_reset(struct iwl_priv *priv);
void iwlagn_txq_ctx_stop(struct iwl_priv *priv);

static inline u32 iwl_tx_status_to_mac80211(u32 status)
{
	status &= TX_STATUS_MSK;

	switch (status) {
	case TX_STATUS_SUCCESS:
	case TX_STATUS_DIRECT_DONE:
		return IEEE80211_TX_STAT_ACK;
	case TX_STATUS_FAIL_DEST_PS:
	case TX_STATUS_FAIL_PASSIVE_NO_RX:
		return IEEE80211_TX_STAT_TX_FILTERED;
	default:
		return 0;
	}
}

static inline bool iwl_is_tx_success(u32 status)
{
	status &= TX_STATUS_MSK;
	return (status == TX_STATUS_SUCCESS) ||
	       (status == TX_STATUS_DIRECT_DONE);
}

u8 iwl_toggle_tx_ant(struct iwl_priv *priv, u8 ant_idx, u8 valid);

/* scan */
int iwlagn_request_scan(struct iwl_priv *priv, struct ieee80211_vif *vif);
void iwlagn_post_scan(struct iwl_priv *priv);

/* station mgmt */
int iwlagn_manage_ibss_station(struct iwl_priv *priv,
			       struct ieee80211_vif *vif, bool add);

/* hcmd */
int iwlagn_send_tx_ant_config(struct iwl_priv *priv, u8 valid_tx_ant);
int iwlagn_send_beacon_cmd(struct iwl_priv *priv);

/* bt coex */
void iwlagn_send_advance_bt_config(struct iwl_priv *priv);
void iwlagn_bt_coex_profile_notif(struct iwl_priv *priv,
				  struct iwl_rx_mem_buffer *rxb);
void iwlagn_bt_rx_handler_setup(struct iwl_priv *priv);
void iwlagn_bt_setup_deferred_work(struct iwl_priv *priv);
void iwlagn_bt_cancel_deferred_work(struct iwl_priv *priv);

#ifdef CONFIG_IWLWIFI_DEBUG
const char *iwl_get_tx_fail_reason(u32 status);
const char *iwl_get_agg_tx_fail_reason(u16 status);
#else
static inline const char *iwl_get_tx_fail_reason(u32 status) { return ""; }
static inline const char *iwl_get_agg_tx_fail_reason(u16 status) { return ""; }
#endif

/* station management */
int iwlagn_alloc_bcast_station(struct iwl_priv *priv,
			       struct iwl_rxon_context *ctx);
int iwlagn_add_bssid_station(struct iwl_priv *priv, struct iwl_rxon_context *ctx,
			     const u8 *addr, u8 *sta_id_r);
int iwl_remove_default_wep_key(struct iwl_priv *priv,
			       struct iwl_rxon_context *ctx,
			       struct ieee80211_key_conf *key);
int iwl_set_default_wep_key(struct iwl_priv *priv,
			    struct iwl_rxon_context *ctx,
			    struct ieee80211_key_conf *key);
int iwl_restore_default_wep_keys(struct iwl_priv *priv,
				 struct iwl_rxon_context *ctx);
int iwl_set_dynamic_key(struct iwl_priv *priv, struct iwl_rxon_context *ctx,
			struct ieee80211_key_conf *key, u8 sta_id);
int iwl_remove_dynamic_key(struct iwl_priv *priv, struct iwl_rxon_context *ctx,
			   struct ieee80211_key_conf *key, u8 sta_id);
void iwl_update_tkip_key(struct iwl_priv *priv,
			 struct iwl_rxon_context *ctx,
			 struct ieee80211_key_conf *keyconf,
			 struct ieee80211_sta *sta, u32 iv32, u16 *phase1key);
int iwl_sta_tx_modify_enable_tid(struct iwl_priv *priv, int sta_id, int tid);
int iwl_sta_rx_agg_start(struct iwl_priv *priv, struct ieee80211_sta *sta,
			 int tid, u16 ssn);
int iwl_sta_rx_agg_stop(struct iwl_priv *priv, struct ieee80211_sta *sta,
			int tid);
void iwl_sta_modify_sleep_tx_count(struct iwl_priv *priv, int sta_id, int cnt);
int iwl_update_bcast_stations(struct iwl_priv *priv);
void iwlagn_mac_sta_notify(struct ieee80211_hw *hw,
			   struct ieee80211_vif *vif,
			   enum sta_notify_cmd cmd,
			   struct ieee80211_sta *sta);

/* rate */
static inline u32 iwl_ant_idx_to_flags(u8 ant_idx)
{
	return BIT(ant_idx) << RATE_MCS_ANT_POS;
}

static inline u8 iwl_hw_get_rate(__le32 rate_n_flags)
{
	return le32_to_cpu(rate_n_flags) & RATE_MCS_RATE_MSK;
}

static inline __le32 iwl_hw_set_rate_n_flags(u8 rate, u32 flags)
{
	return cpu_to_le32(flags|(u32)rate);
}

/* eeprom */
void iwlcore_eeprom_enhanced_txpower(struct iwl_priv *priv);
void iwl_eeprom_get_mac(const struct iwl_priv *priv, u8 *mac);

/* notification wait support */
void __acquires(wait_entry)
iwlagn_init_notification_wait(struct iwl_priv *priv,
			      struct iwl_notification_wait *wait_entry,
			      u8 cmd,
			      void (*fn)(struct iwl_priv *priv,
					 struct iwl_rx_packet *pkt,
					 void *data),
			      void *fn_data);
int __must_check __releases(wait_entry)
iwlagn_wait_notification(struct iwl_priv *priv,
			 struct iwl_notification_wait *wait_entry,
			 unsigned long timeout);
void __releases(wait_entry)
iwlagn_remove_notification(struct iwl_priv *priv,
			   struct iwl_notification_wait *wait_entry);

#endif /* __iwl_agn_h__ */<|MERGE_RESOLUTION|>--- conflicted
+++ resolved
@@ -160,16 +160,7 @@
 /* uCode */
 void iwlagn_rx_calib_result(struct iwl_priv *priv,
 			 struct iwl_rx_mem_buffer *rxb);
-<<<<<<< HEAD
-void iwlagn_rx_calib_complete(struct iwl_priv *priv,
-			   struct iwl_rx_mem_buffer *rxb);
-void iwlagn_init_alive_start(struct iwl_priv *priv);
-int iwlagn_alive_notify(struct iwl_priv *priv);
-int iwl_verify_ucode(struct iwl_priv *priv, struct fw_desc *fw_desc);
-void iwlagn_send_bt_env(struct iwl_priv *priv, u8 action, u8 type);
-=======
 int iwlagn_send_bt_env(struct iwl_priv *priv, u8 action, u8 type);
->>>>>>> eaef6a93
 void iwlagn_send_prio_tbl(struct iwl_priv *priv);
 int iwlagn_run_init_ucode(struct iwl_priv *priv);
 int iwlagn_load_ucode_wait_alive(struct iwl_priv *priv,
