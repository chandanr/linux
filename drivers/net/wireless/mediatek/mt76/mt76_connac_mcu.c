// SPDX-License-Identifier: ISC
/* Copyright (C) 2020 MediaTek Inc. */

#include "mt76_connac_mcu.h"

int mt76_connac_mcu_start_firmware(struct mt76_dev *dev, u32 addr, u32 option)
{
	struct {
		__le32 option;
		__le32 addr;
	} req = {
		.option = cpu_to_le32(option),
		.addr = cpu_to_le32(addr),
	};

	return mt76_mcu_send_msg(dev, MCU_CMD(FW_START_REQ), &req,
				 sizeof(req), true);
}
EXPORT_SYMBOL_GPL(mt76_connac_mcu_start_firmware);

int mt76_connac_mcu_patch_sem_ctrl(struct mt76_dev *dev, bool get)
{
	u32 op = get ? PATCH_SEM_GET : PATCH_SEM_RELEASE;
	struct {
		__le32 op;
	} req = {
		.op = cpu_to_le32(op),
	};

	return mt76_mcu_send_msg(dev, MCU_CMD(PATCH_SEM_CONTROL),
				 &req, sizeof(req), true);
}
EXPORT_SYMBOL_GPL(mt76_connac_mcu_patch_sem_ctrl);

int mt76_connac_mcu_start_patch(struct mt76_dev *dev)
{
	struct {
		u8 check_crc;
		u8 reserved[3];
	} req = {
		.check_crc = 0,
	};

	return mt76_mcu_send_msg(dev, MCU_CMD(PATCH_FINISH_REQ),
				 &req, sizeof(req), true);
}
EXPORT_SYMBOL_GPL(mt76_connac_mcu_start_patch);

#define MCU_PATCH_ADDRESS	0x200000

int mt76_connac_mcu_init_download(struct mt76_dev *dev, u32 addr, u32 len,
				  u32 mode)
{
	struct {
		__le32 addr;
		__le32 len;
		__le32 mode;
	} req = {
		.addr = cpu_to_le32(addr),
		.len = cpu_to_le32(len),
		.mode = cpu_to_le32(mode),
	};
	int cmd;

	if (is_mt7921(dev) &&
	    (req.addr == cpu_to_le32(MCU_PATCH_ADDRESS) || addr == 0x900000))
		cmd = MCU_CMD(PATCH_START_REQ);
	else
		cmd = MCU_CMD(TARGET_ADDRESS_LEN_REQ);

	return mt76_mcu_send_msg(dev, cmd, &req, sizeof(req), true);
}
EXPORT_SYMBOL_GPL(mt76_connac_mcu_init_download);

int mt76_connac_mcu_set_channel_domain(struct mt76_phy *phy)
{
	int len, i, n_max_channels, n_2ch = 0, n_5ch = 0, n_6ch = 0;
	struct mt76_connac_mcu_channel_domain {
		u8 alpha2[4]; /* regulatory_request.alpha2 */
		u8 bw_2g; /* BW_20_40M		0
			   * BW_20M		1
			   * BW_20_40_80M	2
			   * BW_20_40_80_160M	3
			   * BW_20_40_80_8080M	4
			   */
		u8 bw_5g;
		u8 bw_6g;
		u8 pad;
		u8 n_2ch;
		u8 n_5ch;
		u8 n_6ch;
		u8 pad2;
	} __packed hdr = {
		.bw_2g = 0,
		.bw_5g = 3, /* BW_20_40_80_160M */
		.bw_6g = 3,
	};
	struct mt76_connac_mcu_chan {
		__le16 hw_value;
		__le16 pad;
		__le32 flags;
	} __packed channel;
	struct mt76_dev *dev = phy->dev;
	struct ieee80211_channel *chan;
	struct sk_buff *skb;

	n_max_channels = phy->sband_2g.sband.n_channels +
			 phy->sband_5g.sband.n_channels +
			 phy->sband_6g.sband.n_channels;
	len = sizeof(hdr) + n_max_channels * sizeof(channel);

	skb = mt76_mcu_msg_alloc(dev, NULL, len);
	if (!skb)
		return -ENOMEM;

	skb_reserve(skb, sizeof(hdr));

	for (i = 0; i < phy->sband_2g.sband.n_channels; i++) {
		chan = &phy->sband_2g.sband.channels[i];
		if (chan->flags & IEEE80211_CHAN_DISABLED)
			continue;

		channel.hw_value = cpu_to_le16(chan->hw_value);
		channel.flags = cpu_to_le32(chan->flags);
		channel.pad = 0;

		skb_put_data(skb, &channel, sizeof(channel));
		n_2ch++;
	}
	for (i = 0; i < phy->sband_5g.sband.n_channels; i++) {
		chan = &phy->sband_5g.sband.channels[i];
		if (chan->flags & IEEE80211_CHAN_DISABLED)
			continue;

		channel.hw_value = cpu_to_le16(chan->hw_value);
		channel.flags = cpu_to_le32(chan->flags);
		channel.pad = 0;

		skb_put_data(skb, &channel, sizeof(channel));
		n_5ch++;
	}
	for (i = 0; i < phy->sband_6g.sband.n_channels; i++) {
		chan = &phy->sband_6g.sband.channels[i];
		if (chan->flags & IEEE80211_CHAN_DISABLED)
			continue;

		channel.hw_value = cpu_to_le16(chan->hw_value);
		channel.flags = cpu_to_le32(chan->flags);
		channel.pad = 0;

		skb_put_data(skb, &channel, sizeof(channel));
		n_6ch++;
	}

	BUILD_BUG_ON(sizeof(dev->alpha2) > sizeof(hdr.alpha2));
	memcpy(hdr.alpha2, dev->alpha2, sizeof(dev->alpha2));
	hdr.n_2ch = n_2ch;
	hdr.n_5ch = n_5ch;
	hdr.n_6ch = n_6ch;

	memcpy(__skb_push(skb, sizeof(hdr)), &hdr, sizeof(hdr));

	return mt76_mcu_skb_send_msg(dev, skb, MCU_CE_CMD(SET_CHAN_DOMAIN),
				     false);
}
EXPORT_SYMBOL_GPL(mt76_connac_mcu_set_channel_domain);

int mt76_connac_mcu_set_mac_enable(struct mt76_dev *dev, int band, bool enable,
				   bool hdr_trans)
{
	struct {
		u8 enable;
		u8 band;
		u8 rsv[2];
	} __packed req_mac = {
		.enable = enable,
		.band = band,
	};

	return mt76_mcu_send_msg(dev, MCU_EXT_CMD(MAC_INIT_CTRL), &req_mac,
				 sizeof(req_mac), true);
}
EXPORT_SYMBOL_GPL(mt76_connac_mcu_set_mac_enable);

int mt76_connac_mcu_set_vif_ps(struct mt76_dev *dev, struct ieee80211_vif *vif)
{
	struct mt76_vif *mvif = (struct mt76_vif *)vif->drv_priv;
	struct {
		u8 bss_idx;
		u8 ps_state; /* 0: device awake
			      * 1: static power save
			      * 2: dynamic power saving
			      */
	} req = {
		.bss_idx = mvif->idx,
		.ps_state = vif->bss_conf.ps ? 2 : 0,
	};

	if (vif->type != NL80211_IFTYPE_STATION)
		return -EOPNOTSUPP;

	return mt76_mcu_send_msg(dev, MCU_CE_CMD(SET_PS_PROFILE),
				 &req, sizeof(req), false);
}
EXPORT_SYMBOL_GPL(mt76_connac_mcu_set_vif_ps);

int mt76_connac_mcu_set_rts_thresh(struct mt76_dev *dev, u32 val, u8 band)
{
	struct {
		u8 prot_idx;
		u8 band;
		u8 rsv[2];
		__le32 len_thresh;
		__le32 pkt_thresh;
	} __packed req = {
		.prot_idx = 1,
		.band = band,
		.len_thresh = cpu_to_le32(val),
		.pkt_thresh = cpu_to_le32(0x2),
	};

	return mt76_mcu_send_msg(dev, MCU_EXT_CMD(PROTECT_CTRL), &req,
				 sizeof(req), true);
}
EXPORT_SYMBOL_GPL(mt76_connac_mcu_set_rts_thresh);

void mt76_connac_mcu_beacon_loss_iter(void *priv, u8 *mac,
				      struct ieee80211_vif *vif)
{
	struct mt76_vif *mvif = (struct mt76_vif *)vif->drv_priv;
	struct mt76_connac_beacon_loss_event *event = priv;

	if (mvif->idx != event->bss_idx)
		return;

	if (!(vif->driver_flags & IEEE80211_VIF_BEACON_FILTER))
		return;

	ieee80211_beacon_loss(vif);
}
EXPORT_SYMBOL_GPL(mt76_connac_mcu_beacon_loss_iter);

struct tlv *
mt76_connac_mcu_add_nested_tlv(struct sk_buff *skb, int tag, int len,
			       void *sta_ntlv, void *sta_wtbl)
{
	struct sta_ntlv_hdr *ntlv_hdr = sta_ntlv;
	struct tlv *sta_hdr = sta_wtbl;
	struct tlv *ptlv, tlv = {
		.tag = cpu_to_le16(tag),
		.len = cpu_to_le16(len),
	};
	u16 ntlv;

	ptlv = skb_put(skb, len);
	memcpy(ptlv, &tlv, sizeof(tlv));

	ntlv = le16_to_cpu(ntlv_hdr->tlv_num);
	ntlv_hdr->tlv_num = cpu_to_le16(ntlv + 1);

	if (sta_hdr)
		le16_add_cpu(&sta_hdr->len, len);

	return ptlv;
}
EXPORT_SYMBOL_GPL(mt76_connac_mcu_add_nested_tlv);

struct sk_buff *
mt76_connac_mcu_alloc_sta_req(struct mt76_dev *dev, struct mt76_vif *mvif,
			      struct mt76_wcid *wcid)
{
	struct sta_req_hdr hdr = {
		.bss_idx = mvif->idx,
		.muar_idx = wcid ? mvif->omac_idx : 0,
		.is_tlv_append = 1,
	};
	struct sk_buff *skb;

	mt76_connac_mcu_get_wlan_idx(dev, wcid, &hdr.wlan_idx_lo,
				     &hdr.wlan_idx_hi);
	skb = mt76_mcu_msg_alloc(dev, NULL, MT76_CONNAC_STA_UPDATE_MAX_SIZE);
	if (!skb)
		return ERR_PTR(-ENOMEM);

	skb_put_data(skb, &hdr, sizeof(hdr));

	return skb;
}
EXPORT_SYMBOL_GPL(mt76_connac_mcu_alloc_sta_req);

struct wtbl_req_hdr *
mt76_connac_mcu_alloc_wtbl_req(struct mt76_dev *dev, struct mt76_wcid *wcid,
			       int cmd, void *sta_wtbl, struct sk_buff **skb)
{
	struct tlv *sta_hdr = sta_wtbl;
	struct wtbl_req_hdr hdr = {
		.operation = cmd,
	};
	struct sk_buff *nskb = *skb;

	mt76_connac_mcu_get_wlan_idx(dev, wcid, &hdr.wlan_idx_lo,
				     &hdr.wlan_idx_hi);
	if (!nskb) {
		nskb = mt76_mcu_msg_alloc(dev, NULL,
					  MT76_CONNAC_WTBL_UPDATE_MAX_SIZE);
		if (!nskb)
			return ERR_PTR(-ENOMEM);

		*skb = nskb;
	}

	if (sta_hdr)
		sta_hdr->len = cpu_to_le16(sizeof(hdr));

	return skb_put_data(nskb, &hdr, sizeof(hdr));
}
EXPORT_SYMBOL_GPL(mt76_connac_mcu_alloc_wtbl_req);

void mt76_connac_mcu_sta_basic_tlv(struct sk_buff *skb,
				   struct ieee80211_vif *vif,
				   struct ieee80211_sta *sta,
				   bool enable, bool newly)
{
	struct sta_rec_basic *basic;
	struct tlv *tlv;
	int conn_type;

	tlv = mt76_connac_mcu_add_tlv(skb, STA_REC_BASIC, sizeof(*basic));

	basic = (struct sta_rec_basic *)tlv;
	basic->extra_info = cpu_to_le16(EXTRA_INFO_VER);

	if (enable) {
		if (newly)
			basic->extra_info |= cpu_to_le16(EXTRA_INFO_NEW);
		basic->conn_state = CONN_STATE_PORT_SECURE;
	} else {
		basic->conn_state = CONN_STATE_DISCONNECT;
	}

	if (!sta) {
		basic->conn_type = cpu_to_le32(CONNECTION_INFRA_BC);
		eth_broadcast_addr(basic->peer_addr);
		return;
	}

	switch (vif->type) {
	case NL80211_IFTYPE_MESH_POINT:
	case NL80211_IFTYPE_AP:
		if (vif->p2p)
			conn_type = CONNECTION_P2P_GC;
		else
			conn_type = CONNECTION_INFRA_STA;
		basic->conn_type = cpu_to_le32(conn_type);
		basic->aid = cpu_to_le16(sta->aid);
		break;
	case NL80211_IFTYPE_STATION:
		if (vif->p2p)
			conn_type = CONNECTION_P2P_GO;
		else
			conn_type = CONNECTION_INFRA_AP;
		basic->conn_type = cpu_to_le32(conn_type);
		basic->aid = cpu_to_le16(vif->bss_conf.aid);
		break;
	case NL80211_IFTYPE_ADHOC:
		basic->conn_type = cpu_to_le32(CONNECTION_IBSS_ADHOC);
		basic->aid = cpu_to_le16(sta->aid);
		break;
	default:
		WARN_ON(1);
		break;
	}

	memcpy(basic->peer_addr, sta->addr, ETH_ALEN);
	basic->qos = sta->wme;
}
EXPORT_SYMBOL_GPL(mt76_connac_mcu_sta_basic_tlv);

static void
mt76_connac_mcu_sta_uapsd(struct sk_buff *skb, struct ieee80211_vif *vif,
			  struct ieee80211_sta *sta)
{
	struct sta_rec_uapsd *uapsd;
	struct tlv *tlv;

	if (vif->type != NL80211_IFTYPE_AP || !sta->wme)
		return;

	tlv = mt76_connac_mcu_add_tlv(skb, STA_REC_APPS, sizeof(*uapsd));
	uapsd = (struct sta_rec_uapsd *)tlv;

	if (sta->uapsd_queues & IEEE80211_WMM_IE_STA_QOSINFO_AC_VO) {
		uapsd->dac_map |= BIT(3);
		uapsd->tac_map |= BIT(3);
	}
	if (sta->uapsd_queues & IEEE80211_WMM_IE_STA_QOSINFO_AC_VI) {
		uapsd->dac_map |= BIT(2);
		uapsd->tac_map |= BIT(2);
	}
	if (sta->uapsd_queues & IEEE80211_WMM_IE_STA_QOSINFO_AC_BE) {
		uapsd->dac_map |= BIT(1);
		uapsd->tac_map |= BIT(1);
	}
	if (sta->uapsd_queues & IEEE80211_WMM_IE_STA_QOSINFO_AC_BK) {
		uapsd->dac_map |= BIT(0);
		uapsd->tac_map |= BIT(0);
	}
	uapsd->max_sp = sta->max_sp;
}

void mt76_connac_mcu_wtbl_hdr_trans_tlv(struct sk_buff *skb,
					struct ieee80211_vif *vif,
					struct mt76_wcid *wcid,
					void *sta_wtbl, void *wtbl_tlv)
{
	struct wtbl_hdr_trans *htr;
	struct tlv *tlv;

	tlv = mt76_connac_mcu_add_nested_tlv(skb, WTBL_HDR_TRANS,
					     sizeof(*htr),
					     wtbl_tlv, sta_wtbl);
	htr = (struct wtbl_hdr_trans *)tlv;
	htr->no_rx_trans = !test_bit(MT_WCID_FLAG_HDR_TRANS, &wcid->flags);

	if (vif->type == NL80211_IFTYPE_STATION)
		htr->to_ds = true;
	else
		htr->from_ds = true;

	if (test_bit(MT_WCID_FLAG_4ADDR, &wcid->flags)) {
		htr->to_ds = true;
		htr->from_ds = true;
	}
}
EXPORT_SYMBOL_GPL(mt76_connac_mcu_wtbl_hdr_trans_tlv);

int mt76_connac_mcu_sta_update_hdr_trans(struct mt76_dev *dev,
					 struct ieee80211_vif *vif,
					 struct mt76_wcid *wcid, int cmd)
{
	struct mt76_vif *mvif = (struct mt76_vif *)vif->drv_priv;
	struct wtbl_req_hdr *wtbl_hdr;
	struct tlv *sta_wtbl;
	struct sk_buff *skb;

	skb = mt76_connac_mcu_alloc_sta_req(dev, mvif, wcid);
	if (IS_ERR(skb))
		return PTR_ERR(skb);

	sta_wtbl = mt76_connac_mcu_add_tlv(skb, STA_REC_WTBL,
					   sizeof(struct tlv));

	wtbl_hdr = mt76_connac_mcu_alloc_wtbl_req(dev, wcid, WTBL_SET,
						  sta_wtbl, &skb);
	if (IS_ERR(wtbl_hdr))
		return PTR_ERR(wtbl_hdr);

	mt76_connac_mcu_wtbl_hdr_trans_tlv(skb, vif, wcid, sta_wtbl, wtbl_hdr);

	return mt76_mcu_skb_send_msg(dev, skb, cmd, true);
}
EXPORT_SYMBOL_GPL(mt76_connac_mcu_sta_update_hdr_trans);

void mt76_connac_mcu_wtbl_generic_tlv(struct mt76_dev *dev,
				      struct sk_buff *skb,
				      struct ieee80211_vif *vif,
				      struct ieee80211_sta *sta,
				      void *sta_wtbl, void *wtbl_tlv)
{
	struct mt76_vif *mvif = (struct mt76_vif *)vif->drv_priv;
	struct wtbl_generic *generic;
	struct wtbl_rx *rx;
	struct wtbl_spe *spe;
	struct tlv *tlv;

	tlv = mt76_connac_mcu_add_nested_tlv(skb, WTBL_GENERIC,
					     sizeof(*generic),
					     wtbl_tlv, sta_wtbl);

	generic = (struct wtbl_generic *)tlv;

	if (sta) {
		if (vif->type == NL80211_IFTYPE_STATION)
			generic->partial_aid = cpu_to_le16(vif->bss_conf.aid);
		else
			generic->partial_aid = cpu_to_le16(sta->aid);
		memcpy(generic->peer_addr, sta->addr, ETH_ALEN);
		generic->muar_idx = mvif->omac_idx;
		generic->qos = sta->wme;
	} else {
		if (is_mt7921(dev) &&
		    vif->type == NL80211_IFTYPE_STATION)
			memcpy(generic->peer_addr, vif->bss_conf.bssid,
			       ETH_ALEN);
		else
			eth_broadcast_addr(generic->peer_addr);

		generic->muar_idx = 0xe;
	}

	tlv = mt76_connac_mcu_add_nested_tlv(skb, WTBL_RX, sizeof(*rx),
					     wtbl_tlv, sta_wtbl);

	rx = (struct wtbl_rx *)tlv;
	rx->rca1 = sta ? vif->type != NL80211_IFTYPE_AP : 1;
	rx->rca2 = 1;
	rx->rv = 1;

	if (is_mt7921(dev))
		return;

	tlv = mt76_connac_mcu_add_nested_tlv(skb, WTBL_SPE, sizeof(*spe),
					     wtbl_tlv, sta_wtbl);
	spe = (struct wtbl_spe *)tlv;
	spe->spe_idx = 24;
}
EXPORT_SYMBOL_GPL(mt76_connac_mcu_wtbl_generic_tlv);

static void
mt76_connac_mcu_sta_amsdu_tlv(struct sk_buff *skb, struct ieee80211_sta *sta,
			      struct ieee80211_vif *vif)
{
	struct mt76_wcid *wcid = (struct mt76_wcid *)sta->drv_priv;
	struct sta_rec_amsdu *amsdu;
	struct tlv *tlv;

	if (vif->type != NL80211_IFTYPE_AP &&
	    vif->type != NL80211_IFTYPE_STATION)
		return;

	if (!sta->max_amsdu_len)
		return;

	tlv = mt76_connac_mcu_add_tlv(skb, STA_REC_HW_AMSDU, sizeof(*amsdu));
	amsdu = (struct sta_rec_amsdu *)tlv;
	amsdu->max_amsdu_num = 8;
	amsdu->amsdu_en = true;
	amsdu->max_mpdu_size = sta->max_amsdu_len >=
			       IEEE80211_MAX_MPDU_LEN_VHT_7991;

	wcid->amsdu = true;
}

#define HE_PHY(p, c)	u8_get_bits(c, IEEE80211_HE_PHY_##p)
#define HE_MAC(m, c)	u8_get_bits(c, IEEE80211_HE_MAC_##m)
static void
mt76_connac_mcu_sta_he_tlv(struct sk_buff *skb, struct ieee80211_sta *sta)
{
	struct ieee80211_sta_he_cap *he_cap = &sta->he_cap;
	struct ieee80211_he_cap_elem *elem = &he_cap->he_cap_elem;
	struct sta_rec_he *he;
	struct tlv *tlv;
	u32 cap = 0;

	tlv = mt76_connac_mcu_add_tlv(skb, STA_REC_HE, sizeof(*he));

	he = (struct sta_rec_he *)tlv;

	if (elem->mac_cap_info[0] & IEEE80211_HE_MAC_CAP0_HTC_HE)
		cap |= STA_REC_HE_CAP_HTC;

	if (elem->mac_cap_info[2] & IEEE80211_HE_MAC_CAP2_BSR)
		cap |= STA_REC_HE_CAP_BSR;

	if (elem->mac_cap_info[3] & IEEE80211_HE_MAC_CAP3_OMI_CONTROL)
		cap |= STA_REC_HE_CAP_OM;

	if (elem->mac_cap_info[4] & IEEE80211_HE_MAC_CAP4_AMSDU_IN_AMPDU)
		cap |= STA_REC_HE_CAP_AMSDU_IN_AMPDU;

	if (elem->mac_cap_info[4] & IEEE80211_HE_MAC_CAP4_BQR)
		cap |= STA_REC_HE_CAP_BQR;

	if (elem->phy_cap_info[0] &
	    (IEEE80211_HE_PHY_CAP0_CHANNEL_WIDTH_SET_RU_MAPPING_IN_2G |
	     IEEE80211_HE_PHY_CAP0_CHANNEL_WIDTH_SET_RU_MAPPING_IN_5G))
		cap |= STA_REC_HE_CAP_BW20_RU242_SUPPORT;

	if (elem->phy_cap_info[1] &
	    IEEE80211_HE_PHY_CAP1_LDPC_CODING_IN_PAYLOAD)
		cap |= STA_REC_HE_CAP_LDPC;

	if (elem->phy_cap_info[1] &
	    IEEE80211_HE_PHY_CAP1_HE_LTF_AND_GI_FOR_HE_PPDUS_0_8US)
		cap |= STA_REC_HE_CAP_SU_PPDU_1LTF_8US_GI;

	if (elem->phy_cap_info[2] &
	    IEEE80211_HE_PHY_CAP2_NDP_4x_LTF_AND_3_2US)
		cap |= STA_REC_HE_CAP_NDP_4LTF_3DOT2MS_GI;

	if (elem->phy_cap_info[2] &
	    IEEE80211_HE_PHY_CAP2_STBC_TX_UNDER_80MHZ)
		cap |= STA_REC_HE_CAP_LE_EQ_80M_TX_STBC;

	if (elem->phy_cap_info[2] &
	    IEEE80211_HE_PHY_CAP2_STBC_RX_UNDER_80MHZ)
		cap |= STA_REC_HE_CAP_LE_EQ_80M_RX_STBC;

	if (elem->phy_cap_info[6] &
	    IEEE80211_HE_PHY_CAP6_PARTIAL_BW_EXT_RANGE)
		cap |= STA_REC_HE_CAP_PARTIAL_BW_EXT_RANGE;

	if (elem->phy_cap_info[7] &
	    IEEE80211_HE_PHY_CAP7_HE_SU_MU_PPDU_4XLTF_AND_08_US_GI)
		cap |= STA_REC_HE_CAP_SU_MU_PPDU_4LTF_8US_GI;

	if (elem->phy_cap_info[7] &
	    IEEE80211_HE_PHY_CAP7_STBC_TX_ABOVE_80MHZ)
		cap |= STA_REC_HE_CAP_GT_80M_TX_STBC;

	if (elem->phy_cap_info[7] &
	    IEEE80211_HE_PHY_CAP7_STBC_RX_ABOVE_80MHZ)
		cap |= STA_REC_HE_CAP_GT_80M_RX_STBC;

	if (elem->phy_cap_info[8] &
	    IEEE80211_HE_PHY_CAP8_HE_ER_SU_PPDU_4XLTF_AND_08_US_GI)
		cap |= STA_REC_HE_CAP_ER_SU_PPDU_4LTF_8US_GI;

	if (elem->phy_cap_info[8] &
	    IEEE80211_HE_PHY_CAP8_HE_ER_SU_1XLTF_AND_08_US_GI)
		cap |= STA_REC_HE_CAP_ER_SU_PPDU_1LTF_8US_GI;

	if (elem->phy_cap_info[9] &
	    IEEE80211_HE_PHY_CAP9_NON_TRIGGERED_CQI_FEEDBACK)
		cap |= STA_REC_HE_CAP_TRIG_CQI_FK;

	if (elem->phy_cap_info[9] &
	    IEEE80211_HE_PHY_CAP9_TX_1024_QAM_LESS_THAN_242_TONE_RU)
		cap |= STA_REC_HE_CAP_TX_1024QAM_UNDER_RU242;

	if (elem->phy_cap_info[9] &
	    IEEE80211_HE_PHY_CAP9_RX_1024_QAM_LESS_THAN_242_TONE_RU)
		cap |= STA_REC_HE_CAP_RX_1024QAM_UNDER_RU242;

	he->he_cap = cpu_to_le32(cap);

	switch (sta->bandwidth) {
	case IEEE80211_STA_RX_BW_160:
		if (elem->phy_cap_info[0] &
		    IEEE80211_HE_PHY_CAP0_CHANNEL_WIDTH_SET_80PLUS80_MHZ_IN_5G)
			he->max_nss_mcs[CMD_HE_MCS_BW8080] =
				he_cap->he_mcs_nss_supp.rx_mcs_80p80;

		he->max_nss_mcs[CMD_HE_MCS_BW160] =
				he_cap->he_mcs_nss_supp.rx_mcs_160;
		fallthrough;
	default:
		he->max_nss_mcs[CMD_HE_MCS_BW80] =
				he_cap->he_mcs_nss_supp.rx_mcs_80;
		break;
	}

	he->t_frame_dur =
		HE_MAC(CAP1_TF_MAC_PAD_DUR_MASK, elem->mac_cap_info[1]);
	he->max_ampdu_exp =
		HE_MAC(CAP3_MAX_AMPDU_LEN_EXP_MASK, elem->mac_cap_info[3]);

	he->bw_set =
		HE_PHY(CAP0_CHANNEL_WIDTH_SET_MASK, elem->phy_cap_info[0]);
	he->device_class =
		HE_PHY(CAP1_DEVICE_CLASS_A, elem->phy_cap_info[1]);
	he->punc_pream_rx =
		HE_PHY(CAP1_PREAMBLE_PUNC_RX_MASK, elem->phy_cap_info[1]);

	he->dcm_tx_mode =
		HE_PHY(CAP3_DCM_MAX_CONST_TX_MASK, elem->phy_cap_info[3]);
	he->dcm_tx_max_nss =
		HE_PHY(CAP3_DCM_MAX_TX_NSS_2, elem->phy_cap_info[3]);
	he->dcm_rx_mode =
		HE_PHY(CAP3_DCM_MAX_CONST_RX_MASK, elem->phy_cap_info[3]);
	he->dcm_rx_max_nss =
		HE_PHY(CAP3_DCM_MAX_RX_NSS_2, elem->phy_cap_info[3]);
	he->dcm_rx_max_nss =
		HE_PHY(CAP8_DCM_MAX_RU_MASK, elem->phy_cap_info[8]);

	he->pkt_ext = 2;
}

static u8
mt76_connac_get_phy_mode_v2(struct mt76_phy *mphy, struct ieee80211_vif *vif,
			    enum nl80211_band band, struct ieee80211_sta *sta)
{
	struct ieee80211_sta_ht_cap *ht_cap;
	struct ieee80211_sta_vht_cap *vht_cap;
	const struct ieee80211_sta_he_cap *he_cap;
	u8 mode = 0;

	if (sta) {
		ht_cap = &sta->ht_cap;
		vht_cap = &sta->vht_cap;
		he_cap = &sta->he_cap;
	} else {
		struct ieee80211_supported_band *sband;

		sband = mphy->hw->wiphy->bands[band];
		ht_cap = &sband->ht_cap;
		vht_cap = &sband->vht_cap;
		he_cap = ieee80211_get_he_iftype_cap(sband, vif->type);
	}

	if (band == NL80211_BAND_2GHZ) {
		mode |= PHY_TYPE_BIT_HR_DSSS | PHY_TYPE_BIT_ERP;

		if (ht_cap->ht_supported)
			mode |= PHY_TYPE_BIT_HT;

		if (he_cap && he_cap->has_he)
			mode |= PHY_TYPE_BIT_HE;
	} else if (band == NL80211_BAND_5GHZ || band == NL80211_BAND_6GHZ) {
		mode |= PHY_TYPE_BIT_OFDM;

		if (ht_cap->ht_supported)
			mode |= PHY_TYPE_BIT_HT;

		if (vht_cap->vht_supported)
			mode |= PHY_TYPE_BIT_VHT;

		if (he_cap && he_cap->has_he)
			mode |= PHY_TYPE_BIT_HE;
	}

	return mode;
}

void mt76_connac_mcu_sta_tlv(struct mt76_phy *mphy, struct sk_buff *skb,
			     struct ieee80211_sta *sta,
			     struct ieee80211_vif *vif,
			     u8 rcpi, u8 sta_state)
{
	struct cfg80211_chan_def *chandef = &mphy->chandef;
	enum nl80211_band band = chandef->chan->band;
	struct mt76_dev *dev = mphy->dev;
	struct sta_rec_ra_info *ra_info;
	struct sta_rec_state *state;
	struct sta_rec_phy *phy;
	struct tlv *tlv;
	u16 supp_rates;

	/* starec ht */
	if (sta->ht_cap.ht_supported) {
		struct sta_rec_ht *ht;

		tlv = mt76_connac_mcu_add_tlv(skb, STA_REC_HT, sizeof(*ht));
		ht = (struct sta_rec_ht *)tlv;
		ht->ht_cap = cpu_to_le16(sta->ht_cap.cap);
	}

	/* starec vht */
	if (sta->vht_cap.vht_supported) {
		struct sta_rec_vht *vht;
		int len;

		len = is_mt7921(dev) ? sizeof(*vht) : sizeof(*vht) - 4;
		tlv = mt76_connac_mcu_add_tlv(skb, STA_REC_VHT, len);
		vht = (struct sta_rec_vht *)tlv;
		vht->vht_cap = cpu_to_le32(sta->vht_cap.cap);
		vht->vht_rx_mcs_map = sta->vht_cap.vht_mcs.rx_mcs_map;
		vht->vht_tx_mcs_map = sta->vht_cap.vht_mcs.tx_mcs_map;
	}

	/* starec uapsd */
	mt76_connac_mcu_sta_uapsd(skb, vif, sta);

	if (!is_mt7921(dev))
		return;

	if (sta->ht_cap.ht_supported || sta->he_cap.has_he)
		mt76_connac_mcu_sta_amsdu_tlv(skb, sta, vif);

	/* starec he */
	if (sta->he_cap.has_he) {
		mt76_connac_mcu_sta_he_tlv(skb, sta);
		if (band == NL80211_BAND_6GHZ &&
		    sta_state == MT76_STA_INFO_STATE_ASSOC) {
			struct sta_rec_he_6g_capa *he_6g_capa;

			tlv = mt76_connac_mcu_add_tlv(skb, STA_REC_HE_6G,
						      sizeof(*he_6g_capa));
			he_6g_capa = (struct sta_rec_he_6g_capa *)tlv;
			he_6g_capa->capa = sta->he_6ghz_capa.capa;
		}
	}

	tlv = mt76_connac_mcu_add_tlv(skb, STA_REC_PHY, sizeof(*phy));
	phy = (struct sta_rec_phy *)tlv;
	phy->phy_type = mt76_connac_get_phy_mode_v2(mphy, vif, band, sta);
	phy->basic_rate = cpu_to_le16((u16)vif->bss_conf.basic_rates);
	phy->rcpi = rcpi;
	phy->ampdu = FIELD_PREP(IEEE80211_HT_AMPDU_PARM_FACTOR,
				sta->ht_cap.ampdu_factor) |
		     FIELD_PREP(IEEE80211_HT_AMPDU_PARM_DENSITY,
				sta->ht_cap.ampdu_density);

	tlv = mt76_connac_mcu_add_tlv(skb, STA_REC_RA, sizeof(*ra_info));
	ra_info = (struct sta_rec_ra_info *)tlv;

	supp_rates = sta->supp_rates[band];
	if (band == NL80211_BAND_2GHZ)
		supp_rates = FIELD_PREP(RA_LEGACY_OFDM, supp_rates >> 4) |
			     FIELD_PREP(RA_LEGACY_CCK, supp_rates & 0xf);
	else
		supp_rates = FIELD_PREP(RA_LEGACY_OFDM, supp_rates);

	ra_info->legacy = cpu_to_le16(supp_rates);

	if (sta->ht_cap.ht_supported)
		memcpy(ra_info->rx_mcs_bitmask, sta->ht_cap.mcs.rx_mask,
		       HT_MCS_MASK_NUM);

	tlv = mt76_connac_mcu_add_tlv(skb, STA_REC_STATE, sizeof(*state));
	state = (struct sta_rec_state *)tlv;
	state->state = sta_state;

	if (sta->vht_cap.vht_supported) {
		state->vht_opmode = sta->bandwidth;
		state->vht_opmode |= (sta->rx_nss - 1) <<
			IEEE80211_OPMODE_NOTIF_RX_NSS_SHIFT;
	}
}
EXPORT_SYMBOL_GPL(mt76_connac_mcu_sta_tlv);

static void
mt76_connac_mcu_wtbl_smps_tlv(struct sk_buff *skb, struct ieee80211_sta *sta,
			      void *sta_wtbl, void *wtbl_tlv)
{
	struct wtbl_smps *smps;
	struct tlv *tlv;

	tlv = mt76_connac_mcu_add_nested_tlv(skb, WTBL_SMPS, sizeof(*smps),
					     wtbl_tlv, sta_wtbl);
	smps = (struct wtbl_smps *)tlv;

	if (sta->smps_mode == IEEE80211_SMPS_DYNAMIC)
		smps->smps = true;
}

void mt76_connac_mcu_wtbl_ht_tlv(struct mt76_dev *dev, struct sk_buff *skb,
				 struct ieee80211_sta *sta, void *sta_wtbl,
				 void *wtbl_tlv)
{
	struct wtbl_ht *ht = NULL;
	struct tlv *tlv;
	u32 flags = 0;

	if (sta->ht_cap.ht_supported) {
		tlv = mt76_connac_mcu_add_nested_tlv(skb, WTBL_HT, sizeof(*ht),
						     wtbl_tlv, sta_wtbl);
		ht = (struct wtbl_ht *)tlv;
		ht->ldpc = !!(sta->ht_cap.cap & IEEE80211_HT_CAP_LDPC_CODING);
		ht->af = sta->ht_cap.ampdu_factor;
		ht->mm = sta->ht_cap.ampdu_density;
		ht->ht = true;
	}

	if (sta->vht_cap.vht_supported) {
		struct wtbl_vht *vht;
		u8 af;

		tlv = mt76_connac_mcu_add_nested_tlv(skb, WTBL_VHT,
						     sizeof(*vht), wtbl_tlv,
						     sta_wtbl);
		vht = (struct wtbl_vht *)tlv;
		vht->ldpc = !!(sta->vht_cap.cap & IEEE80211_VHT_CAP_RXLDPC);
		vht->vht = true;

		af = FIELD_GET(IEEE80211_VHT_CAP_MAX_A_MPDU_LENGTH_EXPONENT_MASK,
			       sta->vht_cap.cap);
		if (ht)
			ht->af = max(ht->af, af);
	}

	mt76_connac_mcu_wtbl_smps_tlv(skb, sta, sta_wtbl, wtbl_tlv);

	if (!is_mt7921(dev) && sta->ht_cap.ht_supported) {
		/* sgi */
		u32 msk = MT_WTBL_W5_SHORT_GI_20 | MT_WTBL_W5_SHORT_GI_40 |
			  MT_WTBL_W5_SHORT_GI_80 | MT_WTBL_W5_SHORT_GI_160;
		struct wtbl_raw *raw;

		tlv = mt76_connac_mcu_add_nested_tlv(skb, WTBL_RAW_DATA,
						     sizeof(*raw), wtbl_tlv,
						     sta_wtbl);

		if (sta->ht_cap.cap & IEEE80211_HT_CAP_SGI_20)
			flags |= MT_WTBL_W5_SHORT_GI_20;
		if (sta->ht_cap.cap & IEEE80211_HT_CAP_SGI_40)
			flags |= MT_WTBL_W5_SHORT_GI_40;

		if (sta->vht_cap.vht_supported) {
			if (sta->vht_cap.cap & IEEE80211_VHT_CAP_SHORT_GI_80)
				flags |= MT_WTBL_W5_SHORT_GI_80;
			if (sta->vht_cap.cap & IEEE80211_VHT_CAP_SHORT_GI_160)
				flags |= MT_WTBL_W5_SHORT_GI_160;
		}
		raw = (struct wtbl_raw *)tlv;
		raw->val = cpu_to_le32(flags);
		raw->msk = cpu_to_le32(~msk);
		raw->wtbl_idx = 1;
		raw->dw = 5;
	}
}
EXPORT_SYMBOL_GPL(mt76_connac_mcu_wtbl_ht_tlv);

int mt76_connac_mcu_sta_cmd(struct mt76_phy *phy,
			    struct mt76_sta_cmd_info *info)
{
	struct mt76_vif *mvif = (struct mt76_vif *)info->vif->drv_priv;
	struct mt76_dev *dev = phy->dev;
	struct wtbl_req_hdr *wtbl_hdr;
	struct tlv *sta_wtbl;
	struct sk_buff *skb;

	skb = mt76_connac_mcu_alloc_sta_req(dev, mvif, info->wcid);
	if (IS_ERR(skb))
		return PTR_ERR(skb);

	if (info->sta || !info->offload_fw)
		mt76_connac_mcu_sta_basic_tlv(skb, info->vif, info->sta,
					      info->enable, info->newly);
	if (info->sta && info->enable)
		mt76_connac_mcu_sta_tlv(phy, skb, info->sta,
					info->vif, info->rcpi,
					info->state);

	sta_wtbl = mt76_connac_mcu_add_tlv(skb, STA_REC_WTBL,
					   sizeof(struct tlv));

	wtbl_hdr = mt76_connac_mcu_alloc_wtbl_req(dev, info->wcid,
						  WTBL_RESET_AND_SET,
						  sta_wtbl, &skb);
	if (IS_ERR(wtbl_hdr))
		return PTR_ERR(wtbl_hdr);

	if (info->enable) {
		mt76_connac_mcu_wtbl_generic_tlv(dev, skb, info->vif,
						 info->sta, sta_wtbl,
						 wtbl_hdr);
		mt76_connac_mcu_wtbl_hdr_trans_tlv(skb, info->vif, info->wcid,
						   sta_wtbl, wtbl_hdr);
		if (info->sta)
			mt76_connac_mcu_wtbl_ht_tlv(dev, skb, info->sta,
						    sta_wtbl, wtbl_hdr);
	}

	return mt76_mcu_skb_send_msg(dev, skb, info->cmd, true);
}
EXPORT_SYMBOL_GPL(mt76_connac_mcu_sta_cmd);

void mt76_connac_mcu_wtbl_ba_tlv(struct mt76_dev *dev, struct sk_buff *skb,
				 struct ieee80211_ampdu_params *params,
				 bool enable, bool tx, void *sta_wtbl,
				 void *wtbl_tlv)
{
	struct wtbl_ba *ba;
	struct tlv *tlv;

	tlv = mt76_connac_mcu_add_nested_tlv(skb, WTBL_BA, sizeof(*ba),
					     wtbl_tlv, sta_wtbl);

	ba = (struct wtbl_ba *)tlv;
	ba->tid = params->tid;

	if (tx) {
		ba->ba_type = MT_BA_TYPE_ORIGINATOR;
		ba->sn = enable ? cpu_to_le16(params->ssn) : 0;
		ba->ba_winsize = enable ? cpu_to_le16(params->buf_size) : 0;
		ba->ba_en = enable;
	} else {
		memcpy(ba->peer_addr, params->sta->addr, ETH_ALEN);
		ba->ba_type = MT_BA_TYPE_RECIPIENT;
		ba->rst_ba_tid = params->tid;
		ba->rst_ba_sel = RST_BA_MAC_TID_MATCH;
		ba->rst_ba_sb = 1;
	}

	if (is_mt7921(dev)) {
		ba->ba_winsize = enable ? cpu_to_le16(params->buf_size) : 0;
		return;
	}

	if (enable && tx) {
		u8 ba_range[] = { 4, 8, 12, 24, 36, 48, 54, 64 };
		int i;

		for (i = 7; i > 0; i--) {
			if (params->buf_size >= ba_range[i])
				break;
		}
		ba->ba_winsize_idx = i;
	}
}
EXPORT_SYMBOL_GPL(mt76_connac_mcu_wtbl_ba_tlv);

int mt76_connac_mcu_uni_add_dev(struct mt76_phy *phy,
				struct ieee80211_vif *vif,
				struct mt76_wcid *wcid,
				bool enable)
{
	struct mt76_vif *mvif = (struct mt76_vif *)vif->drv_priv;
	struct mt76_dev *dev = phy->dev;
	struct {
		struct {
			u8 omac_idx;
			u8 band_idx;
			__le16 pad;
		} __packed hdr;
		struct req_tlv {
			__le16 tag;
			__le16 len;
			u8 active;
			u8 pad;
			u8 omac_addr[ETH_ALEN];
		} __packed tlv;
	} dev_req = {
		.hdr = {
			.omac_idx = mvif->omac_idx,
			.band_idx = mvif->band_idx,
		},
		.tlv = {
			.tag = cpu_to_le16(DEV_INFO_ACTIVE),
			.len = cpu_to_le16(sizeof(struct req_tlv)),
			.active = enable,
		},
	};
	struct {
		struct {
			u8 bss_idx;
			u8 pad[3];
		} __packed hdr;
		struct mt76_connac_bss_basic_tlv basic;
	} basic_req = {
		.hdr = {
			.bss_idx = mvif->idx,
		},
		.basic = {
			.tag = cpu_to_le16(UNI_BSS_INFO_BASIC),
			.len = cpu_to_le16(sizeof(struct mt76_connac_bss_basic_tlv)),
			.omac_idx = mvif->omac_idx,
			.band_idx = mvif->band_idx,
			.wmm_idx = mvif->wmm_idx,
			.active = enable,
			.bmc_tx_wlan_idx = cpu_to_le16(wcid->idx),
			.sta_idx = cpu_to_le16(wcid->idx),
			.conn_state = 1,
		},
	};
	int err, idx, cmd, len;
	void *data;

	switch (vif->type) {
	case NL80211_IFTYPE_MESH_POINT:
	case NL80211_IFTYPE_MONITOR:
	case NL80211_IFTYPE_AP:
		basic_req.basic.conn_type = cpu_to_le32(CONNECTION_INFRA_AP);
		break;
	case NL80211_IFTYPE_STATION:
		basic_req.basic.conn_type = cpu_to_le32(CONNECTION_INFRA_STA);
		break;
	case NL80211_IFTYPE_ADHOC:
		basic_req.basic.conn_type = cpu_to_le32(CONNECTION_IBSS_ADHOC);
		break;
	default:
		WARN_ON(1);
		break;
	}

	idx = mvif->omac_idx > EXT_BSSID_START ? HW_BSSID_0 : mvif->omac_idx;
	basic_req.basic.hw_bss_idx = idx;

	memcpy(dev_req.tlv.omac_addr, vif->addr, ETH_ALEN);

	cmd = enable ? MCU_UNI_CMD(DEV_INFO_UPDATE) : MCU_UNI_CMD(BSS_INFO_UPDATE);
	data = enable ? (void *)&dev_req : (void *)&basic_req;
	len = enable ? sizeof(dev_req) : sizeof(basic_req);

	err = mt76_mcu_send_msg(dev, cmd, data, len, true);
	if (err < 0)
		return err;

	cmd = enable ? MCU_UNI_CMD(BSS_INFO_UPDATE) : MCU_UNI_CMD(DEV_INFO_UPDATE);
	data = enable ? (void *)&basic_req : (void *)&dev_req;
	len = enable ? sizeof(basic_req) : sizeof(dev_req);

	return mt76_mcu_send_msg(dev, cmd, data, len, true);
}
EXPORT_SYMBOL_GPL(mt76_connac_mcu_uni_add_dev);

void mt76_connac_mcu_sta_ba_tlv(struct sk_buff *skb,
				struct ieee80211_ampdu_params *params,
				bool enable, bool tx)
{
	struct sta_rec_ba *ba;
	struct tlv *tlv;

	tlv = mt76_connac_mcu_add_tlv(skb, STA_REC_BA, sizeof(*ba));

	ba = (struct sta_rec_ba *)tlv;
	ba->ba_type = tx ? MT_BA_TYPE_ORIGINATOR : MT_BA_TYPE_RECIPIENT;
	ba->winsize = cpu_to_le16(params->buf_size);
	ba->ssn = cpu_to_le16(params->ssn);
	ba->ba_en = enable << params->tid;
	ba->amsdu = params->amsdu;
	ba->tid = params->tid;
}
EXPORT_SYMBOL_GPL(mt76_connac_mcu_sta_ba_tlv);

int mt76_connac_mcu_sta_ba(struct mt76_dev *dev, struct mt76_vif *mvif,
			   struct ieee80211_ampdu_params *params,
			   bool enable, bool tx)
{
	struct mt76_wcid *wcid = (struct mt76_wcid *)params->sta->drv_priv;
	struct wtbl_req_hdr *wtbl_hdr;
	struct tlv *sta_wtbl;
	struct sk_buff *skb;
	int ret;

	skb = mt76_connac_mcu_alloc_sta_req(dev, mvif, wcid);
	if (IS_ERR(skb))
		return PTR_ERR(skb);

	sta_wtbl = mt76_connac_mcu_add_tlv(skb, STA_REC_WTBL,
					   sizeof(struct tlv));

	wtbl_hdr = mt76_connac_mcu_alloc_wtbl_req(dev, wcid, WTBL_SET,
						  sta_wtbl, &skb);
	if (IS_ERR(wtbl_hdr))
		return PTR_ERR(wtbl_hdr);

	mt76_connac_mcu_wtbl_ba_tlv(dev, skb, params, enable, tx, sta_wtbl,
				    wtbl_hdr);

	ret = mt76_mcu_skb_send_msg(dev, skb,
				    MCU_UNI_CMD(STA_REC_UPDATE), true);
	if (ret)
		return ret;

	skb = mt76_connac_mcu_alloc_sta_req(dev, mvif, wcid);
	if (IS_ERR(skb))
		return PTR_ERR(skb);

	mt76_connac_mcu_sta_ba_tlv(skb, params, enable, tx);

	return mt76_mcu_skb_send_msg(dev, skb,
				     MCU_UNI_CMD(STA_REC_UPDATE), true);
}
EXPORT_SYMBOL_GPL(mt76_connac_mcu_sta_ba);

static u8
mt76_connac_get_phy_mode(struct mt76_phy *phy, struct ieee80211_vif *vif,
			 enum nl80211_band band,
			 struct ieee80211_sta *sta)
{
	struct mt76_dev *dev = phy->dev;
	const struct ieee80211_sta_he_cap *he_cap;
	struct ieee80211_sta_vht_cap *vht_cap;
	struct ieee80211_sta_ht_cap *ht_cap;
	u8 mode = 0;

	if (!is_mt7921(dev))
		return 0x38;

	if (sta) {
		ht_cap = &sta->ht_cap;
		vht_cap = &sta->vht_cap;
		he_cap = &sta->he_cap;
	} else {
		struct ieee80211_supported_band *sband;

		sband = phy->hw->wiphy->bands[band];
		ht_cap = &sband->ht_cap;
		vht_cap = &sband->vht_cap;
		he_cap = ieee80211_get_he_iftype_cap(sband, vif->type);
	}

	if (band == NL80211_BAND_2GHZ) {
		mode |= PHY_MODE_B | PHY_MODE_G;

		if (ht_cap->ht_supported)
			mode |= PHY_MODE_GN;

		if (he_cap && he_cap->has_he)
			mode |= PHY_MODE_AX_24G;
	} else if (band == NL80211_BAND_5GHZ || band == NL80211_BAND_6GHZ) {
		mode |= PHY_MODE_A;

		if (ht_cap->ht_supported)
			mode |= PHY_MODE_AN;

		if (vht_cap->vht_supported)
			mode |= PHY_MODE_AC;

<<<<<<< HEAD
		if (he_cap->has_he) {
			if (band == NL80211_BAND_6GHZ)
				mode |= PHY_MODE_AX_6G;
			else
				mode |= PHY_MODE_AX_5G;
		}
=======
		if (he_cap && he_cap->has_he && band == NL80211_BAND_5GHZ)
			mode |= PHY_MODE_AX_5G;
>>>>>>> 754e0b0e
	}

	return mode;
}

static const struct ieee80211_sta_he_cap *
mt76_connac_get_he_phy_cap(struct mt76_phy *phy, struct ieee80211_vif *vif)
{
	enum nl80211_band band = phy->chandef.chan->band;
	struct ieee80211_supported_band *sband;

	sband = phy->hw->wiphy->bands[band];

	return ieee80211_get_he_iftype_cap(sband, vif->type);
}

#define DEFAULT_HE_PE_DURATION		4
#define DEFAULT_HE_DURATION_RTS_THRES	1023
static void
mt76_connac_mcu_uni_bss_he_tlv(struct mt76_phy *phy, struct ieee80211_vif *vif,
			       struct tlv *tlv)
{
	const struct ieee80211_sta_he_cap *cap;
	struct bss_info_uni_he *he;

	cap = mt76_connac_get_he_phy_cap(phy, vif);

	he = (struct bss_info_uni_he *)tlv;
	he->he_pe_duration = vif->bss_conf.htc_trig_based_pkt_ext;
	if (!he->he_pe_duration)
		he->he_pe_duration = DEFAULT_HE_PE_DURATION;

	he->he_rts_thres = cpu_to_le16(vif->bss_conf.frame_time_rts_th);
	if (!he->he_rts_thres)
		he->he_rts_thres = cpu_to_le16(DEFAULT_HE_DURATION_RTS_THRES);

	he->max_nss_mcs[CMD_HE_MCS_BW80] = cap->he_mcs_nss_supp.tx_mcs_80;
	he->max_nss_mcs[CMD_HE_MCS_BW160] = cap->he_mcs_nss_supp.tx_mcs_160;
	he->max_nss_mcs[CMD_HE_MCS_BW8080] = cap->he_mcs_nss_supp.tx_mcs_80p80;
}

int mt76_connac_mcu_uni_add_bss(struct mt76_phy *phy,
				struct ieee80211_vif *vif,
				struct mt76_wcid *wcid,
				bool enable)
{
	struct mt76_vif *mvif = (struct mt76_vif *)vif->drv_priv;
	struct cfg80211_chan_def *chandef = &phy->chandef;
	int freq1 = chandef->center_freq1, freq2 = chandef->center_freq2;
	enum nl80211_band band = chandef->chan->band;
	struct mt76_dev *mdev = phy->dev;
	struct {
		struct {
			u8 bss_idx;
			u8 pad[3];
		} __packed hdr;
		struct mt76_connac_bss_basic_tlv basic;
		struct mt76_connac_bss_qos_tlv qos;
	} basic_req = {
		.hdr = {
			.bss_idx = mvif->idx,
		},
		.basic = {
			.tag = cpu_to_le16(UNI_BSS_INFO_BASIC),
			.len = cpu_to_le16(sizeof(struct mt76_connac_bss_basic_tlv)),
			.bcn_interval = cpu_to_le16(vif->bss_conf.beacon_int),
			.dtim_period = vif->bss_conf.dtim_period,
			.omac_idx = mvif->omac_idx,
			.band_idx = mvif->band_idx,
			.wmm_idx = mvif->wmm_idx,
			.active = true, /* keep bss deactivated */
			.phymode = mt76_connac_get_phy_mode(phy, vif, band, NULL),
		},
		.qos = {
			.tag = cpu_to_le16(UNI_BSS_INFO_QBSS),
			.len = cpu_to_le16(sizeof(struct mt76_connac_bss_qos_tlv)),
			.qos = vif->bss_conf.qos,
		},
	};
	struct {
		struct {
			u8 bss_idx;
			u8 pad[3];
		} __packed hdr;
		struct rlm_tlv {
			__le16 tag;
			__le16 len;
			u8 control_channel;
			u8 center_chan;
			u8 center_chan2;
			u8 bw;
			u8 tx_streams;
			u8 rx_streams;
			u8 short_st;
			u8 ht_op_info;
			u8 sco;
			u8 band;
			u8 pad[2];
		} __packed rlm;
	} __packed rlm_req = {
		.hdr = {
			.bss_idx = mvif->idx,
		},
		.rlm = {
			.tag = cpu_to_le16(UNI_BSS_INFO_RLM),
			.len = cpu_to_le16(sizeof(struct rlm_tlv)),
			.control_channel = chandef->chan->hw_value,
			.center_chan = ieee80211_frequency_to_channel(freq1),
			.center_chan2 = ieee80211_frequency_to_channel(freq2),
			.tx_streams = hweight8(phy->antenna_mask),
			.ht_op_info = 4, /* set HT 40M allowed */
			.rx_streams = phy->chainmask,
			.short_st = true,
			.band = band,
		},
	};
	int err, conn_type;
	u8 idx, basic_phy;

	idx = mvif->omac_idx > EXT_BSSID_START ? HW_BSSID_0 : mvif->omac_idx;
	basic_req.basic.hw_bss_idx = idx;
	if (band == NL80211_BAND_6GHZ)
<<<<<<< HEAD
		basic_req.basic.phymode_ext = BIT(0);
=======
		basic_req.basic.phymode_ext = PHY_MODE_AX_6G;
>>>>>>> 754e0b0e

	basic_phy = mt76_connac_get_phy_mode_v2(phy, vif, band, NULL);
	basic_req.basic.nonht_basic_phy = cpu_to_le16(basic_phy);

	switch (vif->type) {
	case NL80211_IFTYPE_MESH_POINT:
	case NL80211_IFTYPE_AP:
		if (vif->p2p)
			conn_type = CONNECTION_P2P_GO;
		else
			conn_type = CONNECTION_INFRA_AP;
		basic_req.basic.conn_type = cpu_to_le32(conn_type);
		break;
	case NL80211_IFTYPE_STATION:
		if (vif->p2p)
			conn_type = CONNECTION_P2P_GC;
		else
			conn_type = CONNECTION_INFRA_STA;
		basic_req.basic.conn_type = cpu_to_le32(conn_type);
		break;
	case NL80211_IFTYPE_ADHOC:
		basic_req.basic.conn_type = cpu_to_le32(CONNECTION_IBSS_ADHOC);
		break;
	default:
		WARN_ON(1);
		break;
	}

	memcpy(basic_req.basic.bssid, vif->bss_conf.bssid, ETH_ALEN);
	basic_req.basic.bmc_tx_wlan_idx = cpu_to_le16(wcid->idx);
	basic_req.basic.sta_idx = cpu_to_le16(wcid->idx);
	basic_req.basic.conn_state = !enable;

	err = mt76_mcu_send_msg(mdev, MCU_UNI_CMD(BSS_INFO_UPDATE), &basic_req,
				sizeof(basic_req), true);
	if (err < 0)
		return err;

	if (vif->bss_conf.he_support) {
		struct {
			struct {
				u8 bss_idx;
				u8 pad[3];
			} __packed hdr;
			struct bss_info_uni_he he;
			struct bss_info_uni_bss_color bss_color;
		} he_req = {
			.hdr = {
				.bss_idx = mvif->idx,
			},
			.he = {
				.tag = cpu_to_le16(UNI_BSS_INFO_HE_BASIC),
				.len = cpu_to_le16(sizeof(struct bss_info_uni_he)),
			},
			.bss_color = {
				.tag = cpu_to_le16(UNI_BSS_INFO_BSS_COLOR),
				.len = cpu_to_le16(sizeof(struct bss_info_uni_bss_color)),
				.enable = 0,
				.bss_color = 0,
			},
		};

		if (enable) {
			he_req.bss_color.enable =
				vif->bss_conf.he_bss_color.enabled;
			he_req.bss_color.bss_color =
				vif->bss_conf.he_bss_color.color;
		}

		mt76_connac_mcu_uni_bss_he_tlv(phy, vif,
					       (struct tlv *)&he_req.he);
		err = mt76_mcu_send_msg(mdev, MCU_UNI_CMD(BSS_INFO_UPDATE),
					&he_req, sizeof(he_req), true);
		if (err < 0)
			return err;
	}

	switch (chandef->width) {
	case NL80211_CHAN_WIDTH_40:
		rlm_req.rlm.bw = CMD_CBW_40MHZ;
		break;
	case NL80211_CHAN_WIDTH_80:
		rlm_req.rlm.bw = CMD_CBW_80MHZ;
		break;
	case NL80211_CHAN_WIDTH_80P80:
		rlm_req.rlm.bw = CMD_CBW_8080MHZ;
		break;
	case NL80211_CHAN_WIDTH_160:
		rlm_req.rlm.bw = CMD_CBW_160MHZ;
		break;
	case NL80211_CHAN_WIDTH_5:
		rlm_req.rlm.bw = CMD_CBW_5MHZ;
		break;
	case NL80211_CHAN_WIDTH_10:
		rlm_req.rlm.bw = CMD_CBW_10MHZ;
		break;
	case NL80211_CHAN_WIDTH_20_NOHT:
	case NL80211_CHAN_WIDTH_20:
	default:
		rlm_req.rlm.bw = CMD_CBW_20MHZ;
		rlm_req.rlm.ht_op_info = 0;
		break;
	}

	if (rlm_req.rlm.control_channel < rlm_req.rlm.center_chan)
		rlm_req.rlm.sco = 1; /* SCA */
	else if (rlm_req.rlm.control_channel > rlm_req.rlm.center_chan)
		rlm_req.rlm.sco = 3; /* SCB */

	return mt76_mcu_send_msg(mdev, MCU_UNI_CMD(BSS_INFO_UPDATE), &rlm_req,
				 sizeof(rlm_req), true);
}
EXPORT_SYMBOL_GPL(mt76_connac_mcu_uni_add_bss);

#define MT76_CONNAC_SCAN_CHANNEL_TIME		60
int mt76_connac_mcu_hw_scan(struct mt76_phy *phy, struct ieee80211_vif *vif,
			    struct ieee80211_scan_request *scan_req)
{
	struct mt76_vif *mvif = (struct mt76_vif *)vif->drv_priv;
	struct cfg80211_scan_request *sreq = &scan_req->req;
	int n_ssids = 0, err, i, duration;
	int ext_channels_num = max_t(int, sreq->n_channels - 32, 0);
	struct ieee80211_channel **scan_list = sreq->channels;
	struct mt76_dev *mdev = phy->dev;
	bool ext_phy = phy == mdev->phy2;
	struct mt76_connac_mcu_scan_channel *chan;
	struct mt76_connac_hw_scan_req *req;
	struct sk_buff *skb;

	skb = mt76_mcu_msg_alloc(mdev, NULL, sizeof(*req));
	if (!skb)
		return -ENOMEM;

	set_bit(MT76_HW_SCANNING, &phy->state);
	mvif->scan_seq_num = (mvif->scan_seq_num + 1) & 0x7f;

	req = (struct mt76_connac_hw_scan_req *)skb_put(skb, sizeof(*req));

	req->seq_num = mvif->scan_seq_num | ext_phy << 7;
	req->bss_idx = mvif->idx;
	req->scan_type = sreq->n_ssids ? 1 : 0;
	req->probe_req_num = sreq->n_ssids ? 2 : 0;
	req->version = 1;

	for (i = 0; i < sreq->n_ssids; i++) {
		if (!sreq->ssids[i].ssid_len)
			continue;

		req->ssids[i].ssid_len = cpu_to_le32(sreq->ssids[i].ssid_len);
		memcpy(req->ssids[i].ssid, sreq->ssids[i].ssid,
		       sreq->ssids[i].ssid_len);
		n_ssids++;
	}
	req->ssid_type = n_ssids ? BIT(2) : BIT(0);
	req->ssid_type_ext = n_ssids ? BIT(0) : 0;
	req->ssids_num = n_ssids;

	duration = is_mt7921(phy->dev) ? 0 : MT76_CONNAC_SCAN_CHANNEL_TIME;
	/* increase channel time for passive scan */
	if (!sreq->n_ssids)
		duration *= 2;
	req->timeout_value = cpu_to_le16(sreq->n_channels * duration);
	req->channel_min_dwell_time = cpu_to_le16(duration);
	req->channel_dwell_time = cpu_to_le16(duration);

	req->channels_num = min_t(u8, sreq->n_channels, 32);
	req->ext_channels_num = min_t(u8, ext_channels_num, 32);
	for (i = 0; i < req->channels_num + req->ext_channels_num; i++) {
		if (i >= 32)
			chan = &req->ext_channels[i - 32];
		else
			chan = &req->channels[i];

		switch (scan_list[i]->band) {
		case NL80211_BAND_2GHZ:
			chan->band = 1;
			break;
		case NL80211_BAND_6GHZ:
			chan->band = 3;
			break;
		default:
			chan->band = 2;
			break;
		}
		chan->channel_num = scan_list[i]->hw_value;
	}
	req->channel_type = sreq->n_channels ? 4 : 0;

	if (sreq->ie_len > 0) {
		memcpy(req->ies, sreq->ie, sreq->ie_len);
		req->ies_len = cpu_to_le16(sreq->ie_len);
	}

	if (is_mt7921(phy->dev))
		req->scan_func |= SCAN_FUNC_SPLIT_SCAN;

	memcpy(req->bssid, sreq->bssid, ETH_ALEN);
	if (sreq->flags & NL80211_SCAN_FLAG_RANDOM_ADDR) {
		get_random_mask_addr(req->random_mac, sreq->mac_addr,
				     sreq->mac_addr_mask);
		req->scan_func |= SCAN_FUNC_RANDOM_MAC;
	}

	err = mt76_mcu_skb_send_msg(mdev, skb, MCU_CE_CMD(START_HW_SCAN),
				    false);
	if (err < 0)
		clear_bit(MT76_HW_SCANNING, &phy->state);

	return err;
}
EXPORT_SYMBOL_GPL(mt76_connac_mcu_hw_scan);

int mt76_connac_mcu_cancel_hw_scan(struct mt76_phy *phy,
				   struct ieee80211_vif *vif)
{
	struct mt76_vif *mvif = (struct mt76_vif *)vif->drv_priv;
	struct {
		u8 seq_num;
		u8 is_ext_channel;
		u8 rsv[2];
	} __packed req = {
		.seq_num = mvif->scan_seq_num,
	};

	if (test_and_clear_bit(MT76_HW_SCANNING, &phy->state)) {
		struct cfg80211_scan_info info = {
			.aborted = true,
		};

		ieee80211_scan_completed(phy->hw, &info);
	}

	return mt76_mcu_send_msg(phy->dev, MCU_CE_CMD(CANCEL_HW_SCAN),
				 &req, sizeof(req), false);
}
EXPORT_SYMBOL_GPL(mt76_connac_mcu_cancel_hw_scan);

int mt76_connac_mcu_sched_scan_req(struct mt76_phy *phy,
				   struct ieee80211_vif *vif,
				   struct cfg80211_sched_scan_request *sreq)
{
	struct mt76_vif *mvif = (struct mt76_vif *)vif->drv_priv;
	struct ieee80211_channel **scan_list = sreq->channels;
	struct mt76_connac_mcu_scan_channel *chan;
	struct mt76_connac_sched_scan_req *req;
	struct mt76_dev *mdev = phy->dev;
	bool ext_phy = phy == mdev->phy2;
	struct cfg80211_match_set *match;
	struct cfg80211_ssid *ssid;
	struct sk_buff *skb;
	int i;

	skb = mt76_mcu_msg_alloc(mdev, NULL, sizeof(*req) + sreq->ie_len);
	if (!skb)
		return -ENOMEM;

	mvif->scan_seq_num = (mvif->scan_seq_num + 1) & 0x7f;

	req = (struct mt76_connac_sched_scan_req *)skb_put(skb, sizeof(*req));
	req->version = 1;
	req->seq_num = mvif->scan_seq_num | ext_phy << 7;

	if (sreq->flags & NL80211_SCAN_FLAG_RANDOM_ADDR) {
		u8 *addr = is_mt7663(phy->dev) ? req->mt7663.random_mac
					       : req->mt7921.random_mac;

		req->scan_func = 1;
		get_random_mask_addr(addr, sreq->mac_addr,
				     sreq->mac_addr_mask);
	}
	if (is_mt7921(phy->dev)) {
		req->mt7921.bss_idx = mvif->idx;
		req->mt7921.delay = cpu_to_le32(sreq->delay);
	}

	req->ssids_num = sreq->n_ssids;
	for (i = 0; i < req->ssids_num; i++) {
		ssid = &sreq->ssids[i];
		memcpy(req->ssids[i].ssid, ssid->ssid, ssid->ssid_len);
		req->ssids[i].ssid_len = cpu_to_le32(ssid->ssid_len);
	}

	req->match_num = sreq->n_match_sets;
	for (i = 0; i < req->match_num; i++) {
		match = &sreq->match_sets[i];
		memcpy(req->match[i].ssid, match->ssid.ssid,
		       match->ssid.ssid_len);
		req->match[i].rssi_th = cpu_to_le32(match->rssi_thold);
		req->match[i].ssid_len = match->ssid.ssid_len;
	}

	req->channel_type = sreq->n_channels ? 4 : 0;
	req->channels_num = min_t(u8, sreq->n_channels, 64);
	for (i = 0; i < req->channels_num; i++) {
		chan = &req->channels[i];

		switch (scan_list[i]->band) {
		case NL80211_BAND_2GHZ:
			chan->band = 1;
			break;
		case NL80211_BAND_6GHZ:
			chan->band = 3;
			break;
		default:
			chan->band = 2;
			break;
		}
		chan->channel_num = scan_list[i]->hw_value;
	}

	req->intervals_num = sreq->n_scan_plans;
	for (i = 0; i < req->intervals_num; i++)
		req->intervals[i] = cpu_to_le16(sreq->scan_plans[i].interval);

	if (sreq->ie_len > 0) {
		req->ie_len = cpu_to_le16(sreq->ie_len);
		memcpy(skb_put(skb, sreq->ie_len), sreq->ie, sreq->ie_len);
	}

	return mt76_mcu_skb_send_msg(mdev, skb, MCU_CE_CMD(SCHED_SCAN_REQ),
				     false);
}
EXPORT_SYMBOL_GPL(mt76_connac_mcu_sched_scan_req);

int mt76_connac_mcu_sched_scan_enable(struct mt76_phy *phy,
				      struct ieee80211_vif *vif,
				      bool enable)
{
	struct {
		u8 active; /* 0: enabled 1: disabled */
		u8 rsv[3];
	} __packed req = {
		.active = !enable,
	};

	if (enable)
		set_bit(MT76_HW_SCHED_SCANNING, &phy->state);
	else
		clear_bit(MT76_HW_SCHED_SCANNING, &phy->state);

	return mt76_mcu_send_msg(phy->dev, MCU_CE_CMD(SCHED_SCAN_ENABLE),
				 &req, sizeof(req), false);
}
EXPORT_SYMBOL_GPL(mt76_connac_mcu_sched_scan_enable);

int mt76_connac_mcu_chip_config(struct mt76_dev *dev)
{
	struct mt76_connac_config req = {
		.resp_type = 0,
	};

	memcpy(req.data, "assert", 7);

	return mt76_mcu_send_msg(dev, MCU_CE_CMD(CHIP_CONFIG),
				 &req, sizeof(req), false);
}
EXPORT_SYMBOL_GPL(mt76_connac_mcu_chip_config);

int mt76_connac_mcu_set_deep_sleep(struct mt76_dev *dev, bool enable)
{
	struct mt76_connac_config req = {
		.resp_type = 0,
	};

	snprintf(req.data, sizeof(req.data), "KeepFullPwr %d", !enable);

	return mt76_mcu_send_msg(dev, MCU_CE_CMD(CHIP_CONFIG),
				 &req, sizeof(req), false);
}
EXPORT_SYMBOL_GPL(mt76_connac_mcu_set_deep_sleep);

int mt76_connac_sta_state_dp(struct mt76_dev *dev,
			     enum ieee80211_sta_state old_state,
			     enum ieee80211_sta_state new_state)
{
	if ((old_state == IEEE80211_STA_ASSOC &&
	     new_state == IEEE80211_STA_AUTHORIZED) ||
	    (old_state == IEEE80211_STA_NONE &&
	     new_state == IEEE80211_STA_NOTEXIST))
		mt76_connac_mcu_set_deep_sleep(dev, true);

	if ((old_state == IEEE80211_STA_NOTEXIST &&
	     new_state == IEEE80211_STA_NONE) ||
	    (old_state == IEEE80211_STA_AUTHORIZED &&
	     new_state == IEEE80211_STA_ASSOC))
		mt76_connac_mcu_set_deep_sleep(dev, false);

	return 0;
}
EXPORT_SYMBOL_GPL(mt76_connac_sta_state_dp);

void mt76_connac_mcu_coredump_event(struct mt76_dev *dev, struct sk_buff *skb,
				    struct mt76_connac_coredump *coredump)
{
	spin_lock_bh(&dev->lock);
	__skb_queue_tail(&coredump->msg_list, skb);
	spin_unlock_bh(&dev->lock);

	coredump->last_activity = jiffies;

	queue_delayed_work(dev->wq, &coredump->work,
			   MT76_CONNAC_COREDUMP_TIMEOUT);
}
EXPORT_SYMBOL_GPL(mt76_connac_mcu_coredump_event);

static void mt76_connac_mcu_parse_tx_resource(struct mt76_dev *dev,
					      struct sk_buff *skb)
{
	struct mt76_sdio *sdio = &dev->sdio;
	struct mt76_connac_tx_resource {
		__le32 version;
		__le32 pse_data_quota;
		__le32 pse_mcu_quota;
		__le32 ple_data_quota;
		__le32 ple_mcu_quota;
		__le16 pse_page_size;
		__le16 ple_page_size;
		u8 pp_padding;
		u8 pad[3];
	} __packed * tx_res;

	tx_res = (struct mt76_connac_tx_resource *)skb->data;
	sdio->sched.pse_data_quota = le32_to_cpu(tx_res->pse_data_quota);
	sdio->sched.pse_mcu_quota = le32_to_cpu(tx_res->pse_mcu_quota);
	sdio->sched.ple_data_quota = le32_to_cpu(tx_res->ple_data_quota);
	sdio->sched.pse_page_size = le16_to_cpu(tx_res->pse_page_size);
	sdio->sched.deficit = tx_res->pp_padding;
}

static void mt76_connac_mcu_parse_phy_cap(struct mt76_dev *dev,
					  struct sk_buff *skb)
{
	struct mt76_connac_phy_cap {
		u8 ht;
		u8 vht;
		u8 _5g;
		u8 max_bw;
		u8 nss;
		u8 dbdc;
		u8 tx_ldpc;
		u8 rx_ldpc;
		u8 tx_stbc;
		u8 rx_stbc;
		u8 hw_path;
		u8 he;
	} __packed * cap;

	enum {
		WF0_24G,
		WF0_5G
	};

	cap = (struct mt76_connac_phy_cap *)skb->data;

	dev->phy.antenna_mask = BIT(cap->nss) - 1;
	dev->phy.chainmask = dev->phy.antenna_mask;
	dev->phy.cap.has_2ghz = cap->hw_path & BIT(WF0_24G);
	dev->phy.cap.has_5ghz = cap->hw_path & BIT(WF0_5G);
}

int mt76_connac_mcu_get_nic_capability(struct mt76_phy *phy)
{
	struct mt76_connac_cap_hdr {
		__le16 n_element;
		u8 rsv[2];
	} __packed * hdr;
	struct sk_buff *skb;
	int ret, i;

	ret = mt76_mcu_send_and_get_msg(phy->dev, MCU_CE_CMD(GET_NIC_CAPAB),
					NULL, 0, true, &skb);
	if (ret)
		return ret;

	hdr = (struct mt76_connac_cap_hdr *)skb->data;
	if (skb->len < sizeof(*hdr)) {
		ret = -EINVAL;
		goto out;
	}

	skb_pull(skb, sizeof(*hdr));

	for (i = 0; i < le16_to_cpu(hdr->n_element); i++) {
		struct tlv_hdr {
			__le32 type;
			__le32 len;
		} __packed * tlv = (struct tlv_hdr *)skb->data;
		int len;

		if (skb->len < sizeof(*tlv))
			break;

		skb_pull(skb, sizeof(*tlv));

		len = le32_to_cpu(tlv->len);
		if (skb->len < len)
			break;

		switch (le32_to_cpu(tlv->type)) {
		case MT_NIC_CAP_6G:
			phy->cap.has_6ghz = skb->data[0];
			break;
		case MT_NIC_CAP_MAC_ADDR:
			memcpy(phy->macaddr, (void *)skb->data, ETH_ALEN);
			break;
		case MT_NIC_CAP_PHY:
			mt76_connac_mcu_parse_phy_cap(phy->dev, skb);
			break;
		case MT_NIC_CAP_TX_RESOURCE:
			if (mt76_is_sdio(phy->dev))
				mt76_connac_mcu_parse_tx_resource(phy->dev,
								  skb);
			break;
		default:
			break;
		}
		skb_pull(skb, len);
	}
out:
	dev_kfree_skb(skb);

	return ret;
}
EXPORT_SYMBOL_GPL(mt76_connac_mcu_get_nic_capability);

static void
mt76_connac_mcu_build_sku(struct mt76_dev *dev, s8 *sku,
			  struct mt76_power_limits *limits,
			  enum nl80211_band band)
{
	int max_power = is_mt7921(dev) ? 127 : 63;
	int i, offset = sizeof(limits->cck);

	memset(sku, max_power, MT_SKU_POWER_LIMIT);

	if (band == NL80211_BAND_2GHZ) {
		/* cck */
		memcpy(sku, limits->cck, sizeof(limits->cck));
	}

	/* ofdm */
	memcpy(&sku[offset], limits->ofdm, sizeof(limits->ofdm));
	offset += sizeof(limits->ofdm);

	/* ht */
	for (i = 0; i < 2; i++) {
		memcpy(&sku[offset], limits->mcs[i], 8);
		offset += 8;
	}
	sku[offset++] = limits->mcs[0][0];

	/* vht */
	for (i = 0; i < ARRAY_SIZE(limits->mcs); i++) {
		memcpy(&sku[offset], limits->mcs[i],
		       ARRAY_SIZE(limits->mcs[i]));
		offset += 12;
	}

	if (!is_mt7921(dev))
		return;

	/* he */
	for (i = 0; i < ARRAY_SIZE(limits->ru); i++) {
		memcpy(&sku[offset], limits->ru[i], ARRAY_SIZE(limits->ru[i]));
		offset += ARRAY_SIZE(limits->ru[i]);
	}
}

<<<<<<< HEAD
static s8 mt76_connac_get_sar_power(struct mt76_phy *phy,
				    struct ieee80211_channel *chan,
				    s8 target_power)
{
	const struct cfg80211_sar_capa *capa = phy->hw->wiphy->sar_capa;
	struct mt76_freq_range_power *frp = phy->frp;
	int freq, i;

	if (!capa || !frp)
		return target_power;

	freq = ieee80211_channel_to_frequency(chan->hw_value, chan->band);
	for (i = 0 ; i < capa->num_freq_ranges; i++) {
		if (frp[i].range &&
		    freq >= frp[i].range->start_freq &&
		    freq < frp[i].range->end_freq) {
			target_power = min_t(s8, frp[i].power, target_power);
			break;
		}
	}

	return target_power;
}

=======
>>>>>>> 754e0b0e
static s8 mt76_connac_get_ch_power(struct mt76_phy *phy,
				   struct ieee80211_channel *chan,
				   s8 target_power)
{
	struct mt76_dev *dev = phy->dev;
	struct ieee80211_supported_band *sband;
	int i;

	switch (chan->band) {
	case NL80211_BAND_2GHZ:
		sband = &phy->sband_2g.sband;
		break;
	case NL80211_BAND_5GHZ:
		sband = &phy->sband_5g.sband;
		break;
	case NL80211_BAND_6GHZ:
		sband = &phy->sband_6g.sband;
		break;
	default:
		return target_power;
	}

	for (i = 0; i < sband->n_channels; i++) {
		struct ieee80211_channel *ch = &sband->channels[i];

		if (ch->hw_value == chan->hw_value) {
			if (!(ch->flags & IEEE80211_CHAN_DISABLED)) {
				int power = 2 * ch->max_reg_power;

				if (is_mt7663(dev) && (power > 63 || power < -64))
					power = 63;
				target_power = min_t(s8, power, target_power);
			}
			break;
		}
	}

	return target_power;
}

static int
mt76_connac_mcu_rate_txpower_band(struct mt76_phy *phy,
				  enum nl80211_band band)
{
	struct mt76_dev *dev = phy->dev;
	int sku_len, batch_len = is_mt7921(dev) ? 8 : 16;
	static const u8 chan_list_2ghz[] = {
		1, 2,  3,  4,  5,  6,  7,
		8, 9, 10, 11, 12, 13, 14
	};
	static const u8 chan_list_5ghz[] = {
		 36,  38,  40,  42,  44,  46,  48,
		 50,  52,  54,  56,  58,  60,  62,
		 64, 100, 102, 104, 106, 108, 110,
		112, 114, 116, 118, 120, 122, 124,
		126, 128, 132, 134, 136, 138, 140,
		142, 144, 149, 151, 153, 155, 157,
		159, 161, 165
	};
	static const u8 chan_list_6ghz[] = {
		  1,   3,   5,   7,   9,  11,  13,
		 15,  17,  19,  21,  23,  25,  27,
		 29,  33,  35,  37,  39,  41,  43,
		 45,  47,  49,  51,  53,  55,  57,
		 59,  61,  65,  67,  69,  71,  73,
		 75,  77,  79,  81,  83,  85,  87,
		 89,  91,  93,  97,  99, 101, 103,
		105, 107, 109, 111, 113, 115, 117,
		119, 121, 123, 125, 129, 131, 133,
		135, 137, 139, 141, 143, 145, 147,
		149, 151, 153, 155, 157, 161, 163,
		165, 167, 169, 171, 173, 175, 177,
		179, 181, 183, 185, 187, 189, 193,
		195, 197, 199, 201, 203, 205, 207,
		209, 211, 213, 215, 217, 219, 221,
		225, 227, 229, 233
	};
	int i, n_chan, batch_size, idx = 0, tx_power, last_ch;
	struct mt76_connac_sku_tlv sku_tlbv;
	struct mt76_power_limits limits;
	const u8 *ch_list;

	sku_len = is_mt7921(dev) ? sizeof(sku_tlbv) : sizeof(sku_tlbv) - 92;
	tx_power = 2 * phy->hw->conf.power_level;
	if (!tx_power)
		tx_power = 127;

	if (band == NL80211_BAND_2GHZ) {
		n_chan = ARRAY_SIZE(chan_list_2ghz);
		ch_list = chan_list_2ghz;
	} else if (band == NL80211_BAND_6GHZ) {
		n_chan = ARRAY_SIZE(chan_list_6ghz);
		ch_list = chan_list_6ghz;
	} else {
		n_chan = ARRAY_SIZE(chan_list_5ghz);
		ch_list = chan_list_5ghz;
	}
	batch_size = DIV_ROUND_UP(n_chan, batch_len);

<<<<<<< HEAD
	if (!phy->cap.has_5ghz)
		last_ch = chan_list_2ghz[n_chan - 1];
	else if (phy->cap.has_6ghz)
		last_ch = chan_list_6ghz[n_chan - 1];
=======
	if (phy->cap.has_6ghz)
		last_ch = chan_list_6ghz[ARRAY_SIZE(chan_list_6ghz) - 1];
	else if (phy->cap.has_5ghz)
		last_ch = chan_list_5ghz[ARRAY_SIZE(chan_list_5ghz) - 1];
>>>>>>> 754e0b0e
	else
		last_ch = chan_list_2ghz[ARRAY_SIZE(chan_list_2ghz) - 1];

	for (i = 0; i < batch_size; i++) {
		struct mt76_connac_tx_power_limit_tlv tx_power_tlv = {};
		int j, err, msg_len, num_ch;
		struct sk_buff *skb;

		num_ch = i == batch_size - 1 ? n_chan % batch_len : batch_len;
		msg_len = sizeof(tx_power_tlv) + num_ch * sizeof(sku_tlbv);
		skb = mt76_mcu_msg_alloc(dev, NULL, msg_len);
		if (!skb)
			return -ENOMEM;

		skb_reserve(skb, sizeof(tx_power_tlv));

		BUILD_BUG_ON(sizeof(dev->alpha2) > sizeof(tx_power_tlv.alpha2));
		memcpy(tx_power_tlv.alpha2, dev->alpha2, sizeof(dev->alpha2));
		tx_power_tlv.n_chan = num_ch;

		switch (band) {
		case NL80211_BAND_2GHZ:
			tx_power_tlv.band = 1;
			break;
		case NL80211_BAND_6GHZ:
			tx_power_tlv.band = 3;
			break;
		default:
			tx_power_tlv.band = 2;
			break;
		}

		for (j = 0; j < num_ch; j++, idx++) {
			struct ieee80211_channel chan = {
				.hw_value = ch_list[idx],
				.band = band,
			};
			s8 reg_power, sar_power;

			reg_power = mt76_connac_get_ch_power(phy, &chan,
							     tx_power);
<<<<<<< HEAD
			sar_power = mt76_connac_get_sar_power(phy, &chan,
							      reg_power);
=======
			sar_power = mt76_get_sar_power(phy, &chan, reg_power);
>>>>>>> 754e0b0e

			mt76_get_rate_power_limits(phy, &chan, &limits,
						   sar_power);

			tx_power_tlv.last_msg = ch_list[idx] == last_ch;
			sku_tlbv.channel = ch_list[idx];

			mt76_connac_mcu_build_sku(dev, sku_tlbv.pwr_limit,
						  &limits, band);
			skb_put_data(skb, &sku_tlbv, sku_len);
		}
		__skb_push(skb, sizeof(tx_power_tlv));
		memcpy(skb->data, &tx_power_tlv, sizeof(tx_power_tlv));

		err = mt76_mcu_skb_send_msg(dev, skb,
					    MCU_CE_CMD(SET_RATE_TX_POWER),
					    false);
		if (err < 0)
			return err;
	}

	return 0;
}

int mt76_connac_mcu_set_rate_txpower(struct mt76_phy *phy)
{
	int err;

	if (phy->cap.has_2ghz) {
		err = mt76_connac_mcu_rate_txpower_band(phy,
							NL80211_BAND_2GHZ);
		if (err < 0)
			return err;
	}
	if (phy->cap.has_5ghz) {
		err = mt76_connac_mcu_rate_txpower_band(phy,
							NL80211_BAND_5GHZ);
		if (err < 0)
			return err;
	}
	if (phy->cap.has_6ghz) {
		err = mt76_connac_mcu_rate_txpower_band(phy,
							NL80211_BAND_6GHZ);
		if (err < 0)
			return err;
	}

	return 0;
}
EXPORT_SYMBOL_GPL(mt76_connac_mcu_set_rate_txpower);

int mt76_connac_mcu_update_arp_filter(struct mt76_dev *dev,
				      struct mt76_vif *vif,
				      struct ieee80211_bss_conf *info)
{
	struct sk_buff *skb;
	int i, len = min_t(int, info->arp_addr_cnt,
			   IEEE80211_BSS_ARP_ADDR_LIST_LEN);
	struct {
		struct {
			u8 bss_idx;
			u8 pad[3];
		} __packed hdr;
		struct mt76_connac_arpns_tlv arp;
	} req_hdr = {
		.hdr = {
			.bss_idx = vif->idx,
		},
		.arp = {
			.tag = cpu_to_le16(UNI_OFFLOAD_OFFLOAD_ARP),
			.len = cpu_to_le16(sizeof(struct mt76_connac_arpns_tlv)),
			.ips_num = len,
			.mode = 2,  /* update */
			.option = 1,
		},
	};

	skb = mt76_mcu_msg_alloc(dev, NULL,
				 sizeof(req_hdr) + len * sizeof(__be32));
	if (!skb)
		return -ENOMEM;

	skb_put_data(skb, &req_hdr, sizeof(req_hdr));
	for (i = 0; i < len; i++) {
		u8 *addr = (u8 *)skb_put(skb, sizeof(__be32));

		memcpy(addr, &info->arp_addr_list[i], sizeof(__be32));
	}

	return mt76_mcu_skb_send_msg(dev, skb, MCU_UNI_CMD(OFFLOAD), true);
}
EXPORT_SYMBOL_GPL(mt76_connac_mcu_update_arp_filter);

int mt76_connac_mcu_set_p2p_oppps(struct ieee80211_hw *hw,
				  struct ieee80211_vif *vif)
{
	struct mt76_vif *mvif = (struct mt76_vif *)vif->drv_priv;
	int ct_window = vif->bss_conf.p2p_noa_attr.oppps_ctwindow;
	struct mt76_phy *phy = hw->priv;
	struct {
		__le32 ct_win;
		u8 bss_idx;
		u8 rsv[3];
	} __packed req = {
		.ct_win = cpu_to_le32(ct_window),
		.bss_idx = mvif->idx,
	};

<<<<<<< HEAD
	return mt76_mcu_send_msg(phy->dev, MCU_CMD_SET_P2P_OPPPS, &req,
				 sizeof(req), false);
=======
	return mt76_mcu_send_msg(phy->dev, MCU_CE_CMD(SET_P2P_OPPPS),
				 &req, sizeof(req), false);
>>>>>>> 754e0b0e
}
EXPORT_SYMBOL_GPL(mt76_connac_mcu_set_p2p_oppps);

#ifdef CONFIG_PM

const struct wiphy_wowlan_support mt76_connac_wowlan_support = {
	.flags = WIPHY_WOWLAN_MAGIC_PKT | WIPHY_WOWLAN_DISCONNECT |
		 WIPHY_WOWLAN_SUPPORTS_GTK_REKEY | WIPHY_WOWLAN_NET_DETECT,
	.n_patterns = 1,
	.pattern_min_len = 1,
	.pattern_max_len = MT76_CONNAC_WOW_PATTEN_MAX_LEN,
	.max_nd_match_sets = 10,
};
EXPORT_SYMBOL_GPL(mt76_connac_wowlan_support);

static void
mt76_connac_mcu_key_iter(struct ieee80211_hw *hw,
			 struct ieee80211_vif *vif,
			 struct ieee80211_sta *sta,
			 struct ieee80211_key_conf *key,
			 void *data)
{
	struct mt76_connac_gtk_rekey_tlv *gtk_tlv = data;
	u32 cipher;

	if (key->cipher != WLAN_CIPHER_SUITE_AES_CMAC &&
	    key->cipher != WLAN_CIPHER_SUITE_CCMP &&
	    key->cipher != WLAN_CIPHER_SUITE_TKIP)
		return;

	if (key->cipher == WLAN_CIPHER_SUITE_TKIP)
		cipher = BIT(3);
	else
		cipher = BIT(4);

	/* we are assuming here to have a single pairwise key */
	if (key->flags & IEEE80211_KEY_FLAG_PAIRWISE) {
		if (key->cipher == WLAN_CIPHER_SUITE_TKIP)
			gtk_tlv->proto = cpu_to_le32(NL80211_WPA_VERSION_1);
		else
			gtk_tlv->proto = cpu_to_le32(NL80211_WPA_VERSION_2);

		gtk_tlv->pairwise_cipher = cpu_to_le32(cipher);
		gtk_tlv->keyid = key->keyidx;
	} else {
		gtk_tlv->group_cipher = cpu_to_le32(cipher);
	}
}

int mt76_connac_mcu_update_gtk_rekey(struct ieee80211_hw *hw,
				     struct ieee80211_vif *vif,
				     struct cfg80211_gtk_rekey_data *key)
{
	struct mt76_vif *mvif = (struct mt76_vif *)vif->drv_priv;
	struct mt76_connac_gtk_rekey_tlv *gtk_tlv;
	struct mt76_phy *phy = hw->priv;
	struct sk_buff *skb;
	struct {
		u8 bss_idx;
		u8 pad[3];
	} __packed hdr = {
		.bss_idx = mvif->idx,
	};

	skb = mt76_mcu_msg_alloc(phy->dev, NULL,
				 sizeof(hdr) + sizeof(*gtk_tlv));
	if (!skb)
		return -ENOMEM;

	skb_put_data(skb, &hdr, sizeof(hdr));
	gtk_tlv = (struct mt76_connac_gtk_rekey_tlv *)skb_put(skb,
							 sizeof(*gtk_tlv));
	gtk_tlv->tag = cpu_to_le16(UNI_OFFLOAD_OFFLOAD_GTK_REKEY);
	gtk_tlv->len = cpu_to_le16(sizeof(*gtk_tlv));
	gtk_tlv->rekey_mode = 2;
	gtk_tlv->option = 1;

	rcu_read_lock();
	ieee80211_iter_keys_rcu(hw, vif, mt76_connac_mcu_key_iter, gtk_tlv);
	rcu_read_unlock();

	memcpy(gtk_tlv->kek, key->kek, NL80211_KEK_LEN);
	memcpy(gtk_tlv->kck, key->kck, NL80211_KCK_LEN);
	memcpy(gtk_tlv->replay_ctr, key->replay_ctr, NL80211_REPLAY_CTR_LEN);

	return mt76_mcu_skb_send_msg(phy->dev, skb,
				     MCU_UNI_CMD(OFFLOAD), true);
}
EXPORT_SYMBOL_GPL(mt76_connac_mcu_update_gtk_rekey);

static int
mt76_connac_mcu_set_arp_filter(struct mt76_dev *dev, struct ieee80211_vif *vif,
			       bool suspend)
{
	struct mt76_vif *mvif = (struct mt76_vif *)vif->drv_priv;
	struct {
		struct {
			u8 bss_idx;
			u8 pad[3];
		} __packed hdr;
		struct mt76_connac_arpns_tlv arpns;
	} req = {
		.hdr = {
			.bss_idx = mvif->idx,
		},
		.arpns = {
			.tag = cpu_to_le16(UNI_OFFLOAD_OFFLOAD_ARP),
			.len = cpu_to_le16(sizeof(struct mt76_connac_arpns_tlv)),
			.mode = suspend,
		},
	};

	return mt76_mcu_send_msg(dev, MCU_UNI_CMD(OFFLOAD), &req,
				 sizeof(req), true);
}

static int
mt76_connac_mcu_set_gtk_rekey(struct mt76_dev *dev, struct ieee80211_vif *vif,
			      bool suspend)
{
	struct mt76_vif *mvif = (struct mt76_vif *)vif->drv_priv;
	struct {
		struct {
			u8 bss_idx;
			u8 pad[3];
		} __packed hdr;
		struct mt76_connac_gtk_rekey_tlv gtk_tlv;
	} __packed req = {
		.hdr = {
			.bss_idx = mvif->idx,
		},
		.gtk_tlv = {
			.tag = cpu_to_le16(UNI_OFFLOAD_OFFLOAD_GTK_REKEY),
			.len = cpu_to_le16(sizeof(struct mt76_connac_gtk_rekey_tlv)),
			.rekey_mode = !suspend,
		},
	};

	return mt76_mcu_send_msg(dev, MCU_UNI_CMD(OFFLOAD), &req,
				 sizeof(req), true);
}

static int
mt76_connac_mcu_set_suspend_mode(struct mt76_dev *dev,
				 struct ieee80211_vif *vif,
				 bool enable, u8 mdtim,
				 bool wow_suspend)
{
	struct mt76_vif *mvif = (struct mt76_vif *)vif->drv_priv;
	struct {
		struct {
			u8 bss_idx;
			u8 pad[3];
		} __packed hdr;
		struct mt76_connac_suspend_tlv suspend_tlv;
	} req = {
		.hdr = {
			.bss_idx = mvif->idx,
		},
		.suspend_tlv = {
			.tag = cpu_to_le16(UNI_SUSPEND_MODE_SETTING),
			.len = cpu_to_le16(sizeof(struct mt76_connac_suspend_tlv)),
			.enable = enable,
			.mdtim = mdtim,
			.wow_suspend = wow_suspend,
		},
	};

	return mt76_mcu_send_msg(dev, MCU_UNI_CMD(SUSPEND), &req,
				 sizeof(req), true);
}

static int
mt76_connac_mcu_set_wow_pattern(struct mt76_dev *dev,
				struct ieee80211_vif *vif,
				u8 index, bool enable,
				struct cfg80211_pkt_pattern *pattern)
{
	struct mt76_vif *mvif = (struct mt76_vif *)vif->drv_priv;
	struct mt76_connac_wow_pattern_tlv *ptlv;
	struct sk_buff *skb;
	struct req_hdr {
		u8 bss_idx;
		u8 pad[3];
	} __packed hdr = {
		.bss_idx = mvif->idx,
	};

	skb = mt76_mcu_msg_alloc(dev, NULL, sizeof(hdr) + sizeof(*ptlv));
	if (!skb)
		return -ENOMEM;

	skb_put_data(skb, &hdr, sizeof(hdr));
	ptlv = (struct mt76_connac_wow_pattern_tlv *)skb_put(skb, sizeof(*ptlv));
	ptlv->tag = cpu_to_le16(UNI_SUSPEND_WOW_PATTERN);
	ptlv->len = cpu_to_le16(sizeof(*ptlv));
	ptlv->data_len = pattern->pattern_len;
	ptlv->enable = enable;
	ptlv->index = index;

	memcpy(ptlv->pattern, pattern->pattern, pattern->pattern_len);
	memcpy(ptlv->mask, pattern->mask, DIV_ROUND_UP(pattern->pattern_len, 8));

	return mt76_mcu_skb_send_msg(dev, skb, MCU_UNI_CMD(SUSPEND), true);
}

static int
mt76_connac_mcu_set_wow_ctrl(struct mt76_phy *phy, struct ieee80211_vif *vif,
			     bool suspend, struct cfg80211_wowlan *wowlan)
{
	struct mt76_vif *mvif = (struct mt76_vif *)vif->drv_priv;
	struct mt76_dev *dev = phy->dev;
	struct {
		struct {
			u8 bss_idx;
			u8 pad[3];
		} __packed hdr;
		struct mt76_connac_wow_ctrl_tlv wow_ctrl_tlv;
		struct mt76_connac_wow_gpio_param_tlv gpio_tlv;
	} req = {
		.hdr = {
			.bss_idx = mvif->idx,
		},
		.wow_ctrl_tlv = {
			.tag = cpu_to_le16(UNI_SUSPEND_WOW_CTRL),
			.len = cpu_to_le16(sizeof(struct mt76_connac_wow_ctrl_tlv)),
			.cmd = suspend ? 1 : 2,
		},
		.gpio_tlv = {
			.tag = cpu_to_le16(UNI_SUSPEND_WOW_GPIO_PARAM),
			.len = cpu_to_le16(sizeof(struct mt76_connac_wow_gpio_param_tlv)),
			.gpio_pin = 0xff, /* follow fw about GPIO pin */
		},
	};

	if (wowlan->magic_pkt)
		req.wow_ctrl_tlv.trigger |= UNI_WOW_DETECT_TYPE_MAGIC;
	if (wowlan->disconnect)
		req.wow_ctrl_tlv.trigger |= (UNI_WOW_DETECT_TYPE_DISCONNECT |
					     UNI_WOW_DETECT_TYPE_BCN_LOST);
	if (wowlan->nd_config) {
		mt76_connac_mcu_sched_scan_req(phy, vif, wowlan->nd_config);
		req.wow_ctrl_tlv.trigger |= UNI_WOW_DETECT_TYPE_SCH_SCAN_HIT;
		mt76_connac_mcu_sched_scan_enable(phy, vif, suspend);
	}
	if (wowlan->n_patterns)
		req.wow_ctrl_tlv.trigger |= UNI_WOW_DETECT_TYPE_BITMAP;

	if (mt76_is_mmio(dev))
		req.wow_ctrl_tlv.wakeup_hif = WOW_PCIE;
	else if (mt76_is_usb(dev))
		req.wow_ctrl_tlv.wakeup_hif = WOW_USB;
	else if (mt76_is_sdio(dev))
		req.wow_ctrl_tlv.wakeup_hif = WOW_GPIO;

	return mt76_mcu_send_msg(dev, MCU_UNI_CMD(SUSPEND), &req,
				 sizeof(req), true);
}

int mt76_connac_mcu_set_hif_suspend(struct mt76_dev *dev, bool suspend)
{
	struct {
		struct {
			u8 hif_type; /* 0x0: HIF_SDIO
				      * 0x1: HIF_USB
				      * 0x2: HIF_PCIE
				      */
			u8 pad[3];
		} __packed hdr;
		struct hif_suspend_tlv {
			__le16 tag;
			__le16 len;
			u8 suspend;
		} __packed hif_suspend;
	} req = {
		.hif_suspend = {
			.tag = cpu_to_le16(0), /* 0: UNI_HIF_CTRL_BASIC */
			.len = cpu_to_le16(sizeof(struct hif_suspend_tlv)),
			.suspend = suspend,
		},
	};

	if (mt76_is_mmio(dev))
		req.hdr.hif_type = 2;
	else if (mt76_is_usb(dev))
		req.hdr.hif_type = 1;
	else if (mt76_is_sdio(dev))
		req.hdr.hif_type = 0;

	return mt76_mcu_send_msg(dev, MCU_UNI_CMD(HIF_CTRL), &req,
				 sizeof(req), true);
}
EXPORT_SYMBOL_GPL(mt76_connac_mcu_set_hif_suspend);

void mt76_connac_mcu_set_suspend_iter(void *priv, u8 *mac,
				      struct ieee80211_vif *vif)
{
	struct mt76_phy *phy = priv;
	bool suspend = !test_bit(MT76_STATE_RUNNING, &phy->state);
	struct ieee80211_hw *hw = phy->hw;
	struct cfg80211_wowlan *wowlan = hw->wiphy->wowlan_config;
	int i;

	mt76_connac_mcu_set_gtk_rekey(phy->dev, vif, suspend);
	mt76_connac_mcu_set_arp_filter(phy->dev, vif, suspend);

	mt76_connac_mcu_set_suspend_mode(phy->dev, vif, suspend, 1, true);

	for (i = 0; i < wowlan->n_patterns; i++)
		mt76_connac_mcu_set_wow_pattern(phy->dev, vif, i, suspend,
						&wowlan->patterns[i]);
	mt76_connac_mcu_set_wow_ctrl(phy, vif, suspend, wowlan);
}
EXPORT_SYMBOL_GPL(mt76_connac_mcu_set_suspend_iter);
#endif /* CONFIG_PM */

u32 mt76_connac_mcu_reg_rr(struct mt76_dev *dev, u32 offset)
{
	struct {
		__le32 addr;
		__le32 val;
	} __packed req = {
		.addr = cpu_to_le32(offset),
	};

<<<<<<< HEAD
	return mt76_mcu_send_msg(dev, MCU_CMD_REG_READ, &req, sizeof(req),
				 true);
=======
	return mt76_mcu_send_msg(dev, MCU_CE_QUERY(REG_READ), &req,
				 sizeof(req), true);
>>>>>>> 754e0b0e
}
EXPORT_SYMBOL_GPL(mt76_connac_mcu_reg_rr);

void mt76_connac_mcu_reg_wr(struct mt76_dev *dev, u32 offset, u32 val)
{
	struct {
		__le32 addr;
		__le32 val;
	} __packed req = {
		.addr = cpu_to_le32(offset),
		.val = cpu_to_le32(val),
	};

<<<<<<< HEAD
	mt76_mcu_send_msg(dev, MCU_CMD_REG_WRITE, &req, sizeof(req), false);
=======
	mt76_mcu_send_msg(dev, MCU_CE_CMD(REG_WRITE), &req,
			  sizeof(req), false);
>>>>>>> 754e0b0e
}
EXPORT_SYMBOL_GPL(mt76_connac_mcu_reg_wr);

MODULE_AUTHOR("Lorenzo Bianconi <lorenzo@kernel.org>");
MODULE_LICENSE("Dual BSD/GPL");<|MERGE_RESOLUTION|>--- conflicted
+++ resolved
@@ -1189,17 +1189,8 @@
 		if (vht_cap->vht_supported)
 			mode |= PHY_MODE_AC;
 
-<<<<<<< HEAD
-		if (he_cap->has_he) {
-			if (band == NL80211_BAND_6GHZ)
-				mode |= PHY_MODE_AX_6G;
-			else
-				mode |= PHY_MODE_AX_5G;
-		}
-=======
 		if (he_cap && he_cap->has_he && band == NL80211_BAND_5GHZ)
 			mode |= PHY_MODE_AX_5G;
->>>>>>> 754e0b0e
 	}
 
 	return mode;
@@ -1322,11 +1313,7 @@
 	idx = mvif->omac_idx > EXT_BSSID_START ? HW_BSSID_0 : mvif->omac_idx;
 	basic_req.basic.hw_bss_idx = idx;
 	if (band == NL80211_BAND_6GHZ)
-<<<<<<< HEAD
-		basic_req.basic.phymode_ext = BIT(0);
-=======
 		basic_req.basic.phymode_ext = PHY_MODE_AX_6G;
->>>>>>> 754e0b0e
 
 	basic_phy = mt76_connac_get_phy_mode_v2(phy, vif, band, NULL);
 	basic_req.basic.nonht_basic_phy = cpu_to_le16(basic_phy);
@@ -1895,33 +1882,6 @@
 	}
 }
 
-<<<<<<< HEAD
-static s8 mt76_connac_get_sar_power(struct mt76_phy *phy,
-				    struct ieee80211_channel *chan,
-				    s8 target_power)
-{
-	const struct cfg80211_sar_capa *capa = phy->hw->wiphy->sar_capa;
-	struct mt76_freq_range_power *frp = phy->frp;
-	int freq, i;
-
-	if (!capa || !frp)
-		return target_power;
-
-	freq = ieee80211_channel_to_frequency(chan->hw_value, chan->band);
-	for (i = 0 ; i < capa->num_freq_ranges; i++) {
-		if (frp[i].range &&
-		    freq >= frp[i].range->start_freq &&
-		    freq < frp[i].range->end_freq) {
-			target_power = min_t(s8, frp[i].power, target_power);
-			break;
-		}
-	}
-
-	return target_power;
-}
-
-=======
->>>>>>> 754e0b0e
 static s8 mt76_connac_get_ch_power(struct mt76_phy *phy,
 				   struct ieee80211_channel *chan,
 				   s8 target_power)
@@ -2021,17 +1981,10 @@
 	}
 	batch_size = DIV_ROUND_UP(n_chan, batch_len);
 
-<<<<<<< HEAD
-	if (!phy->cap.has_5ghz)
-		last_ch = chan_list_2ghz[n_chan - 1];
-	else if (phy->cap.has_6ghz)
-		last_ch = chan_list_6ghz[n_chan - 1];
-=======
 	if (phy->cap.has_6ghz)
 		last_ch = chan_list_6ghz[ARRAY_SIZE(chan_list_6ghz) - 1];
 	else if (phy->cap.has_5ghz)
 		last_ch = chan_list_5ghz[ARRAY_SIZE(chan_list_5ghz) - 1];
->>>>>>> 754e0b0e
 	else
 		last_ch = chan_list_2ghz[ARRAY_SIZE(chan_list_2ghz) - 1];
 
@@ -2073,12 +2026,7 @@
 
 			reg_power = mt76_connac_get_ch_power(phy, &chan,
 							     tx_power);
-<<<<<<< HEAD
-			sar_power = mt76_connac_get_sar_power(phy, &chan,
-							      reg_power);
-=======
 			sar_power = mt76_get_sar_power(phy, &chan, reg_power);
->>>>>>> 754e0b0e
 
 			mt76_get_rate_power_limits(phy, &chan, &limits,
 						   sar_power);
@@ -2187,13 +2135,8 @@
 		.bss_idx = mvif->idx,
 	};
 
-<<<<<<< HEAD
-	return mt76_mcu_send_msg(phy->dev, MCU_CMD_SET_P2P_OPPPS, &req,
-				 sizeof(req), false);
-=======
 	return mt76_mcu_send_msg(phy->dev, MCU_CE_CMD(SET_P2P_OPPPS),
 				 &req, sizeof(req), false);
->>>>>>> 754e0b0e
 }
 EXPORT_SYMBOL_GPL(mt76_connac_mcu_set_p2p_oppps);
 
@@ -2519,13 +2462,8 @@
 		.addr = cpu_to_le32(offset),
 	};
 
-<<<<<<< HEAD
-	return mt76_mcu_send_msg(dev, MCU_CMD_REG_READ, &req, sizeof(req),
-				 true);
-=======
 	return mt76_mcu_send_msg(dev, MCU_CE_QUERY(REG_READ), &req,
 				 sizeof(req), true);
->>>>>>> 754e0b0e
 }
 EXPORT_SYMBOL_GPL(mt76_connac_mcu_reg_rr);
 
@@ -2539,12 +2477,8 @@
 		.val = cpu_to_le32(val),
 	};
 
-<<<<<<< HEAD
-	mt76_mcu_send_msg(dev, MCU_CMD_REG_WRITE, &req, sizeof(req), false);
-=======
 	mt76_mcu_send_msg(dev, MCU_CE_CMD(REG_WRITE), &req,
 			  sizeof(req), false);
->>>>>>> 754e0b0e
 }
 EXPORT_SYMBOL_GPL(mt76_connac_mcu_reg_wr);
 
