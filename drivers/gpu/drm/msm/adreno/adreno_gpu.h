/* SPDX-License-Identifier: GPL-2.0-only */
/*
 * Copyright (C) 2013 Red Hat
 * Author: Rob Clark <robdclark@gmail.com>
 *
 * Copyright (c) 2014,2017, 2019 The Linux Foundation. All rights reserved.
 */

#ifndef __ADRENO_GPU_H__
#define __ADRENO_GPU_H__

#include <linux/firmware.h>
#include <linux/iopoll.h>

#include "msm_gpu.h"

#include "adreno_common.xml.h"
#include "adreno_pm4.xml.h"

<<<<<<< HEAD
#define REG_ADRENO_DEFINE(_offset, _reg) [_offset] = (_reg) + 1
#define REG_SKIP ~0
#define REG_ADRENO_SKIP(_offset) [_offset] = REG_SKIP

extern bool snapshot_debugbus;

/**
 * adreno_regs: List of registers that are used in across all
 * 3D devices. Each device type has different offset value for the same
 * register, so an array of register offsets are declared for every device
 * and are indexed by the enumeration values defined in this enum
 */
enum adreno_regs {
	REG_ADRENO_CP_RB_BASE,
	REG_ADRENO_CP_RB_BASE_HI,
	REG_ADRENO_CP_RB_RPTR_ADDR,
	REG_ADRENO_CP_RB_RPTR_ADDR_HI,
	REG_ADRENO_CP_RB_RPTR,
	REG_ADRENO_CP_RB_WPTR,
	REG_ADRENO_CP_RB_CNTL,
	REG_ADRENO_REGISTER_MAX,
};
=======
extern bool snapshot_debugbus;
>>>>>>> 640eee06

enum {
	ADRENO_FW_PM4 = 0,
	ADRENO_FW_SQE = 0, /* a6xx */
	ADRENO_FW_PFP = 1,
	ADRENO_FW_GMU = 1, /* a6xx */
	ADRENO_FW_GPMU = 2,
	ADRENO_FW_MAX,
};

enum adreno_quirks {
	ADRENO_QUIRK_TWO_PASS_USE_WFI = 1,
	ADRENO_QUIRK_FAULT_DETECT_MASK = 2,
	ADRENO_QUIRK_LMLOADKILL_DISABLE = 3,
};

struct adreno_rev {
	uint8_t  core;
	uint8_t  major;
	uint8_t  minor;
	uint8_t  patchid;
};

#define ADRENO_REV(core, major, minor, patchid) \
	((struct adreno_rev){ core, major, minor, patchid })

struct adreno_gpu_funcs {
	struct msm_gpu_funcs base;
	int (*get_timestamp)(struct msm_gpu *gpu, uint64_t *value);
};

struct adreno_reglist {
	u32 offset;
	u32 value;
};

extern const struct adreno_reglist a630_hwcg[], a640_hwcg[], a650_hwcg[];

struct adreno_info {
	struct adreno_rev rev;
	uint32_t revn;
	const char *name;
	const char *fw[ADRENO_FW_MAX];
	uint32_t gmem;
	enum adreno_quirks quirks;
	struct msm_gpu *(*init)(struct drm_device *dev);
	const char *zapfw;
	u32 inactive_period;
	const struct adreno_reglist *hwcg;
};

const struct adreno_info *adreno_info(struct adreno_rev rev);

struct adreno_gpu {
	struct msm_gpu base;
	struct adreno_rev rev;
	const struct adreno_info *info;
	uint32_t gmem;  /* actual gmem size */
	uint32_t revn;  /* numeric revision name */
	const struct adreno_gpu_funcs *funcs;

	/* interesting register offsets to dump: */
	const unsigned int *registers;

	/*
	 * Are we loading fw from legacy path?  Prior to addition
	 * of gpu firmware to linux-firmware, the fw files were
	 * placed in toplevel firmware directory, following qcom's
	 * android kernel.  But linux-firmware preferred they be
	 * placed in a 'qcom' subdirectory.
	 *
	 * For backwards compatibility, we try first to load from
	 * the new path, using request_firmware_direct() to avoid
	 * any potential timeout waiting for usermode helper, then
	 * fall back to the old path (with direct load).  And
	 * finally fall back to request_firmware() with the new
	 * path to allow the usermode helper.
	 */
	enum {
		FW_LOCATION_UNKNOWN = 0,
		FW_LOCATION_NEW,       /* /lib/firmware/qcom/$fwfile */
		FW_LOCATION_LEGACY,    /* /lib/firmware/$fwfile */
		FW_LOCATION_HELPER,
	} fwloc;

	/* firmware: */
	const struct firmware *fw[ADRENO_FW_MAX];

	/*
	 * Register offsets are different between some GPUs.
	 * GPU specific offsets will be exported by GPU specific
	 * code (a3xx_gpu.c) and stored in this common location.
	 */
	const unsigned int *reg_offsets;
};
#define to_adreno_gpu(x) container_of(x, struct adreno_gpu, base)

struct adreno_ocmem {
	struct ocmem *ocmem;
	unsigned long base;
	void *hdl;
};

/* platform config data (ie. from DT, or pdata) */
struct adreno_platform_config {
	struct adreno_rev rev;
};

#define ADRENO_IDLE_TIMEOUT msecs_to_jiffies(1000)

#define spin_until(X) ({                                   \
	int __ret = -ETIMEDOUT;                            \
	unsigned long __t = jiffies + ADRENO_IDLE_TIMEOUT; \
	do {                                               \
		if (X) {                                   \
			__ret = 0;                         \
			break;                             \
		}                                          \
	} while (time_before(jiffies, __t));               \
	__ret;                                             \
})

static inline bool adreno_is_a2xx(struct adreno_gpu *gpu)
{
	return (gpu->revn < 300);
}

static inline bool adreno_is_a20x(struct adreno_gpu *gpu)
{
	return (gpu->revn < 210);
}

static inline bool adreno_is_a225(struct adreno_gpu *gpu)
{
	return gpu->revn == 225;
}

static inline bool adreno_is_a305(struct adreno_gpu *gpu)
{
	return gpu->revn == 305;
}

static inline bool adreno_is_a306(struct adreno_gpu *gpu)
{
	/* yes, 307, because a305c is 306 */
	return gpu->revn == 307;
}

static inline bool adreno_is_a320(struct adreno_gpu *gpu)
{
	return gpu->revn == 320;
}

static inline bool adreno_is_a330(struct adreno_gpu *gpu)
{
	return gpu->revn == 330;
}

static inline bool adreno_is_a330v2(struct adreno_gpu *gpu)
{
	return adreno_is_a330(gpu) && (gpu->rev.patchid > 0);
}

static inline int adreno_is_a405(struct adreno_gpu *gpu)
{
	return gpu->revn == 405;
}

static inline int adreno_is_a420(struct adreno_gpu *gpu)
{
	return gpu->revn == 420;
}

static inline int adreno_is_a430(struct adreno_gpu *gpu)
{
       return gpu->revn == 430;
}

static inline int adreno_is_a510(struct adreno_gpu *gpu)
{
	return gpu->revn == 510;
}

static inline int adreno_is_a530(struct adreno_gpu *gpu)
{
	return gpu->revn == 530;
}

static inline int adreno_is_a540(struct adreno_gpu *gpu)
{
	return gpu->revn == 540;
}

static inline int adreno_is_a618(struct adreno_gpu *gpu)
{
       return gpu->revn == 618;
}

static inline int adreno_is_a630(struct adreno_gpu *gpu)
{
       return gpu->revn == 630;
}

static inline int adreno_is_a640(struct adreno_gpu *gpu)
{
       return gpu->revn == 640;
}

static inline int adreno_is_a650(struct adreno_gpu *gpu)
{
       return gpu->revn == 650;
}

int adreno_get_param(struct msm_gpu *gpu, uint32_t param, uint64_t *value);
const struct firmware *adreno_request_fw(struct adreno_gpu *adreno_gpu,
		const char *fwname);
struct drm_gem_object *adreno_fw_create_bo(struct msm_gpu *gpu,
		const struct firmware *fw, u64 *iova);
int adreno_hw_init(struct msm_gpu *gpu);
void adreno_recover(struct msm_gpu *gpu);
void adreno_flush(struct msm_gpu *gpu, struct msm_ringbuffer *ring, u32 reg);
bool adreno_idle(struct msm_gpu *gpu, struct msm_ringbuffer *ring);
#if defined(CONFIG_DEBUG_FS) || defined(CONFIG_DEV_COREDUMP)
void adreno_show(struct msm_gpu *gpu, struct msm_gpu_state *state,
		struct drm_printer *p);
#endif
void adreno_dump_info(struct msm_gpu *gpu);
void adreno_dump(struct msm_gpu *gpu);
void adreno_wait_ring(struct msm_ringbuffer *ring, uint32_t ndwords);
struct msm_ringbuffer *adreno_active_ring(struct msm_gpu *gpu);

int adreno_gpu_ocmem_init(struct device *dev, struct adreno_gpu *adreno_gpu,
			  struct adreno_ocmem *ocmem);
void adreno_gpu_ocmem_cleanup(struct adreno_ocmem *ocmem);

int adreno_gpu_init(struct drm_device *drm, struct platform_device *pdev,
		struct adreno_gpu *gpu, const struct adreno_gpu_funcs *funcs,
		int nr_rings);
void adreno_gpu_cleanup(struct adreno_gpu *gpu);
int adreno_load_fw(struct adreno_gpu *adreno_gpu);

void adreno_gpu_state_destroy(struct msm_gpu_state *state);

int adreno_gpu_state_get(struct msm_gpu *gpu, struct msm_gpu_state *state);
int adreno_gpu_state_put(struct msm_gpu_state *state);

/*
 * Common helper function to initialize the default address space for arm-smmu
 * attached targets
 */
struct msm_gem_address_space *
adreno_iommu_create_address_space(struct msm_gpu *gpu,
		struct platform_device *pdev);

/*
 * For a5xx and a6xx targets load the zap shader that is used to pull the GPU
 * out of secure mode
 */
int adreno_zap_shader_load(struct msm_gpu *gpu, u32 pasid);

/* ringbuffer helpers (the parts that are adreno specific) */

static inline void
OUT_PKT0(struct msm_ringbuffer *ring, uint16_t regindx, uint16_t cnt)
{
	adreno_wait_ring(ring, cnt+1);
	OUT_RING(ring, CP_TYPE0_PKT | ((cnt-1) << 16) | (regindx & 0x7FFF));
}

/* no-op packet: */
static inline void
OUT_PKT2(struct msm_ringbuffer *ring)
{
	adreno_wait_ring(ring, 1);
	OUT_RING(ring, CP_TYPE2_PKT);
}

static inline void
OUT_PKT3(struct msm_ringbuffer *ring, uint8_t opcode, uint16_t cnt)
{
	adreno_wait_ring(ring, cnt+1);
	OUT_RING(ring, CP_TYPE3_PKT | ((cnt-1) << 16) | ((opcode & 0xFF) << 8));
}

static inline u32 PM4_PARITY(u32 val)
{
	return (0x9669 >> (0xF & (val ^
		(val >> 4) ^ (val >> 8) ^ (val >> 12) ^
		(val >> 16) ^ ((val) >> 20) ^ (val >> 24) ^
		(val >> 28)))) & 1;
}

/* Maximum number of values that can be executed for one opcode */
#define TYPE4_MAX_PAYLOAD 127

#define PKT4(_reg, _cnt) \
	(CP_TYPE4_PKT | ((_cnt) << 0) | (PM4_PARITY((_cnt)) << 7) | \
	 (((_reg) & 0x3FFFF) << 8) | (PM4_PARITY((_reg)) << 27))

static inline void
OUT_PKT4(struct msm_ringbuffer *ring, uint16_t regindx, uint16_t cnt)
{
	adreno_wait_ring(ring, cnt + 1);
	OUT_RING(ring, PKT4(regindx, cnt));
}

static inline void
OUT_PKT7(struct msm_ringbuffer *ring, uint8_t opcode, uint16_t cnt)
{
	adreno_wait_ring(ring, cnt + 1);
	OUT_RING(ring, CP_TYPE7_PKT | (cnt << 0) | (PM4_PARITY(cnt) << 15) |
		((opcode & 0x7F) << 16) | (PM4_PARITY(opcode) << 23));
}

struct msm_gpu *a2xx_gpu_init(struct drm_device *dev);
struct msm_gpu *a3xx_gpu_init(struct drm_device *dev);
struct msm_gpu *a4xx_gpu_init(struct drm_device *dev);
struct msm_gpu *a5xx_gpu_init(struct drm_device *dev);
struct msm_gpu *a6xx_gpu_init(struct drm_device *dev);

static inline uint32_t get_wptr(struct msm_ringbuffer *ring)
{
	return (ring->cur - ring->start) % (MSM_GPU_RINGBUFFER_SZ >> 2);
}

/*
 * Given a register and a count, return a value to program into
 * REG_CP_PROTECT_REG(n) - this will block both reads and writes for _len
 * registers starting at _reg.
 *
 * The register base needs to be a multiple of the length. If it is not, the
 * hardware will quietly mask off the bits for you and shift the size. For
 * example, if you intend the protection to start at 0x07 for a length of 4
 * (0x07-0x0A) the hardware will actually protect (0x04-0x07) which might
 * expose registers you intended to protect!
 */
#define ADRENO_PROTECT_RW(_reg, _len) \
	((1 << 30) | (1 << 29) | \
	((ilog2((_len)) & 0x1F) << 24) | (((_reg) << 2) & 0xFFFFF))

/*
 * Same as above, but allow reads over the range. For areas of mixed use (such
 * as performance counters) this allows us to protect a much larger range with a
 * single register
 */
#define ADRENO_PROTECT_RDONLY(_reg, _len) \
	((1 << 29) \
	((ilog2((_len)) & 0x1F) << 24) | (((_reg) << 2) & 0xFFFFF))


#define gpu_poll_timeout(gpu, addr, val, cond, interval, timeout) \
	readl_poll_timeout((gpu)->mmio + ((addr) << 2), val, cond, \
		interval, timeout)

#endif /* __ADRENO_GPU_H__ */<|MERGE_RESOLUTION|>--- conflicted
+++ resolved
@@ -17,32 +17,7 @@
 #include "adreno_common.xml.h"
 #include "adreno_pm4.xml.h"
 
-<<<<<<< HEAD
-#define REG_ADRENO_DEFINE(_offset, _reg) [_offset] = (_reg) + 1
-#define REG_SKIP ~0
-#define REG_ADRENO_SKIP(_offset) [_offset] = REG_SKIP
-
 extern bool snapshot_debugbus;
-
-/**
- * adreno_regs: List of registers that are used in across all
- * 3D devices. Each device type has different offset value for the same
- * register, so an array of register offsets are declared for every device
- * and are indexed by the enumeration values defined in this enum
- */
-enum adreno_regs {
-	REG_ADRENO_CP_RB_BASE,
-	REG_ADRENO_CP_RB_BASE_HI,
-	REG_ADRENO_CP_RB_RPTR_ADDR,
-	REG_ADRENO_CP_RB_RPTR_ADDR_HI,
-	REG_ADRENO_CP_RB_RPTR,
-	REG_ADRENO_CP_RB_WPTR,
-	REG_ADRENO_CP_RB_CNTL,
-	REG_ADRENO_REGISTER_MAX,
-};
-=======
-extern bool snapshot_debugbus;
->>>>>>> 640eee06
 
 enum {
 	ADRENO_FW_PM4 = 0,
