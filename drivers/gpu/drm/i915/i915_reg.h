/* Copyright 2003 Tungsten Graphics, Inc., Cedar Park, Texas.
 * All Rights Reserved.
 *
 * Permission is hereby granted, free of charge, to any person obtaining a
 * copy of this software and associated documentation files (the
 * "Software"), to deal in the Software without restriction, including
 * without limitation the rights to use, copy, modify, merge, publish,
 * distribute, sub license, and/or sell copies of the Software, and to
 * permit persons to whom the Software is furnished to do so, subject to
 * the following conditions:
 *
 * The above copyright notice and this permission notice (including the
 * next paragraph) shall be included in all copies or substantial portions
 * of the Software.
 *
 * THE SOFTWARE IS PROVIDED "AS IS", WITHOUT WARRANTY OF ANY KIND, EXPRESS
 * OR IMPLIED, INCLUDING BUT NOT LIMITED TO THE WARRANTIES OF
 * MERCHANTABILITY, FITNESS FOR A PARTICULAR PURPOSE AND NON-INFRINGEMENT.
 * IN NO EVENT SHALL TUNGSTEN GRAPHICS AND/OR ITS SUPPLIERS BE LIABLE FOR
 * ANY CLAIM, DAMAGES OR OTHER LIABILITY, WHETHER IN AN ACTION OF CONTRACT,
 * TORT OR OTHERWISE, ARISING FROM, OUT OF OR IN CONNECTION WITH THE
 * SOFTWARE OR THE USE OR OTHER DEALINGS IN THE SOFTWARE.
 */

#ifndef _I915_REG_H_
#define _I915_REG_H_

#include "i915_reg_defs.h"
#include "display/intel_display_reg_defs.h"

/**
 * DOC: The i915 register macro definition style guide
 *
 * Follow the style described here for new macros, and while changing existing
 * macros. Do **not** mass change existing definitions just to update the style.
 *
 * File Layout
 * ~~~~~~~~~~~
 *
 * Keep helper macros near the top. For example, _PIPE() and friends.
 *
 * Prefix macros that generally should not be used outside of this file with
 * underscore '_'. For example, _PIPE() and friends, single instances of
 * registers that are defined solely for the use by function-like macros.
 *
 * Avoid using the underscore prefixed macros outside of this file. There are
 * exceptions, but keep them to a minimum.
 *
 * There are two basic types of register definitions: Single registers and
 * register groups. Register groups are registers which have two or more
 * instances, for example one per pipe, port, transcoder, etc. Register groups
 * should be defined using function-like macros.
 *
 * For single registers, define the register offset first, followed by register
 * contents.
 *
 * For register groups, define the register instance offsets first, prefixed
 * with underscore, followed by a function-like macro choosing the right
 * instance based on the parameter, followed by register contents.
 *
 * Define the register contents (i.e. bit and bit field macros) from most
 * significant to least significant bit. Indent the register content macros
 * using two extra spaces between ``#define`` and the macro name.
 *
 * Define bit fields using ``REG_GENMASK(h, l)``. Define bit field contents
 * using ``REG_FIELD_PREP(mask, value)``. This will define the values already
 * shifted in place, so they can be directly OR'd together. For convenience,
 * function-like macros may be used to define bit fields, but do note that the
 * macros may be needed to read as well as write the register contents.
 *
 * Define bits using ``REG_BIT(N)``. Do **not** add ``_BIT`` suffix to the name.
 *
 * Group the register and its contents together without blank lines, separate
 * from other registers and their contents with one blank line.
 *
 * Indent macro values from macro names using TABs. Align values vertically. Use
 * braces in macro values as needed to avoid unintended precedence after macro
 * substitution. Use spaces in macro values according to kernel coding
 * style. Use lower case in hexadecimal values.
 *
 * Naming
 * ~~~~~~
 *
 * Try to name registers according to the specs. If the register name changes in
 * the specs from platform to another, stick to the original name.
 *
 * Try to re-use existing register macro definitions. Only add new macros for
 * new register offsets, or when the register contents have changed enough to
 * warrant a full redefinition.
 *
 * When a register macro changes for a new platform, prefix the new macro using
 * the platform acronym or generation. For example, ``SKL_`` or ``GEN8_``. The
 * prefix signifies the start platform/generation using the register.
 *
 * When a bit (field) macro changes or gets added for a new platform, while
 * retaining the existing register macro, add a platform acronym or generation
 * suffix to the name. For example, ``_SKL`` or ``_GEN8``.
 *
 * Examples
 * ~~~~~~~~
 *
 * (Note that the values in the example are indented using spaces instead of
 * TABs to avoid misalignment in generated documentation. Use TABs in the
 * definitions.)::
 *
 *  #define _FOO_A                      0xf000
 *  #define _FOO_B                      0xf001
 *  #define FOO(pipe)                   _MMIO_PIPE(pipe, _FOO_A, _FOO_B)
 *  #define   FOO_ENABLE                REG_BIT(31)
 *  #define   FOO_MODE_MASK             REG_GENMASK(19, 16)
 *  #define   FOO_MODE_BAR              REG_FIELD_PREP(FOO_MODE_MASK, 0)
 *  #define   FOO_MODE_BAZ              REG_FIELD_PREP(FOO_MODE_MASK, 1)
 *  #define   FOO_MODE_QUX_SNB          REG_FIELD_PREP(FOO_MODE_MASK, 2)
 *
 *  #define BAR                         _MMIO(0xb000)
 *  #define GEN8_BAR                    _MMIO(0xb888)
 */

#define GU_CNTL_PROTECTED		_MMIO(0x10100C)
#define   DEPRESENT			REG_BIT(9)

#define GU_CNTL				_MMIO(0x101010)
#define   LMEM_INIT			REG_BIT(7)
#define   DRIVERFLR			REG_BIT(31)
#define GU_DEBUG			_MMIO(0x101018)
#define   DRIVERFLR_STATUS		REG_BIT(31)

#define GEN6_STOLEN_RESERVED		_MMIO(0x1082C0)
#define GEN6_STOLEN_RESERVED_ADDR_MASK	(0xFFF << 20)
#define GEN7_STOLEN_RESERVED_ADDR_MASK	(0x3FFF << 18)
#define GEN6_STOLEN_RESERVED_SIZE_MASK	(3 << 4)
#define GEN6_STOLEN_RESERVED_1M		(0 << 4)
#define GEN6_STOLEN_RESERVED_512K	(1 << 4)
#define GEN6_STOLEN_RESERVED_256K	(2 << 4)
#define GEN6_STOLEN_RESERVED_128K	(3 << 4)
#define GEN7_STOLEN_RESERVED_SIZE_MASK	(1 << 5)
#define GEN7_STOLEN_RESERVED_1M		(0 << 5)
#define GEN7_STOLEN_RESERVED_256K	(1 << 5)
#define GEN8_STOLEN_RESERVED_SIZE_MASK	(3 << 7)
#define GEN8_STOLEN_RESERVED_1M		(0 << 7)
#define GEN8_STOLEN_RESERVED_2M		(1 << 7)
#define GEN8_STOLEN_RESERVED_4M		(2 << 7)
#define GEN8_STOLEN_RESERVED_8M		(3 << 7)
#define GEN6_STOLEN_RESERVED_ENABLE	(1 << 0)
#define GEN11_STOLEN_RESERVED_ADDR_MASK	(0xFFFFFFFFFFFULL << 20)

#define _VGA_MSR_WRITE _MMIO(0x3c2)

#define _GEN7_PIPEA_DE_LOAD_SL	0x70068
#define _GEN7_PIPEB_DE_LOAD_SL	0x71068
#define GEN7_PIPE_DE_LOAD_SL(pipe) _MMIO_PIPE(pipe, _GEN7_PIPEA_DE_LOAD_SL, _GEN7_PIPEB_DE_LOAD_SL)

/*
 * Reset registers
 */
#define DEBUG_RESET_I830		_MMIO(0x6070)
#define  DEBUG_RESET_FULL		(1 << 7)
#define  DEBUG_RESET_RENDER		(1 << 8)
#define  DEBUG_RESET_DISPLAY		(1 << 9)

/*
 * IOSF sideband
 */
#define VLV_IOSF_DOORBELL_REQ			_MMIO(VLV_DISPLAY_BASE + 0x2100)
#define   IOSF_DEVFN_SHIFT			24
#define   IOSF_OPCODE_SHIFT			16
#define   IOSF_PORT_SHIFT			8
#define   IOSF_BYTE_ENABLES_SHIFT		4
#define   IOSF_BAR_SHIFT			1
#define   IOSF_SB_BUSY				(1 << 0)
#define   IOSF_PORT_BUNIT			0x03
#define   IOSF_PORT_PUNIT			0x04
#define   IOSF_PORT_NC				0x11
#define   IOSF_PORT_DPIO			0x12
#define   IOSF_PORT_GPIO_NC			0x13
#define   IOSF_PORT_CCK				0x14
#define   IOSF_PORT_DPIO_2			0x1a
#define   IOSF_PORT_FLISDSI			0x1b
#define   IOSF_PORT_GPIO_SC			0x48
#define   IOSF_PORT_GPIO_SUS			0xa8
#define   IOSF_PORT_CCU				0xa9
#define   CHV_IOSF_PORT_GPIO_N			0x13
#define   CHV_IOSF_PORT_GPIO_SE			0x48
#define   CHV_IOSF_PORT_GPIO_E			0xa8
#define   CHV_IOSF_PORT_GPIO_SW			0xb2
#define VLV_IOSF_DATA				_MMIO(VLV_DISPLAY_BASE + 0x2104)
#define VLV_IOSF_ADDR				_MMIO(VLV_DISPLAY_BASE + 0x2108)

/* DPIO registers */
#define DPIO_DEVFN			0

#define DPIO_CTL			_MMIO(VLV_DISPLAY_BASE + 0x2110)
#define  DPIO_MODSEL1			(1 << 3) /* if ref clk b == 27 */
#define  DPIO_MODSEL0			(1 << 2) /* if ref clk a == 27 */
#define  DPIO_SFR_BYPASS		(1 << 1)
#define  DPIO_CMNRST			(1 << 0)

<<<<<<< HEAD
/*
 * Per pipe/PLL DPIO regs
 */
#define _VLV_PLL_DW3_CH0		0x800c
#define   DPIO_POST_DIV_SHIFT		(28) /* 3 bits */
#define   DPIO_POST_DIV_DAC		0
#define   DPIO_POST_DIV_HDMIDP		1 /* DAC 225-400M rate */
#define   DPIO_POST_DIV_LVDS1		2
#define   DPIO_POST_DIV_LVDS2		3
#define   DPIO_K_SHIFT			(24) /* 4 bits */
#define   DPIO_P1_SHIFT			(21) /* 3 bits */
#define   DPIO_P2_SHIFT			(16) /* 5 bits */
#define   DPIO_N_SHIFT			(12) /* 4 bits */
#define   DPIO_ENABLE_CALIBRATION	(1 << 11)
#define   DPIO_M1DIV_SHIFT		(8) /* 3 bits */
#define   DPIO_M2DIV_MASK		0xff
#define _VLV_PLL_DW3_CH1		0x802c
#define VLV_PLL_DW3(ch) _PIPE(ch, _VLV_PLL_DW3_CH0, _VLV_PLL_DW3_CH1)

#define _VLV_PLL_DW5_CH0		0x8014
#define   DPIO_REFSEL_OVERRIDE		27
#define   DPIO_PLL_MODESEL_SHIFT	24 /* 3 bits */
#define   DPIO_BIAS_CURRENT_CTL_SHIFT	21 /* 3 bits, always 0x7 */
#define   DPIO_PLL_REFCLK_SEL_SHIFT	16 /* 2 bits */
#define   DPIO_PLL_REFCLK_SEL_MASK	3
#define   DPIO_DRIVER_CTL_SHIFT		12 /* always set to 0x8 */
#define   DPIO_CLK_BIAS_CTL_SHIFT	8 /* always set to 0x5 */
#define _VLV_PLL_DW5_CH1		0x8034
#define VLV_PLL_DW5(ch) _PIPE(ch, _VLV_PLL_DW5_CH0, _VLV_PLL_DW5_CH1)

#define _VLV_PLL_DW7_CH0		0x801c
#define _VLV_PLL_DW7_CH1		0x803c
#define VLV_PLL_DW7(ch) _PIPE(ch, _VLV_PLL_DW7_CH0, _VLV_PLL_DW7_CH1)

#define _VLV_PLL_DW8_CH0		0x8040
#define _VLV_PLL_DW8_CH1		0x8060
#define VLV_PLL_DW8(ch) _PIPE(ch, _VLV_PLL_DW8_CH0, _VLV_PLL_DW8_CH1)

#define VLV_PLL_DW9_BCAST		0xc044
#define _VLV_PLL_DW9_CH0		0x8044
#define _VLV_PLL_DW9_CH1		0x8064
#define VLV_PLL_DW9(ch) _PIPE(ch, _VLV_PLL_DW9_CH0, _VLV_PLL_DW9_CH1)

#define _VLV_PLL_DW10_CH0		0x8048
#define _VLV_PLL_DW10_CH1		0x8068
#define VLV_PLL_DW10(ch) _PIPE(ch, _VLV_PLL_DW10_CH0, _VLV_PLL_DW10_CH1)

#define _VLV_PLL_DW11_CH0		0x804c
#define _VLV_PLL_DW11_CH1		0x806c
#define VLV_PLL_DW11(ch) _PIPE(ch, _VLV_PLL_DW11_CH0, _VLV_PLL_DW11_CH1)

/* Spec for ref block start counts at DW10 */
#define VLV_REF_DW13			0x80ac

#define VLV_CMN_DW0			0x8100

/*
 * Per DDI channel DPIO regs
 */

#define _VLV_PCS_DW0_CH0		0x8200
#define _VLV_PCS_DW0_CH1		0x8400
#define   DPIO_PCS_TX_LANE2_RESET	(1 << 16)
#define   DPIO_PCS_TX_LANE1_RESET	(1 << 7)
#define   DPIO_LEFT_TXFIFO_RST_MASTER2	(1 << 4)
#define   DPIO_RIGHT_TXFIFO_RST_MASTER2	(1 << 3)
#define VLV_PCS_DW0(ch) _PORT(ch, _VLV_PCS_DW0_CH0, _VLV_PCS_DW0_CH1)

#define _VLV_PCS01_DW0_CH0		0x200
#define _VLV_PCS23_DW0_CH0		0x400
#define _VLV_PCS01_DW0_CH1		0x2600
#define _VLV_PCS23_DW0_CH1		0x2800
#define VLV_PCS01_DW0(ch) _PORT(ch, _VLV_PCS01_DW0_CH0, _VLV_PCS01_DW0_CH1)
#define VLV_PCS23_DW0(ch) _PORT(ch, _VLV_PCS23_DW0_CH0, _VLV_PCS23_DW0_CH1)

#define _VLV_PCS_DW1_CH0		0x8204
#define _VLV_PCS_DW1_CH1		0x8404
#define   CHV_PCS_REQ_SOFTRESET_EN	(1 << 23)
#define   DPIO_PCS_CLK_CRI_RXEB_EIOS_EN	(1 << 22)
#define   DPIO_PCS_CLK_CRI_RXDIGFILTSG_EN (1 << 21)
#define   DPIO_PCS_CLK_DATAWIDTH_SHIFT	(6)
#define   DPIO_PCS_CLK_SOFT_RESET	(1 << 5)
#define VLV_PCS_DW1(ch) _PORT(ch, _VLV_PCS_DW1_CH0, _VLV_PCS_DW1_CH1)

#define _VLV_PCS01_DW1_CH0		0x204
#define _VLV_PCS23_DW1_CH0		0x404
#define _VLV_PCS01_DW1_CH1		0x2604
#define _VLV_PCS23_DW1_CH1		0x2804
#define VLV_PCS01_DW1(ch) _PORT(ch, _VLV_PCS01_DW1_CH0, _VLV_PCS01_DW1_CH1)
#define VLV_PCS23_DW1(ch) _PORT(ch, _VLV_PCS23_DW1_CH0, _VLV_PCS23_DW1_CH1)

#define _VLV_PCS_DW8_CH0		0x8220
#define _VLV_PCS_DW8_CH1		0x8420
#define   CHV_PCS_USEDCLKCHANNEL_OVRRIDE	(1 << 20)
#define   CHV_PCS_USEDCLKCHANNEL		(1 << 21)
#define VLV_PCS_DW8(ch) _PORT(ch, _VLV_PCS_DW8_CH0, _VLV_PCS_DW8_CH1)

#define _VLV_PCS01_DW8_CH0		0x0220
#define _VLV_PCS23_DW8_CH0		0x0420
#define _VLV_PCS01_DW8_CH1		0x2620
#define _VLV_PCS23_DW8_CH1		0x2820
#define VLV_PCS01_DW8(port) _PORT(port, _VLV_PCS01_DW8_CH0, _VLV_PCS01_DW8_CH1)
#define VLV_PCS23_DW8(port) _PORT(port, _VLV_PCS23_DW8_CH0, _VLV_PCS23_DW8_CH1)

#define _VLV_PCS_DW9_CH0		0x8224
#define _VLV_PCS_DW9_CH1		0x8424
#define   DPIO_PCS_TX2MARGIN_MASK	(0x7 << 13)
#define   DPIO_PCS_TX2MARGIN_000	(0 << 13)
#define   DPIO_PCS_TX2MARGIN_101	(1 << 13)
#define   DPIO_PCS_TX1MARGIN_MASK	(0x7 << 10)
#define   DPIO_PCS_TX1MARGIN_000	(0 << 10)
#define   DPIO_PCS_TX1MARGIN_101	(1 << 10)
#define	VLV_PCS_DW9(ch) _PORT(ch, _VLV_PCS_DW9_CH0, _VLV_PCS_DW9_CH1)

#define _VLV_PCS01_DW9_CH0		0x224
#define _VLV_PCS23_DW9_CH0		0x424
#define _VLV_PCS01_DW9_CH1		0x2624
#define _VLV_PCS23_DW9_CH1		0x2824
#define VLV_PCS01_DW9(ch) _PORT(ch, _VLV_PCS01_DW9_CH0, _VLV_PCS01_DW9_CH1)
#define VLV_PCS23_DW9(ch) _PORT(ch, _VLV_PCS23_DW9_CH0, _VLV_PCS23_DW9_CH1)

#define _CHV_PCS_DW10_CH0		0x8228
#define _CHV_PCS_DW10_CH1		0x8428
#define   DPIO_PCS_SWING_CALC_TX0_TX2	(1 << 30)
#define   DPIO_PCS_SWING_CALC_TX1_TX3	(1 << 31)
#define   DPIO_PCS_TX2DEEMP_MASK	(0xf << 24)
#define   DPIO_PCS_TX2DEEMP_9P5		(0 << 24)
#define   DPIO_PCS_TX2DEEMP_6P0		(2 << 24)
#define   DPIO_PCS_TX1DEEMP_MASK	(0xf << 16)
#define   DPIO_PCS_TX1DEEMP_9P5		(0 << 16)
#define   DPIO_PCS_TX1DEEMP_6P0		(2 << 16)
#define CHV_PCS_DW10(ch) _PORT(ch, _CHV_PCS_DW10_CH0, _CHV_PCS_DW10_CH1)

#define _VLV_PCS01_DW10_CH0		0x0228
#define _VLV_PCS23_DW10_CH0		0x0428
#define _VLV_PCS01_DW10_CH1		0x2628
#define _VLV_PCS23_DW10_CH1		0x2828
#define VLV_PCS01_DW10(port) _PORT(port, _VLV_PCS01_DW10_CH0, _VLV_PCS01_DW10_CH1)
#define VLV_PCS23_DW10(port) _PORT(port, _VLV_PCS23_DW10_CH0, _VLV_PCS23_DW10_CH1)

#define _VLV_PCS_DW11_CH0		0x822c
#define _VLV_PCS_DW11_CH1		0x842c
#define   DPIO_TX2_STAGGER_MASK(x)	((x) << 24)
#define   DPIO_LANEDESKEW_STRAP_OVRD	(1 << 3)
#define   DPIO_LEFT_TXFIFO_RST_MASTER	(1 << 1)
#define   DPIO_RIGHT_TXFIFO_RST_MASTER	(1 << 0)
#define VLV_PCS_DW11(ch) _PORT(ch, _VLV_PCS_DW11_CH0, _VLV_PCS_DW11_CH1)

#define _VLV_PCS01_DW11_CH0		0x022c
#define _VLV_PCS23_DW11_CH0		0x042c
#define _VLV_PCS01_DW11_CH1		0x262c
#define _VLV_PCS23_DW11_CH1		0x282c
#define VLV_PCS01_DW11(ch) _PORT(ch, _VLV_PCS01_DW11_CH0, _VLV_PCS01_DW11_CH1)
#define VLV_PCS23_DW11(ch) _PORT(ch, _VLV_PCS23_DW11_CH0, _VLV_PCS23_DW11_CH1)

#define _VLV_PCS01_DW12_CH0		0x0230
#define _VLV_PCS23_DW12_CH0		0x0430
#define _VLV_PCS01_DW12_CH1		0x2630
#define _VLV_PCS23_DW12_CH1		0x2830
#define VLV_PCS01_DW12(ch) _PORT(ch, _VLV_PCS01_DW12_CH0, _VLV_PCS01_DW12_CH1)
#define VLV_PCS23_DW12(ch) _PORT(ch, _VLV_PCS23_DW12_CH0, _VLV_PCS23_DW12_CH1)

#define _VLV_PCS_DW12_CH0		0x8230
#define _VLV_PCS_DW12_CH1		0x8430
#define   DPIO_TX2_STAGGER_MULT(x)	((x) << 20)
#define   DPIO_TX1_STAGGER_MULT(x)	((x) << 16)
#define   DPIO_TX1_STAGGER_MASK(x)	((x) << 8)
#define   DPIO_LANESTAGGER_STRAP_OVRD	(1 << 6)
#define   DPIO_LANESTAGGER_STRAP(x)	((x) << 0)
#define VLV_PCS_DW12(ch) _PORT(ch, _VLV_PCS_DW12_CH0, _VLV_PCS_DW12_CH1)

#define _VLV_PCS_DW14_CH0		0x8238
#define _VLV_PCS_DW14_CH1		0x8438
#define	VLV_PCS_DW14(ch) _PORT(ch, _VLV_PCS_DW14_CH0, _VLV_PCS_DW14_CH1)

#define _VLV_PCS_DW23_CH0		0x825c
#define _VLV_PCS_DW23_CH1		0x845c
#define VLV_PCS_DW23(ch) _PORT(ch, _VLV_PCS_DW23_CH0, _VLV_PCS_DW23_CH1)

#define _VLV_TX_DW2_CH0			0x8288
#define _VLV_TX_DW2_CH1			0x8488
#define   DPIO_SWING_MARGIN000_SHIFT	16
#define   DPIO_SWING_MARGIN000_MASK	(0xff << DPIO_SWING_MARGIN000_SHIFT)
#define   DPIO_UNIQ_TRANS_SCALE_SHIFT	8
#define VLV_TX_DW2(ch) _PORT(ch, _VLV_TX_DW2_CH0, _VLV_TX_DW2_CH1)

#define _VLV_TX_DW3_CH0			0x828c
#define _VLV_TX_DW3_CH1			0x848c
/* The following bit for CHV phy */
#define   DPIO_TX_UNIQ_TRANS_SCALE_EN	(1 << 27)
#define   DPIO_SWING_MARGIN101_SHIFT	16
#define   DPIO_SWING_MARGIN101_MASK	(0xff << DPIO_SWING_MARGIN101_SHIFT)
#define VLV_TX_DW3(ch) _PORT(ch, _VLV_TX_DW3_CH0, _VLV_TX_DW3_CH1)

#define _VLV_TX_DW4_CH0			0x8290
#define _VLV_TX_DW4_CH1			0x8490
#define   DPIO_SWING_DEEMPH9P5_SHIFT	24
#define   DPIO_SWING_DEEMPH9P5_MASK	(0xff << DPIO_SWING_DEEMPH9P5_SHIFT)
#define   DPIO_SWING_DEEMPH6P0_SHIFT	16
#define   DPIO_SWING_DEEMPH6P0_MASK	(0xff << DPIO_SWING_DEEMPH6P0_SHIFT)
#define VLV_TX_DW4(ch) _PORT(ch, _VLV_TX_DW4_CH0, _VLV_TX_DW4_CH1)

#define _VLV_TX3_DW4_CH0		0x690
#define _VLV_TX3_DW4_CH1		0x2a90
#define VLV_TX3_DW4(ch) _PORT(ch, _VLV_TX3_DW4_CH0, _VLV_TX3_DW4_CH1)

#define _VLV_TX_DW5_CH0			0x8294
#define _VLV_TX_DW5_CH1			0x8494
#define   DPIO_TX_OCALINIT_EN		(1 << 31)
#define VLV_TX_DW5(ch) _PORT(ch, _VLV_TX_DW5_CH0, _VLV_TX_DW5_CH1)

#define _VLV_TX_DW11_CH0		0x82ac
#define _VLV_TX_DW11_CH1		0x84ac
#define VLV_TX_DW11(ch) _PORT(ch, _VLV_TX_DW11_CH0, _VLV_TX_DW11_CH1)

#define _VLV_TX_DW14_CH0		0x82b8
#define _VLV_TX_DW14_CH1		0x84b8
#define VLV_TX_DW14(ch) _PORT(ch, _VLV_TX_DW14_CH0, _VLV_TX_DW14_CH1)

/* CHV dpPhy registers */
#define _CHV_PLL_DW0_CH0		0x8000
#define _CHV_PLL_DW0_CH1		0x8180
#define CHV_PLL_DW0(ch) _PIPE(ch, _CHV_PLL_DW0_CH0, _CHV_PLL_DW0_CH1)

#define _CHV_PLL_DW1_CH0		0x8004
#define _CHV_PLL_DW1_CH1		0x8184
#define   DPIO_CHV_N_DIV_SHIFT		8
#define   DPIO_CHV_M1_DIV_BY_2		(0 << 0)
#define CHV_PLL_DW1(ch) _PIPE(ch, _CHV_PLL_DW1_CH0, _CHV_PLL_DW1_CH1)

#define _CHV_PLL_DW2_CH0		0x8008
#define _CHV_PLL_DW2_CH1		0x8188
#define CHV_PLL_DW2(ch) _PIPE(ch, _CHV_PLL_DW2_CH0, _CHV_PLL_DW2_CH1)

#define _CHV_PLL_DW3_CH0		0x800c
#define _CHV_PLL_DW3_CH1		0x818c
#define  DPIO_CHV_FRAC_DIV_EN		(1 << 16)
#define  DPIO_CHV_FIRST_MOD		(0 << 8)
#define  DPIO_CHV_SECOND_MOD		(1 << 8)
#define  DPIO_CHV_FEEDFWD_GAIN_SHIFT	0
#define  DPIO_CHV_FEEDFWD_GAIN_MASK		(0xF << 0)
#define CHV_PLL_DW3(ch) _PIPE(ch, _CHV_PLL_DW3_CH0, _CHV_PLL_DW3_CH1)

#define _CHV_PLL_DW6_CH0		0x8018
#define _CHV_PLL_DW6_CH1		0x8198
#define   DPIO_CHV_GAIN_CTRL_SHIFT	16
#define	  DPIO_CHV_INT_COEFF_SHIFT	8
#define   DPIO_CHV_PROP_COEFF_SHIFT	0
#define CHV_PLL_DW6(ch) _PIPE(ch, _CHV_PLL_DW6_CH0, _CHV_PLL_DW6_CH1)

#define _CHV_PLL_DW8_CH0		0x8020
#define _CHV_PLL_DW8_CH1		0x81A0
#define   DPIO_CHV_TDC_TARGET_CNT_SHIFT 0
#define   DPIO_CHV_TDC_TARGET_CNT_MASK  (0x3FF << 0)
#define CHV_PLL_DW8(ch) _PIPE(ch, _CHV_PLL_DW8_CH0, _CHV_PLL_DW8_CH1)

#define _CHV_PLL_DW9_CH0		0x8024
#define _CHV_PLL_DW9_CH1		0x81A4
#define  DPIO_CHV_INT_LOCK_THRESHOLD_SHIFT		1 /* 3 bits */
#define  DPIO_CHV_INT_LOCK_THRESHOLD_MASK		(7 << 1)
#define  DPIO_CHV_INT_LOCK_THRESHOLD_SEL_COARSE	1 /* 1: coarse & 0 : fine  */
#define CHV_PLL_DW9(ch) _PIPE(ch, _CHV_PLL_DW9_CH0, _CHV_PLL_DW9_CH1)

#define _CHV_CMN_DW0_CH0               0x8100
#define   DPIO_ALLDL_POWERDOWN_SHIFT_CH0	19
#define   DPIO_ANYDL_POWERDOWN_SHIFT_CH0	18
#define   DPIO_ALLDL_POWERDOWN			(1 << 1)
#define   DPIO_ANYDL_POWERDOWN			(1 << 0)

#define _CHV_CMN_DW5_CH0               0x8114
#define   CHV_BUFRIGHTENA1_DISABLE	(0 << 20)
#define   CHV_BUFRIGHTENA1_NORMAL	(1 << 20)
#define   CHV_BUFRIGHTENA1_FORCE	(3 << 20)
#define   CHV_BUFRIGHTENA1_MASK		(3 << 20)
#define   CHV_BUFLEFTENA1_DISABLE	(0 << 22)
#define   CHV_BUFLEFTENA1_NORMAL	(1 << 22)
#define   CHV_BUFLEFTENA1_FORCE		(3 << 22)
#define   CHV_BUFLEFTENA1_MASK		(3 << 22)

#define _CHV_CMN_DW13_CH0		0x8134
#define _CHV_CMN_DW0_CH1		0x8080
#define   DPIO_CHV_S1_DIV_SHIFT		21
#define   DPIO_CHV_P1_DIV_SHIFT		13 /* 3 bits */
#define   DPIO_CHV_P2_DIV_SHIFT		8  /* 5 bits */
#define   DPIO_CHV_K_DIV_SHIFT		4
#define   DPIO_PLL_FREQLOCK		(1 << 1)
#define   DPIO_PLL_LOCK			(1 << 0)
#define CHV_CMN_DW13(ch) _PIPE(ch, _CHV_CMN_DW13_CH0, _CHV_CMN_DW0_CH1)

#define _CHV_CMN_DW14_CH0		0x8138
#define _CHV_CMN_DW1_CH1		0x8084
#define   DPIO_AFC_RECAL		(1 << 14)
#define   DPIO_DCLKP_EN			(1 << 13)
#define   CHV_BUFLEFTENA2_DISABLE	(0 << 17) /* CL2 DW1 only */
#define   CHV_BUFLEFTENA2_NORMAL	(1 << 17) /* CL2 DW1 only */
#define   CHV_BUFLEFTENA2_FORCE		(3 << 17) /* CL2 DW1 only */
#define   CHV_BUFLEFTENA2_MASK		(3 << 17) /* CL2 DW1 only */
#define   CHV_BUFRIGHTENA2_DISABLE	(0 << 19) /* CL2 DW1 only */
#define   CHV_BUFRIGHTENA2_NORMAL	(1 << 19) /* CL2 DW1 only */
#define   CHV_BUFRIGHTENA2_FORCE	(3 << 19) /* CL2 DW1 only */
#define   CHV_BUFRIGHTENA2_MASK		(3 << 19) /* CL2 DW1 only */
#define CHV_CMN_DW14(ch) _PIPE(ch, _CHV_CMN_DW14_CH0, _CHV_CMN_DW1_CH1)

#define _CHV_CMN_DW19_CH0		0x814c
#define _CHV_CMN_DW6_CH1		0x8098
#define   DPIO_ALLDL_POWERDOWN_SHIFT_CH1	30 /* CL2 DW6 only */
#define   DPIO_ANYDL_POWERDOWN_SHIFT_CH1	29 /* CL2 DW6 only */
#define   DPIO_DYNPWRDOWNEN_CH1		(1 << 28) /* CL2 DW6 only */
#define   CHV_CMN_USEDCLKCHANNEL	(1 << 13)

#define CHV_CMN_DW19(ch) _PIPE(ch, _CHV_CMN_DW19_CH0, _CHV_CMN_DW6_CH1)

#define CHV_CMN_DW28			0x8170
#define   DPIO_CL1POWERDOWNEN		(1 << 23)
#define   DPIO_DYNPWRDOWNEN_CH0		(1 << 22)
#define   DPIO_SUS_CLK_CONFIG_ON		(0 << 0)
#define   DPIO_SUS_CLK_CONFIG_CLKREQ		(1 << 0)
#define   DPIO_SUS_CLK_CONFIG_GATE		(2 << 0)
#define   DPIO_SUS_CLK_CONFIG_GATE_CLKREQ	(3 << 0)

#define CHV_CMN_DW30			0x8178
#define   DPIO_CL2_LDOFUSE_PWRENB	(1 << 6)
#define   DPIO_LRC_BYPASS		(1 << 3)

#define _TXLANE(ch, lane, offset) ((ch ? 0x2400 : 0) + \
					(lane) * 0x200 + (offset))

#define CHV_TX_DW0(ch, lane) _TXLANE(ch, lane, 0x80)
#define CHV_TX_DW1(ch, lane) _TXLANE(ch, lane, 0x84)
#define CHV_TX_DW2(ch, lane) _TXLANE(ch, lane, 0x88)
#define CHV_TX_DW3(ch, lane) _TXLANE(ch, lane, 0x8c)
#define CHV_TX_DW4(ch, lane) _TXLANE(ch, lane, 0x90)
#define CHV_TX_DW5(ch, lane) _TXLANE(ch, lane, 0x94)
#define CHV_TX_DW6(ch, lane) _TXLANE(ch, lane, 0x98)
#define CHV_TX_DW7(ch, lane) _TXLANE(ch, lane, 0x9c)
#define CHV_TX_DW8(ch, lane) _TXLANE(ch, lane, 0xa0)
#define CHV_TX_DW9(ch, lane) _TXLANE(ch, lane, 0xa4)
#define CHV_TX_DW10(ch, lane) _TXLANE(ch, lane, 0xa8)
#define CHV_TX_DW11(ch, lane) _TXLANE(ch, lane, 0xac)
#define   DPIO_FRC_LATENCY_SHFIT	8
#define CHV_TX_DW14(ch, lane) _TXLANE(ch, lane, 0xb8)
#define   DPIO_UPAR_SHIFT		30

/* BXT PHY registers */
#define _BXT_PHY0_BASE			0x6C000
#define _BXT_PHY1_BASE			0x162000
#define _BXT_PHY2_BASE			0x163000
#define BXT_PHY_BASE(phy)							\
	 _PICK_EVEN_2RANGES(phy, 1,						\
			    _BXT_PHY0_BASE, _BXT_PHY0_BASE,			\
			    _BXT_PHY1_BASE, _BXT_PHY2_BASE)

#define _BXT_PHY(phy, reg)						\
	_MMIO(BXT_PHY_BASE(phy) - _BXT_PHY0_BASE + (reg))

#define _BXT_PHY_CH(phy, ch, reg_ch0, reg_ch1)		\
	(BXT_PHY_BASE(phy) + _PIPE((ch), (reg_ch0) - _BXT_PHY0_BASE,	\
					 (reg_ch1) - _BXT_PHY0_BASE))
#define _MMIO_BXT_PHY_CH(phy, ch, reg_ch0, reg_ch1)		\
	_MMIO(_BXT_PHY_CH(phy, ch, reg_ch0, reg_ch1))

=======
>>>>>>> 0c383648
#define BXT_P_CR_GT_DISP_PWRON		_MMIO(0x138090)
#define  MIPIO_RST_CTRL				(1 << 2)

#define _BXT_PHY_CTL_DDI_A		0x64C00
#define _BXT_PHY_CTL_DDI_B		0x64C10
#define _BXT_PHY_CTL_DDI_C		0x64C20
#define   BXT_PHY_CMNLANE_POWERDOWN_ACK	(1 << 10)
#define   BXT_PHY_LANE_POWERDOWN_ACK	(1 << 9)
#define   BXT_PHY_LANE_ENABLED		(1 << 8)
#define BXT_PHY_CTL(port)		_MMIO_PORT(port, _BXT_PHY_CTL_DDI_A, \
							 _BXT_PHY_CTL_DDI_B)

#define _PHY_CTL_FAMILY_DDI		0x64C90
#define _PHY_CTL_FAMILY_EDP		0x64C80
#define _PHY_CTL_FAMILY_DDI_C		0x64CA0
#define   COMMON_RESET_DIS		(1 << 31)
#define BXT_PHY_CTL_FAMILY(phy)							\
	 _MMIO(_PICK_EVEN_2RANGES(phy, 1,					\
				  _PHY_CTL_FAMILY_DDI, _PHY_CTL_FAMILY_DDI,	\
				  _PHY_CTL_FAMILY_EDP, _PHY_CTL_FAMILY_DDI_C))

/* UAIMI scratch pad register 1 */
#define UAIMI_SPR1			_MMIO(0x4F074)
/* SKL VccIO mask */
#define SKL_VCCIO_MASK			0x1
/* SKL balance leg register */
#define DISPIO_CR_TX_BMU_CR0		_MMIO(0x6C00C)
/* I_boost values */
#define BALANCE_LEG_SHIFT(port)		(8 + 3 * (port))
#define BALANCE_LEG_MASK(port)		(7 << (8 + 3 * (port)))
/* Balance leg disable bits */
#define BALANCE_LEG_DISABLE_SHIFT	23
#define BALANCE_LEG_DISABLE(port)	(1 << (23 + (port)))

/*
 * Fence registers
 * [0-7]  @ 0x2000 gen2,gen3
 * [8-15] @ 0x3000 945,g33,pnv
 *
 * [0-15] @ 0x3000 gen4,gen5
 *
 * [0-15] @ 0x100000 gen6,vlv,chv
 * [0-31] @ 0x100000 gen7+
 */
#define FENCE_REG(i)			_MMIO(0x2000 + (((i) & 8) << 9) + ((i) & 7) * 4)
#define   I830_FENCE_START_MASK		0x07f80000
#define   I830_FENCE_TILING_Y_SHIFT	12
#define   I830_FENCE_SIZE_BITS(size)	((ffs((size) >> 19) - 1) << 8)
#define   I830_FENCE_PITCH_SHIFT	4
#define   I830_FENCE_REG_VALID		(1 << 0)
#define   I915_FENCE_MAX_PITCH_VAL	4
#define   I830_FENCE_MAX_PITCH_VAL	6
#define   I830_FENCE_MAX_SIZE_VAL	(1 << 8)

#define   I915_FENCE_START_MASK		0x0ff00000
#define   I915_FENCE_SIZE_BITS(size)	((ffs((size) >> 20) - 1) << 8)

#define FENCE_REG_965_LO(i)		_MMIO(0x03000 + (i) * 8)
#define FENCE_REG_965_HI(i)		_MMIO(0x03000 + (i) * 8 + 4)
#define   I965_FENCE_PITCH_SHIFT	2
#define   I965_FENCE_TILING_Y_SHIFT	1
#define   I965_FENCE_REG_VALID		(1 << 0)
#define   I965_FENCE_MAX_PITCH_VAL	0x0400

#define FENCE_REG_GEN6_LO(i)		_MMIO(0x100000 + (i) * 8)
#define FENCE_REG_GEN6_HI(i)		_MMIO(0x100000 + (i) * 8 + 4)
#define   GEN6_FENCE_PITCH_SHIFT	32
#define   GEN7_FENCE_MAX_PITCH_VAL	0x0800


/* control register for cpu gtt access */
#define TILECTL				_MMIO(0x101000)
#define   TILECTL_SWZCTL			(1 << 0)
#define   TILECTL_TLBPF			(1 << 1)
#define   TILECTL_TLB_PREFETCH_DIS	(1 << 2)
#define   TILECTL_BACKSNOOP_DIS		(1 << 3)

/*
 * Instruction and interrupt control regs
 */
#define PGTBL_CTL	_MMIO(0x02020)
#define   PGTBL_ADDRESS_LO_MASK	0xfffff000 /* bits [31:12] */
#define   PGTBL_ADDRESS_HI_MASK	0x000000f0 /* bits [35:32] (gen4) */
#define PGTBL_ER	_MMIO(0x02024)
#define PRB0_BASE	(0x2030 - 0x30)
#define PRB1_BASE	(0x2040 - 0x30) /* 830,gen3 */
#define PRB2_BASE	(0x2050 - 0x30) /* gen3 */
#define SRB0_BASE	(0x2100 - 0x30) /* gen2 */
#define SRB1_BASE	(0x2110 - 0x30) /* gen2 */
#define SRB2_BASE	(0x2120 - 0x30) /* 830 */
#define SRB3_BASE	(0x2130 - 0x30) /* 830 */
#define RENDER_RING_BASE	0x02000
#define BSD_RING_BASE		0x04000
#define GEN6_BSD_RING_BASE	0x12000
#define GEN8_BSD2_RING_BASE	0x1c000
#define GEN11_BSD_RING_BASE	0x1c0000
#define GEN11_BSD2_RING_BASE	0x1c4000
#define GEN11_BSD3_RING_BASE	0x1d0000
#define GEN11_BSD4_RING_BASE	0x1d4000
#define XEHP_BSD5_RING_BASE	0x1e0000
#define XEHP_BSD6_RING_BASE	0x1e4000
#define XEHP_BSD7_RING_BASE	0x1f0000
#define XEHP_BSD8_RING_BASE	0x1f4000
#define VEBOX_RING_BASE		0x1a000
#define GEN11_VEBOX_RING_BASE		0x1c8000
#define GEN11_VEBOX2_RING_BASE		0x1d8000
#define XEHP_VEBOX3_RING_BASE		0x1e8000
#define XEHP_VEBOX4_RING_BASE		0x1f8000
#define MTL_GSC_RING_BASE		0x11a000
#define GEN12_COMPUTE0_RING_BASE	0x1a000
#define GEN12_COMPUTE1_RING_BASE	0x1c000
#define GEN12_COMPUTE2_RING_BASE	0x1e000
#define GEN12_COMPUTE3_RING_BASE	0x26000
#define BLT_RING_BASE		0x22000
#define XEHPC_BCS1_RING_BASE	0x3e0000
#define XEHPC_BCS2_RING_BASE	0x3e2000
#define XEHPC_BCS3_RING_BASE	0x3e4000
#define XEHPC_BCS4_RING_BASE	0x3e6000
#define XEHPC_BCS5_RING_BASE	0x3e8000
#define XEHPC_BCS6_RING_BASE	0x3ea000
#define XEHPC_BCS7_RING_BASE	0x3ec000
#define XEHPC_BCS8_RING_BASE	0x3ee000
#define DG1_GSC_HECI1_BASE	0x00258000
#define DG1_GSC_HECI2_BASE	0x00259000
#define DG2_GSC_HECI1_BASE	0x00373000
#define DG2_GSC_HECI2_BASE	0x00374000
#define MTL_GSC_HECI1_BASE	0x00116000
#define MTL_GSC_HECI2_BASE	0x00117000

#define HECI_H_CSR(base)	_MMIO((base) + 0x4)
#define   HECI_H_CSR_IE		REG_BIT(0)
#define   HECI_H_CSR_IS		REG_BIT(1)
#define   HECI_H_CSR_IG		REG_BIT(2)
#define   HECI_H_CSR_RDY	REG_BIT(3)
#define   HECI_H_CSR_RST	REG_BIT(4)

#define HECI_H_GS1(base)	_MMIO((base) + 0xc4c)
#define   HECI_H_GS1_ER_PREP	REG_BIT(0)

/*
 * The FWSTS register values are FW defined and can be different between
 * HECI1 and HECI2
 */
#define HECI_FWSTS1				0xc40
#define   HECI1_FWSTS1_CURRENT_STATE			REG_GENMASK(3, 0)
#define   HECI1_FWSTS1_CURRENT_STATE_RESET		0
#define   HECI1_FWSTS1_PROXY_STATE_NORMAL		5
#define   HECI1_FWSTS1_INIT_COMPLETE			REG_BIT(9)
#define HECI_FWSTS2				0xc48
#define HECI_FWSTS3				0xc60
#define HECI_FWSTS4				0xc64
#define HECI_FWSTS5				0xc68
#define   HECI1_FWSTS5_HUC_AUTH_DONE	(1 << 19)
#define HECI_FWSTS6				0xc6c

/* the FWSTS regs are 1-based, so we use -base for index 0 to get an invalid reg */
#define HECI_FWSTS(base, x) _MMIO((base) + _PICK(x, -(base), \
						    HECI_FWSTS1, \
						    HECI_FWSTS2, \
						    HECI_FWSTS3, \
						    HECI_FWSTS4, \
						    HECI_FWSTS5, \
						    HECI_FWSTS6))

#define HSW_GTT_CACHE_EN	_MMIO(0x4024)
#define   GTT_CACHE_EN_ALL	0xF0007FFF
#define GEN7_WR_WATERMARK	_MMIO(0x4028)
#define GEN7_GFX_PRIO_CTRL	_MMIO(0x402C)
#define ARB_MODE		_MMIO(0x4030)
#define   ARB_MODE_SWIZZLE_SNB	(1 << 4)
#define   ARB_MODE_SWIZZLE_IVB	(1 << 5)
#define GEN7_GFX_PEND_TLB0	_MMIO(0x4034)
#define GEN7_GFX_PEND_TLB1	_MMIO(0x4038)
/* L3, CVS, ZTLB, RCC, CASC LRA min, max values */
#define GEN7_LRA_LIMITS(i)	_MMIO(0x403C + (i) * 4)
#define GEN7_LRA_LIMITS_REG_NUM	13
#define GEN7_MEDIA_MAX_REQ_COUNT	_MMIO(0x4070)
#define GEN7_GFX_MAX_REQ_COUNT		_MMIO(0x4074)

#define GEN7_ERR_INT	_MMIO(0x44040)
#define   ERR_INT_POISON		(1 << 31)
#define   ERR_INT_MMIO_UNCLAIMED	(1 << 13)
#define   ERR_INT_PIPE_CRC_DONE_C	(1 << 8)
#define   ERR_INT_FIFO_UNDERRUN_C	(1 << 6)
#define   ERR_INT_PIPE_CRC_DONE_B	(1 << 5)
#define   ERR_INT_FIFO_UNDERRUN_B	(1 << 3)
#define   ERR_INT_PIPE_CRC_DONE_A	(1 << 2)
#define   ERR_INT_PIPE_CRC_DONE(pipe)	(1 << (2 + (pipe) * 3))
#define   ERR_INT_FIFO_UNDERRUN_A	(1 << 0)
#define   ERR_INT_FIFO_UNDERRUN(pipe)	(1 << ((pipe) * 3))

#define FPGA_DBG		_MMIO(0x42300)
#define   FPGA_DBG_RM_NOCLAIM	REG_BIT(31)

#define CLAIM_ER		_MMIO(VLV_DISPLAY_BASE + 0x2028)
#define   CLAIM_ER_CLR		REG_BIT(31)
#define   CLAIM_ER_OVERFLOW	REG_BIT(16)
#define   CLAIM_ER_CTR_MASK	REG_GENMASK(15, 0)

#define DERRMR		_MMIO(0x44050)
/* Note that HBLANK events are reserved on bdw+ */
#define   DERRMR_PIPEA_SCANLINE		(1 << 0)
#define   DERRMR_PIPEA_PRI_FLIP_DONE	(1 << 1)
#define   DERRMR_PIPEA_SPR_FLIP_DONE	(1 << 2)
#define   DERRMR_PIPEA_VBLANK		(1 << 3)
#define   DERRMR_PIPEA_HBLANK		(1 << 5)
#define   DERRMR_PIPEB_SCANLINE		(1 << 8)
#define   DERRMR_PIPEB_PRI_FLIP_DONE	(1 << 9)
#define   DERRMR_PIPEB_SPR_FLIP_DONE	(1 << 10)
#define   DERRMR_PIPEB_VBLANK		(1 << 11)
#define   DERRMR_PIPEB_HBLANK		(1 << 13)
/* Note that PIPEC is not a simple translation of PIPEA/PIPEB */
#define   DERRMR_PIPEC_SCANLINE		(1 << 14)
#define   DERRMR_PIPEC_PRI_FLIP_DONE	(1 << 15)
#define   DERRMR_PIPEC_SPR_FLIP_DONE	(1 << 20)
#define   DERRMR_PIPEC_VBLANK		(1 << 21)
#define   DERRMR_PIPEC_HBLANK		(1 << 22)

#define VLV_GU_CTL0	_MMIO(VLV_DISPLAY_BASE + 0x2030)
#define VLV_GU_CTL1	_MMIO(VLV_DISPLAY_BASE + 0x2034)
#define SCPD0		_MMIO(0x209c) /* 915+ only */
#define  SCPD_FBC_IGNORE_3D			(1 << 6)
#define  CSTATE_RENDER_CLOCK_GATE_DISABLE	(1 << 5)
#define GEN2_IER	_MMIO(0x20a0)
#define GEN2_IIR	_MMIO(0x20a4)
#define GEN2_IMR	_MMIO(0x20a8)
#define GEN2_ISR	_MMIO(0x20ac)
#define VLV_GUNIT_CLOCK_GATE	_MMIO(VLV_DISPLAY_BASE + 0x2060)
#define   GINT_DIS		(1 << 22)
#define   GCFG_DIS		(1 << 8)
#define VLV_GUNIT_CLOCK_GATE2	_MMIO(VLV_DISPLAY_BASE + 0x2064)
#define VLV_IIR_RW	_MMIO(VLV_DISPLAY_BASE + 0x2084)
#define VLV_IER		_MMIO(VLV_DISPLAY_BASE + 0x20a0)
#define VLV_IIR		_MMIO(VLV_DISPLAY_BASE + 0x20a4)
#define VLV_IMR		_MMIO(VLV_DISPLAY_BASE + 0x20a8)
#define VLV_ISR		_MMIO(VLV_DISPLAY_BASE + 0x20ac)
#define VLV_PCBR	_MMIO(VLV_DISPLAY_BASE + 0x2120)
#define VLV_PCBR_ADDR_SHIFT	12

#define   DISPLAY_PLANE_FLIP_PENDING(plane) (1 << (11 - (plane))) /* A and B only */
#define EIR		_MMIO(0x20b0)
#define EMR		_MMIO(0x20b4)
#define ESR		_MMIO(0x20b8)
#define   GM45_ERROR_PAGE_TABLE				(1 << 5)
#define   GM45_ERROR_MEM_PRIV				(1 << 4)
#define   I915_ERROR_PAGE_TABLE				(1 << 4)
#define   GM45_ERROR_CP_PRIV				(1 << 3)
#define   I915_ERROR_MEMORY_REFRESH			(1 << 1)
#define   I915_ERROR_INSTRUCTION			(1 << 0)
#define INSTPM	        _MMIO(0x20c0)
#define   INSTPM_SELF_EN (1 << 12) /* 915GM only */
#define   INSTPM_AGPBUSY_INT_EN (1 << 11) /* gen3: when disabled, pending interrupts
					will not assert AGPBUSY# and will only
					be delivered when out of C3. */
#define   INSTPM_FORCE_ORDERING				(1 << 7) /* GEN6+ */
#define   INSTPM_TLB_INVALIDATE	(1 << 9)
#define   INSTPM_SYNC_FLUSH	(1 << 5)
#define MEM_MODE	_MMIO(0x20cc)
#define   MEM_DISPLAY_B_TRICKLE_FEED_DISABLE (1 << 3) /* 830 only */
#define   MEM_DISPLAY_A_TRICKLE_FEED_DISABLE (1 << 2) /* 830/845 only */
#define   MEM_DISPLAY_TRICKLE_FEED_DISABLE (1 << 2) /* 85x only */
#define FW_BLC		_MMIO(0x20d8)
#define FW_BLC2		_MMIO(0x20dc)
#define FW_BLC_SELF	_MMIO(0x20e0) /* 915+ only */
#define   FW_BLC_SELF_EN_MASK      (1 << 31)
#define   FW_BLC_SELF_FIFO_MASK    (1 << 16) /* 945 only */
#define   FW_BLC_SELF_EN           (1 << 15) /* 945 only */
#define MM_BURST_LENGTH     0x00700000
#define MM_FIFO_WATERMARK   0x0001F000
#define LM_BURST_LENGTH     0x00000700
#define LM_FIFO_WATERMARK   0x0000001F
#define MI_ARB_STATE	_MMIO(0x20e4) /* 915+ only */

#define _MBUS_ABOX0_CTL			0x45038
#define _MBUS_ABOX1_CTL			0x45048
#define _MBUS_ABOX2_CTL			0x4504C
#define MBUS_ABOX_CTL(x)							\
	_MMIO(_PICK_EVEN_2RANGES(x, 2,						\
				 _MBUS_ABOX0_CTL, _MBUS_ABOX1_CTL,		\
				 _MBUS_ABOX2_CTL, _MBUS_ABOX2_CTL))

#define MBUS_ABOX_BW_CREDIT_MASK	(3 << 20)
#define MBUS_ABOX_BW_CREDIT(x)		((x) << 20)
#define MBUS_ABOX_B_CREDIT_MASK		(0xF << 16)
#define MBUS_ABOX_B_CREDIT(x)		((x) << 16)
#define MBUS_ABOX_BT_CREDIT_POOL2_MASK	(0x1F << 8)
#define MBUS_ABOX_BT_CREDIT_POOL2(x)	((x) << 8)
#define MBUS_ABOX_BT_CREDIT_POOL1_MASK	(0x1F << 0)
#define MBUS_ABOX_BT_CREDIT_POOL1(x)	((x) << 0)

/* Make render/texture TLB fetches lower priorty than associated data
 *   fetches. This is not turned on by default
 */
#define   MI_ARB_RENDER_TLB_LOW_PRIORITY	(1 << 15)

/* Isoch request wait on GTT enable (Display A/B/C streams).
 * Make isoch requests stall on the TLB update. May cause
 * display underruns (test mode only)
 */
#define   MI_ARB_ISOCH_WAIT_GTT			(1 << 14)

/* Block grant count for isoch requests when block count is
 * set to a finite value.
 */
#define   MI_ARB_BLOCK_GRANT_MASK		(3 << 12)
#define   MI_ARB_BLOCK_GRANT_8			(0 << 12)	/* for 3 display planes */
#define   MI_ARB_BLOCK_GRANT_4			(1 << 12)	/* for 2 display planes */
#define   MI_ARB_BLOCK_GRANT_2			(2 << 12)	/* for 1 display plane */
#define   MI_ARB_BLOCK_GRANT_0			(3 << 12)	/* don't use */

/* Enable render writes to complete in C2/C3/C4 power states.
 * If this isn't enabled, render writes are prevented in low
 * power states. That seems bad to me.
 */
#define   MI_ARB_C3_LP_WRITE_ENABLE		(1 << 11)

/* This acknowledges an async flip immediately instead
 * of waiting for 2TLB fetches.
 */
#define   MI_ARB_ASYNC_FLIP_ACK_IMMEDIATE	(1 << 10)

/* Enables non-sequential data reads through arbiter
 */
#define   MI_ARB_DUAL_DATA_PHASE_DISABLE	(1 << 9)

/* Disable FSB snooping of cacheable write cycles from binner/render
 * command stream
 */
#define   MI_ARB_CACHE_SNOOP_DISABLE		(1 << 8)

/* Arbiter time slice for non-isoch streams */
#define   MI_ARB_TIME_SLICE_MASK		(7 << 5)
#define   MI_ARB_TIME_SLICE_1			(0 << 5)
#define   MI_ARB_TIME_SLICE_2			(1 << 5)
#define   MI_ARB_TIME_SLICE_4			(2 << 5)
#define   MI_ARB_TIME_SLICE_6			(3 << 5)
#define   MI_ARB_TIME_SLICE_8			(4 << 5)
#define   MI_ARB_TIME_SLICE_10			(5 << 5)
#define   MI_ARB_TIME_SLICE_14			(6 << 5)
#define   MI_ARB_TIME_SLICE_16			(7 << 5)

/* Low priority grace period page size */
#define   MI_ARB_LOW_PRIORITY_GRACE_4KB		(0 << 4)	/* default */
#define   MI_ARB_LOW_PRIORITY_GRACE_8KB		(1 << 4)

/* Disable display A/B trickle feed */
#define   MI_ARB_DISPLAY_TRICKLE_FEED_DISABLE	(1 << 2)

/* Set display plane priority */
#define   MI_ARB_DISPLAY_PRIORITY_A_B		(0 << 0)	/* display A > display B */
#define   MI_ARB_DISPLAY_PRIORITY_B_A		(1 << 0)	/* display B > display A */

#define MI_STATE	_MMIO(0x20e4) /* gen2 only */
#define   MI_AGPBUSY_INT_EN			(1 << 1) /* 85x only */
#define   MI_AGPBUSY_830_MODE			(1 << 0) /* 85x only */

/* On modern GEN architectures interrupt control consists of two sets
 * of registers. The first set pertains to the ring generating the
 * interrupt. The second control is for the functional block generating the
 * interrupt. These are PM, GT, DE, etc.
 *
 * Luckily *knocks on wood* all the ring interrupt bits match up with the
 * GT interrupt bits, so we don't need to duplicate the defines.
 *
 * These defines should cover us well from SNB->HSW with minor exceptions
 * it can also work on ILK.
 */
#define GT_BLT_FLUSHDW_NOTIFY_INTERRUPT		(1 << 26)
#define GT_BLT_CS_ERROR_INTERRUPT		(1 << 25)
#define GT_BLT_USER_INTERRUPT			(1 << 22)
#define GT_BSD_CS_ERROR_INTERRUPT		(1 << 15)
#define GT_BSD_USER_INTERRUPT			(1 << 12)
#define GT_RENDER_L3_PARITY_ERROR_INTERRUPT_S1	(1 << 11) /* hsw+; rsvd on snb, ivb, vlv */
#define GT_WAIT_SEMAPHORE_INTERRUPT		REG_BIT(11) /* bdw+ */
#define GT_CONTEXT_SWITCH_INTERRUPT		(1 <<  8)
#define GT_RENDER_L3_PARITY_ERROR_INTERRUPT	(1 <<  5) /* !snb */
#define GT_RENDER_PIPECTL_NOTIFY_INTERRUPT	(1 <<  4)
#define GT_CS_MASTER_ERROR_INTERRUPT		REG_BIT(3)
#define GT_RENDER_SYNC_STATUS_INTERRUPT		(1 <<  2)
#define GT_RENDER_DEBUG_INTERRUPT		(1 <<  1)
#define GT_RENDER_USER_INTERRUPT		(1 <<  0)

#define PM_VEBOX_CS_ERROR_INTERRUPT		(1 << 12) /* hsw+ */
#define PM_VEBOX_USER_INTERRUPT			(1 << 10) /* hsw+ */

#define GT_PARITY_ERROR(dev_priv) \
	(GT_RENDER_L3_PARITY_ERROR_INTERRUPT | \
	 (IS_HASWELL(dev_priv) ? GT_RENDER_L3_PARITY_ERROR_INTERRUPT_S1 : 0))

/* These are all the "old" interrupts */
#define ILK_BSD_USER_INTERRUPT				(1 << 5)

#define I915_PM_INTERRUPT				(1 << 31)
#define I915_ISP_INTERRUPT				(1 << 22)
#define I915_LPE_PIPE_B_INTERRUPT			(1 << 21)
#define I915_LPE_PIPE_A_INTERRUPT			(1 << 20)
#define I915_MIPIC_INTERRUPT				(1 << 19)
#define I915_MIPIA_INTERRUPT				(1 << 18)
#define I915_PIPE_CONTROL_NOTIFY_INTERRUPT		(1 << 18)
#define I915_DISPLAY_PORT_INTERRUPT			(1 << 17)
#define I915_DISPLAY_PIPE_C_HBLANK_INTERRUPT		(1 << 16)
#define I915_MASTER_ERROR_INTERRUPT			(1 << 15)
#define I915_DISPLAY_PIPE_B_HBLANK_INTERRUPT		(1 << 14)
#define I915_GMCH_THERMAL_SENSOR_EVENT_INTERRUPT	(1 << 14) /* p-state */
#define I915_DISPLAY_PIPE_A_HBLANK_INTERRUPT		(1 << 13)
#define I915_HWB_OOM_INTERRUPT				(1 << 13)
#define I915_LPE_PIPE_C_INTERRUPT			(1 << 12)
#define I915_SYNC_STATUS_INTERRUPT			(1 << 12)
#define I915_MISC_INTERRUPT				(1 << 11)
#define I915_DISPLAY_PLANE_A_FLIP_PENDING_INTERRUPT	(1 << 11)
#define I915_DISPLAY_PIPE_C_VBLANK_INTERRUPT		(1 << 10)
#define I915_DISPLAY_PLANE_B_FLIP_PENDING_INTERRUPT	(1 << 10)
#define I915_DISPLAY_PIPE_C_EVENT_INTERRUPT		(1 << 9)
#define I915_OVERLAY_PLANE_FLIP_PENDING_INTERRUPT	(1 << 9)
#define I915_DISPLAY_PIPE_C_DPBM_INTERRUPT		(1 << 8)
#define I915_DISPLAY_PLANE_C_FLIP_PENDING_INTERRUPT	(1 << 8)
#define I915_DISPLAY_PIPE_A_VBLANK_INTERRUPT		(1 << 7)
#define I915_DISPLAY_PIPE_A_EVENT_INTERRUPT		(1 << 6)
#define I915_DISPLAY_PIPE_B_VBLANK_INTERRUPT		(1 << 5)
#define I915_DISPLAY_PIPE_B_EVENT_INTERRUPT		(1 << 4)
#define I915_DISPLAY_PIPE_A_DPBM_INTERRUPT		(1 << 3)
#define I915_DISPLAY_PIPE_B_DPBM_INTERRUPT		(1 << 2)
#define I915_DEBUG_INTERRUPT				(1 << 2)
#define I915_WINVALID_INTERRUPT				(1 << 1)
#define I915_USER_INTERRUPT				(1 << 1)
#define I915_ASLE_INTERRUPT				(1 << 0)
#define I915_BSD_USER_INTERRUPT				(1 << 25)

#define GEN6_BSD_RNCID			_MMIO(0x12198)

#define GEN7_FF_THREAD_MODE		_MMIO(0x20a0)
#define   GEN7_FF_SCHED_MASK		0x0077070
#define   GEN8_FF_DS_REF_CNT_FFME	(1 << 19)
#define   GEN12_FF_TESSELATION_DOP_GATE_DISABLE BIT(19)
#define   GEN7_FF_TS_SCHED_HS1		(0x5 << 16)
#define   GEN7_FF_TS_SCHED_HS0		(0x3 << 16)
#define   GEN7_FF_TS_SCHED_LOAD_BALANCE	(0x1 << 16)
#define   GEN7_FF_TS_SCHED_HW		(0x0 << 16) /* Default */
#define   GEN7_FF_VS_REF_CNT_FFME	(1 << 15)
#define   GEN7_FF_VS_SCHED_HS1		(0x5 << 12)
#define   GEN7_FF_VS_SCHED_HS0		(0x3 << 12)
#define   GEN7_FF_VS_SCHED_LOAD_BALANCE	(0x1 << 12) /* Default */
#define   GEN7_FF_VS_SCHED_HW		(0x0 << 12)
#define   GEN7_FF_DS_SCHED_HS1		(0x5 << 4)
#define   GEN7_FF_DS_SCHED_HS0		(0x3 << 4)
#define   GEN7_FF_DS_SCHED_LOAD_BALANCE	(0x1 << 4)  /* Default */
#define   GEN7_FF_DS_SCHED_HW		(0x0 << 4)

<<<<<<< HEAD
/*
 * Framebuffer compression (915+ only)
 */

#define FBC_CFB_BASE		_MMIO(0x3200) /* 4k page aligned */
#define FBC_LL_BASE		_MMIO(0x3204) /* 4k page aligned */
#define FBC_CONTROL		_MMIO(0x3208)
#define   FBC_CTL_EN			REG_BIT(31)
#define   FBC_CTL_PERIODIC		REG_BIT(30)
#define   FBC_CTL_INTERVAL_MASK		REG_GENMASK(29, 16)
#define   FBC_CTL_INTERVAL(x)		REG_FIELD_PREP(FBC_CTL_INTERVAL_MASK, (x))
#define   FBC_CTL_STOP_ON_MOD		REG_BIT(15)
#define   FBC_CTL_UNCOMPRESSIBLE	REG_BIT(14) /* i915+ */
#define   FBC_CTL_C3_IDLE		REG_BIT(13) /* i945gm only */
#define   FBC_CTL_STRIDE_MASK		REG_GENMASK(12, 5)
#define   FBC_CTL_STRIDE(x)		REG_FIELD_PREP(FBC_CTL_STRIDE_MASK, (x))
#define   FBC_CTL_FENCENO_MASK		REG_GENMASK(3, 0)
#define   FBC_CTL_FENCENO(x)		REG_FIELD_PREP(FBC_CTL_FENCENO_MASK, (x))
#define FBC_COMMAND		_MMIO(0x320c)
#define   FBC_CMD_COMPRESS		REG_BIT(0)
#define FBC_STATUS		_MMIO(0x3210)
#define   FBC_STAT_COMPRESSING		REG_BIT(31)
#define   FBC_STAT_COMPRESSED		REG_BIT(30)
#define   FBC_STAT_MODIFIED		REG_BIT(29)
#define   FBC_STAT_CURRENT_LINE_MASK	REG_GENMASK(10, 0)
#define FBC_CONTROL2		_MMIO(0x3214) /* i965gm only */
#define   FBC_CTL_FENCE_DBL		REG_BIT(4)
#define   FBC_CTL_IDLE_MASK		REG_GENMASK(3, 2)
#define   FBC_CTL_IDLE_IMM		REG_FIELD_PREP(FBC_CTL_IDLE_MASK, 0)
#define   FBC_CTL_IDLE_FULL		REG_FIELD_PREP(FBC_CTL_IDLE_MASK, 1)
#define   FBC_CTL_IDLE_LINE		REG_FIELD_PREP(FBC_CTL_IDLE_MASK, 2)
#define   FBC_CTL_IDLE_DEBUG		REG_FIELD_PREP(FBC_CTL_IDLE_MASK, 3)
#define   FBC_CTL_CPU_FENCE_EN		REG_BIT(1)
#define   FBC_CTL_PLANE_MASK		REG_GENMASK(1, 0)
#define   FBC_CTL_PLANE(i9xx_plane)	REG_FIELD_PREP(FBC_CTL_PLANE_MASK, (i9xx_plane))
#define FBC_FENCE_OFF		_MMIO(0x3218)  /* i965gm only, BSpec typo has 321Bh */
#define FBC_MOD_NUM		_MMIO(0x3220)  /* i965gm only */
#define   FBC_MOD_NUM_MASK		REG_GENMASK(31, 1)
#define   FBC_MOD_NUM_VALID		REG_BIT(0)
#define FBC_TAG(i)		_MMIO(0x3300 + (i) * 4) /* 49 reisters */
#define   FBC_TAG_MASK			REG_GENMASK(1, 0) /* 16 tags per register */
#define   FBC_TAG_MODIFIED		REG_FIELD_PREP(FBC_TAG_MASK, 0)
#define   FBC_TAG_UNCOMPRESSED		REG_FIELD_PREP(FBC_TAG_MASK, 1)
#define   FBC_TAG_UNCOMPRESSIBLE	REG_FIELD_PREP(FBC_TAG_MASK, 2)
#define   FBC_TAG_COMPRESSED		REG_FIELD_PREP(FBC_TAG_MASK, 3)

#define FBC_LL_SIZE		(1536)

/* Framebuffer compression for GM45+ */
#define DPFC_CB_BASE			_MMIO(0x3200)
#define ILK_DPFC_CB_BASE(fbc_id)	_MMIO_PIPE((fbc_id), 0x43200, 0x43240)
#define DPFC_CONTROL			_MMIO(0x3208)
#define ILK_DPFC_CONTROL(fbc_id)	_MMIO_PIPE((fbc_id), 0x43208, 0x43248)
#define   DPFC_CTL_EN				REG_BIT(31)
#define   DPFC_CTL_PLANE_MASK_G4X		REG_BIT(30) /* g4x-snb */
#define   DPFC_CTL_PLANE_G4X(i9xx_plane)	REG_FIELD_PREP(DPFC_CTL_PLANE_MASK_G4X, (i9xx_plane))
#define   DPFC_CTL_FENCE_EN_G4X			REG_BIT(29) /* g4x-snb */
#define   DPFC_CTL_PLANE_MASK_IVB		REG_GENMASK(30, 29) /* ivb only */
#define   DPFC_CTL_PLANE_IVB(i9xx_plane)	REG_FIELD_PREP(DPFC_CTL_PLANE_MASK_IVB, (i9xx_plane))
#define   DPFC_CTL_FENCE_EN_IVB			REG_BIT(28) /* ivb+ */
#define   DPFC_CTL_PERSISTENT_MODE		REG_BIT(25) /* g4x-snb */
#define   DPFC_CTL_PLANE_BINDING_MASK		REG_GENMASK(12, 11) /* lnl+ */
#define   DPFC_CTL_PLANE_BINDING(plane_id)	REG_FIELD_PREP(DPFC_CTL_PLANE_BINDING_MASK, (plane_id))
#define   DPFC_CTL_FALSE_COLOR			REG_BIT(10) /* ivb+ */
#define   DPFC_CTL_SR_EN			REG_BIT(10) /* g4x only */
#define   DPFC_CTL_SR_EXIT_DIS			REG_BIT(9) /* g4x only */
#define   DPFC_CTL_LIMIT_MASK			REG_GENMASK(7, 6)
#define   DPFC_CTL_LIMIT_1X			REG_FIELD_PREP(DPFC_CTL_LIMIT_MASK, 0)
#define   DPFC_CTL_LIMIT_2X			REG_FIELD_PREP(DPFC_CTL_LIMIT_MASK, 1)
#define   DPFC_CTL_LIMIT_4X			REG_FIELD_PREP(DPFC_CTL_LIMIT_MASK, 2)
#define   DPFC_CTL_FENCENO_MASK			REG_GENMASK(3, 0)
#define   DPFC_CTL_FENCENO(fence)		REG_FIELD_PREP(DPFC_CTL_FENCENO_MASK, (fence))
#define DPFC_RECOMP_CTL			_MMIO(0x320c)
#define ILK_DPFC_RECOMP_CTL(fbc_id)	_MMIO_PIPE((fbc_id), 0x4320c, 0x4324c)
#define   DPFC_RECOMP_STALL_EN			REG_BIT(27)
#define   DPFC_RECOMP_STALL_WM_MASK		REG_GENMASK(26, 16)
#define   DPFC_RECOMP_TIMER_COUNT_MASK		REG_GENMASK(5, 0)
#define DPFC_STATUS			_MMIO(0x3210)
#define ILK_DPFC_STATUS(fbc_id)		_MMIO_PIPE((fbc_id), 0x43210, 0x43250)
#define   DPFC_INVAL_SEG_MASK			REG_GENMASK(26, 16)
#define   DPFC_COMP_SEG_MASK			REG_GENMASK(10, 0)
#define DPFC_STATUS2			_MMIO(0x3214)
#define ILK_DPFC_STATUS2(fbc_id)	_MMIO_PIPE((fbc_id), 0x43214, 0x43254)
#define   DPFC_COMP_SEG_MASK_IVB		REG_GENMASK(11, 0)
#define DPFC_FENCE_YOFF			_MMIO(0x3218)
#define ILK_DPFC_FENCE_YOFF(fbc_id)	_MMIO_PIPE((fbc_id), 0x43218, 0x43258)
#define DPFC_CHICKEN			_MMIO(0x3224)
#define ILK_DPFC_CHICKEN(fbc_id)	_MMIO_PIPE((fbc_id), 0x43224, 0x43264)
#define   DPFC_HT_MODIFY			REG_BIT(31) /* pre-ivb */
#define   DPFC_NUKE_ON_ANY_MODIFICATION		REG_BIT(23) /* bdw+ */
#define   DPFC_CHICKEN_COMP_DUMMY_PIXEL		REG_BIT(14) /* glk+ */
#define   DPFC_CHICKEN_FORCE_SLB_INVALIDATION	REG_BIT(13) /* icl+ */
#define   DPFC_DISABLE_DUMMY0			REG_BIT(8) /* ivb+ */

#define GLK_FBC_STRIDE(fbc_id)	_MMIO_PIPE((fbc_id), 0x43228, 0x43268)
#define   FBC_STRIDE_OVERRIDE	REG_BIT(15)
#define   FBC_STRIDE_MASK	REG_GENMASK(14, 0)
#define   FBC_STRIDE(x)		REG_FIELD_PREP(FBC_STRIDE_MASK, (x))

#define ILK_FBC_RT_BASE		_MMIO(0x2128)
#define   ILK_FBC_RT_VALID	REG_BIT(0)
#define   SNB_FBC_FRONT_BUFFER	REG_BIT(1)

=======
>>>>>>> 0c383648
#define ILK_DISPLAY_CHICKEN1	_MMIO(0x42000)
#define   ILK_FBCQ_DIS			REG_BIT(22)
#define   ILK_PABSTRETCH_DIS		REG_BIT(21)
#define   ILK_SABSTRETCH_DIS		REG_BIT(20)
#define   IVB_PRI_STRETCH_MAX_MASK	REG_GENMASK(21, 20)
#define   IVB_PRI_STRETCH_MAX_X8	REG_FIELD_PREP(IVB_PRI_STRETCH_MAX_MASK, 0)
#define   IVB_PRI_STRETCH_MAX_X4	REG_FIELD_PREP(IVB_PRI_STRETCH_MAX_MASK, 1)
#define   IVB_PRI_STRETCH_MAX_X2	REG_FIELD_PREP(IVB_PRI_STRETCH_MAX_MASK, 2)
#define   IVB_PRI_STRETCH_MAX_X1	REG_FIELD_PREP(IVB_PRI_STRETCH_MAX_MASK, 3)
#define   IVB_SPR_STRETCH_MAX_MASK	REG_GENMASK(19, 18)
#define   IVB_SPR_STRETCH_MAX_X8	REG_FIELD_PREP(IVB_SPR_STRETCH_MAX_MASK, 0)
#define   IVB_SPR_STRETCH_MAX_X4	REG_FIELD_PREP(IVB_SPR_STRETCH_MAX_MASK, 1)
#define   IVB_SPR_STRETCH_MAX_X2	REG_FIELD_PREP(IVB_SPR_STRETCH_MAX_MASK, 2)
#define   IVB_SPR_STRETCH_MAX_X1	REG_FIELD_PREP(IVB_SPR_STRETCH_MAX_MASK, 3)

#define IPS_CTL		_MMIO(0x43408)
#define   IPS_ENABLE		REG_BIT(31)
#define   IPS_FALSE_COLOR	REG_BIT(4)

/*
 * Clock control & power management
 */
#define _DPLL_A			0x6014
#define _DPLL_B			0x6018
#define _CHV_DPLL_C		0x6030
#define DPLL(pipe)		_MMIO_BASE_PIPE3(DISPLAY_MMIO_BASE(dev_priv), \
						 (pipe), _DPLL_A, _DPLL_B, _CHV_DPLL_C)

#define VGA0	_MMIO(0x6000)
#define VGA1	_MMIO(0x6004)
#define VGA_PD	_MMIO(0x6010)
#define   VGA0_PD_P2_DIV_4	(1 << 7)
#define   VGA0_PD_P1_DIV_2	(1 << 5)
#define   VGA0_PD_P1_SHIFT	0
#define   VGA0_PD_P1_MASK	(0x1f << 0)
#define   VGA1_PD_P2_DIV_4	(1 << 15)
#define   VGA1_PD_P1_DIV_2	(1 << 13)
#define   VGA1_PD_P1_SHIFT	8
#define   VGA1_PD_P1_MASK	(0x1f << 8)
#define   DPLL_VCO_ENABLE		(1 << 31)
#define   DPLL_SDVO_HIGH_SPEED		(1 << 30)
#define   DPLL_DVO_2X_MODE		(1 << 30)
#define   DPLL_EXT_BUFFER_ENABLE_VLV	(1 << 30)
#define   DPLL_SYNCLOCK_ENABLE		(1 << 29)
#define   DPLL_REF_CLK_ENABLE_VLV	(1 << 29)
#define   DPLL_VGA_MODE_DIS		(1 << 28)
#define   DPLLB_MODE_DAC_SERIAL		(1 << 26) /* i915 */
#define   DPLLB_MODE_LVDS		(2 << 26) /* i915 */
#define   DPLL_MODE_MASK		(3 << 26)
#define   DPLL_DAC_SERIAL_P2_CLOCK_DIV_10 (0 << 24) /* i915 */
#define   DPLL_DAC_SERIAL_P2_CLOCK_DIV_5 (1 << 24) /* i915 */
#define   DPLLB_LVDS_P2_CLOCK_DIV_14	(0 << 24) /* i915 */
#define   DPLLB_LVDS_P2_CLOCK_DIV_7	(1 << 24) /* i915 */
#define   DPLL_P2_CLOCK_DIV_MASK	0x03000000 /* i915 */
#define   DPLL_FPA01_P1_POST_DIV_MASK	0x00ff0000 /* i915 */
#define   DPLL_FPA01_P1_POST_DIV_MASK_PINEVIEW	0x00ff8000 /* Pineview */
#define   DPLL_LOCK_VLV			(1 << 15)
#define   DPLL_INTEGRATED_CRI_CLK_VLV	(1 << 14)
#define   DPLL_INTEGRATED_REF_CLK_VLV	(1 << 13)
#define   DPLL_SSC_REF_CLK_CHV		(1 << 13)
#define   DPLL_PORTC_READY_MASK		(0xf << 4)
#define   DPLL_PORTB_READY_MASK		(0xf)

#define   DPLL_FPA01_P1_POST_DIV_MASK_I830	0x001f0000

/* Additional CHV pll/phy registers */
#define DPIO_PHY_STATUS			_MMIO(VLV_DISPLAY_BASE + 0x6240)
#define   DPLL_PORTD_READY_MASK		(0xf)
#define DISPLAY_PHY_CONTROL _MMIO(VLV_DISPLAY_BASE + 0x60100)
#define   PHY_CH_POWER_DOWN_OVRD_EN(phy, ch)	(1 << (2 * (phy) + (ch) + 27))
#define   PHY_LDO_DELAY_0NS			0x0
#define   PHY_LDO_DELAY_200NS			0x1
#define   PHY_LDO_DELAY_600NS			0x2
#define   PHY_LDO_SEQ_DELAY(delay, phy)		((delay) << (2 * (phy) + 23))
#define   PHY_CH_POWER_DOWN_OVRD(mask, phy, ch)	((mask) << (8 * (phy) + 4 * (ch) + 11))
#define   PHY_CH_SU_PSR				0x1
#define   PHY_CH_DEEP_PSR			0x7
#define   PHY_CH_POWER_MODE(mode, phy, ch)	((mode) << (6 * (phy) + 3 * (ch) + 2))
#define   PHY_COM_LANE_RESET_DEASSERT(phy)	(1 << (phy))
#define DISPLAY_PHY_STATUS _MMIO(VLV_DISPLAY_BASE + 0x60104)
#define   PHY_POWERGOOD(phy)	(((phy) == DPIO_PHY0) ? (1 << 31) : (1 << 30))
#define   PHY_STATUS_CMN_LDO(phy, ch)                   (1 << (6 - (6 * (phy) + 3 * (ch))))
#define   PHY_STATUS_SPLINE_LDO(phy, ch, spline)        (1 << (8 - (6 * (phy) + 3 * (ch) + (spline))))

/*
 * The i830 generation, in LVDS mode, defines P1 as the bit number set within
 * this field (only one bit may be set).
 */
#define   DPLL_FPA01_P1_POST_DIV_MASK_I830_LVDS	0x003f0000
#define   DPLL_FPA01_P1_POST_DIV_SHIFT	16
#define   DPLL_FPA01_P1_POST_DIV_SHIFT_PINEVIEW 15
/* i830, required in DVO non-gang */
#define   PLL_P2_DIVIDE_BY_4		(1 << 23)
#define   PLL_P1_DIVIDE_BY_TWO		(1 << 21) /* i830 */
#define   PLL_REF_INPUT_DREFCLK		(0 << 13)
#define   PLL_REF_INPUT_TVCLKINA	(1 << 13) /* i830 */
#define   PLL_REF_INPUT_TVCLKINBC	(2 << 13) /* SDVO TVCLKIN */
#define   PLLB_REF_INPUT_SPREADSPECTRUMIN (3 << 13)
#define   PLL_REF_INPUT_MASK		(3 << 13)
#define   PLL_LOAD_PULSE_PHASE_SHIFT		9
/* Ironlake */
# define PLL_REF_SDVO_HDMI_MULTIPLIER_SHIFT     9
# define PLL_REF_SDVO_HDMI_MULTIPLIER_MASK      (7 << 9)
# define PLL_REF_SDVO_HDMI_MULTIPLIER(x)	(((x) - 1) << 9)
# define DPLL_FPA1_P1_POST_DIV_SHIFT            0
# define DPLL_FPA1_P1_POST_DIV_MASK             0xff

/*
 * Parallel to Serial Load Pulse phase selection.
 * Selects the phase for the 10X DPLL clock for the PCIe
 * digital display port. The range is 4 to 13; 10 or more
 * is just a flip delay. The default is 6
 */
#define   PLL_LOAD_PULSE_PHASE_MASK		(0xf << PLL_LOAD_PULSE_PHASE_SHIFT)
#define   DISPLAY_RATE_SELECT_FPA1		(1 << 8)
/*
 * SDVO multiplier for 945G/GM. Not used on 965.
 */
#define   SDVO_MULTIPLIER_MASK			0x000000ff
#define   SDVO_MULTIPLIER_SHIFT_HIRES		4
#define   SDVO_MULTIPLIER_SHIFT_VGA		0

#define _DPLL_A_MD		0x601c
#define _DPLL_B_MD		0x6020
#define _CHV_DPLL_C_MD		0x603c
#define DPLL_MD(pipe)		_MMIO_BASE_PIPE3(DISPLAY_MMIO_BASE(dev_priv), \
						 (pipe), _DPLL_A_MD, _DPLL_B_MD, _CHV_DPLL_C_MD)

/*
 * UDI pixel divider, controlling how many pixels are stuffed into a packet.
 *
 * Value is pixels minus 1.  Must be set to 1 pixel for SDVO.
 */
#define   DPLL_MD_UDI_DIVIDER_MASK		0x3f000000
#define   DPLL_MD_UDI_DIVIDER_SHIFT		24
/* UDI pixel divider for VGA, same as DPLL_MD_UDI_DIVIDER_MASK. */
#define   DPLL_MD_VGA_UDI_DIVIDER_MASK		0x003f0000
#define   DPLL_MD_VGA_UDI_DIVIDER_SHIFT		16
/*
 * SDVO/UDI pixel multiplier.
 *
 * SDVO requires that the bus clock rate be between 1 and 2 Ghz, and the bus
 * clock rate is 10 times the DPLL clock.  At low resolution/refresh rate
 * modes, the bus rate would be below the limits, so SDVO allows for stuffing
 * dummy bytes in the datastream at an increased clock rate, with both sides of
 * the link knowing how many bytes are fill.
 *
 * So, for a mode with a dotclock of 65Mhz, we would want to double the clock
 * rate to 130Mhz to get a bus rate of 1.30Ghz.  The DPLL clock rate would be
 * set to 130Mhz, and the SDVO multiplier set to 2x in this register and
 * through an SDVO command.
 *
 * This register field has values of multiplication factor minus 1, with
 * a maximum multiplier of 5 for SDVO.
 */
#define   DPLL_MD_UDI_MULTIPLIER_MASK		0x00003f00
#define   DPLL_MD_UDI_MULTIPLIER_SHIFT		8
/*
 * SDVO/UDI pixel multiplier for VGA, same as DPLL_MD_UDI_MULTIPLIER_MASK.
 * This best be set to the default value (3) or the CRT won't work. No,
 * I don't entirely understand what this does...
 */
#define   DPLL_MD_VGA_UDI_MULTIPLIER_MASK	0x0000003f
#define   DPLL_MD_VGA_UDI_MULTIPLIER_SHIFT	0

#define RAWCLK_FREQ_VLV		_MMIO(VLV_DISPLAY_BASE + 0x6024)

#define _FPA0	0x6040
#define _FPA1	0x6044
#define _FPB0	0x6048
#define _FPB1	0x604c
#define FP0(pipe) _MMIO_PIPE(pipe, _FPA0, _FPB0)
#define FP1(pipe) _MMIO_PIPE(pipe, _FPA1, _FPB1)
#define   FP_N_DIV_MASK		0x003f0000
#define   FP_N_PINEVIEW_DIV_MASK	0x00ff0000
#define   FP_N_DIV_SHIFT		16
#define   FP_M1_DIV_MASK	0x00003f00
#define   FP_M1_DIV_SHIFT		 8
#define   FP_M2_DIV_MASK	0x0000003f
#define   FP_M2_PINEVIEW_DIV_MASK	0x000000ff
#define   FP_M2_DIV_SHIFT		 0
#define DPLL_TEST	_MMIO(0x606c)
#define   DPLLB_TEST_SDVO_DIV_1		(0 << 22)
#define   DPLLB_TEST_SDVO_DIV_2		(1 << 22)
#define   DPLLB_TEST_SDVO_DIV_4		(2 << 22)
#define   DPLLB_TEST_SDVO_DIV_MASK	(3 << 22)
#define   DPLLB_TEST_N_BYPASS		(1 << 19)
#define   DPLLB_TEST_M_BYPASS		(1 << 18)
#define   DPLLB_INPUT_BUFFER_ENABLE	(1 << 16)
#define   DPLLA_TEST_N_BYPASS		(1 << 3)
#define   DPLLA_TEST_M_BYPASS		(1 << 2)
#define   DPLLA_INPUT_BUFFER_ENABLE	(1 << 0)
#define D_STATE		_MMIO(0x6104)
#define  DSTATE_GFX_RESET_I830			(1 << 6)
#define  DSTATE_PLL_D3_OFF			(1 << 3)
#define  DSTATE_GFX_CLOCK_GATING		(1 << 1)
#define  DSTATE_DOT_CLOCK_GATING		(1 << 0)
#define DSPCLK_GATE_D(__i915)		_MMIO(DISPLAY_MMIO_BASE(__i915) + 0x6200)
# define DPUNIT_B_CLOCK_GATE_DISABLE		(1 << 30) /* 965 */
# define VSUNIT_CLOCK_GATE_DISABLE		(1 << 29) /* 965 */
# define VRHUNIT_CLOCK_GATE_DISABLE		(1 << 28) /* 965 */
# define VRDUNIT_CLOCK_GATE_DISABLE		(1 << 27) /* 965 */
# define AUDUNIT_CLOCK_GATE_DISABLE		(1 << 26) /* 965 */
# define DPUNIT_A_CLOCK_GATE_DISABLE		(1 << 25) /* 965 */
# define DPCUNIT_CLOCK_GATE_DISABLE		(1 << 24) /* 965 */
# define PNV_GMBUSUNIT_CLOCK_GATE_DISABLE	(1 << 24) /* pnv */
# define TVRUNIT_CLOCK_GATE_DISABLE		(1 << 23) /* 915-945 */
# define TVCUNIT_CLOCK_GATE_DISABLE		(1 << 22) /* 915-945 */
# define TVFUNIT_CLOCK_GATE_DISABLE		(1 << 21) /* 915-945 */
# define TVEUNIT_CLOCK_GATE_DISABLE		(1 << 20) /* 915-945 */
# define DVSUNIT_CLOCK_GATE_DISABLE		(1 << 19) /* 915-945 */
# define DSSUNIT_CLOCK_GATE_DISABLE		(1 << 18) /* 915-945 */
# define DDBUNIT_CLOCK_GATE_DISABLE		(1 << 17) /* 915-945 */
# define DPRUNIT_CLOCK_GATE_DISABLE		(1 << 16) /* 915-945 */
# define DPFUNIT_CLOCK_GATE_DISABLE		(1 << 15) /* 915-945 */
# define DPBMUNIT_CLOCK_GATE_DISABLE		(1 << 14) /* 915-945 */
# define DPLSUNIT_CLOCK_GATE_DISABLE		(1 << 13) /* 915-945 */
# define DPLUNIT_CLOCK_GATE_DISABLE		(1 << 12) /* 915-945 */
# define DPOUNIT_CLOCK_GATE_DISABLE		(1 << 11)
# define DPBUNIT_CLOCK_GATE_DISABLE		(1 << 10)
# define DCUNIT_CLOCK_GATE_DISABLE		(1 << 9)
# define DPUNIT_CLOCK_GATE_DISABLE		(1 << 8)
# define VRUNIT_CLOCK_GATE_DISABLE		(1 << 7) /* 915+: reserved */
# define OVHUNIT_CLOCK_GATE_DISABLE		(1 << 6) /* 830-865 */
# define DPIOUNIT_CLOCK_GATE_DISABLE		(1 << 6) /* 915-945 */
# define OVFUNIT_CLOCK_GATE_DISABLE		(1 << 5)
# define OVBUNIT_CLOCK_GATE_DISABLE		(1 << 4)
/*
 * This bit must be set on the 830 to prevent hangs when turning off the
 * overlay scaler.
 */
# define OVRUNIT_CLOCK_GATE_DISABLE		(1 << 3)
# define OVCUNIT_CLOCK_GATE_DISABLE		(1 << 2)
# define OVUUNIT_CLOCK_GATE_DISABLE		(1 << 1)
# define ZVUNIT_CLOCK_GATE_DISABLE		(1 << 0) /* 830 */
# define OVLUNIT_CLOCK_GATE_DISABLE		(1 << 0) /* 845,865 */

#define RENCLK_GATE_D1		_MMIO(0x6204)
# define BLITTER_CLOCK_GATE_DISABLE		(1 << 13) /* 945GM only */
# define MPEG_CLOCK_GATE_DISABLE		(1 << 12) /* 945GM only */
# define PC_FE_CLOCK_GATE_DISABLE		(1 << 11)
# define PC_BE_CLOCK_GATE_DISABLE		(1 << 10)
# define WINDOWER_CLOCK_GATE_DISABLE		(1 << 9)
# define INTERPOLATOR_CLOCK_GATE_DISABLE	(1 << 8)
# define COLOR_CALCULATOR_CLOCK_GATE_DISABLE	(1 << 7)
# define MOTION_COMP_CLOCK_GATE_DISABLE		(1 << 6)
# define MAG_CLOCK_GATE_DISABLE			(1 << 5)
/* This bit must be unset on 855,865 */
# define MECI_CLOCK_GATE_DISABLE		(1 << 4)
# define DCMP_CLOCK_GATE_DISABLE		(1 << 3)
# define MEC_CLOCK_GATE_DISABLE			(1 << 2)
# define MECO_CLOCK_GATE_DISABLE		(1 << 1)
/* This bit must be set on 855,865. */
# define SV_CLOCK_GATE_DISABLE			(1 << 0)
# define I915_MPEG_CLOCK_GATE_DISABLE		(1 << 16)
# define I915_VLD_IP_PR_CLOCK_GATE_DISABLE	(1 << 15)
# define I915_MOTION_COMP_CLOCK_GATE_DISABLE	(1 << 14)
# define I915_BD_BF_CLOCK_GATE_DISABLE		(1 << 13)
# define I915_SF_SE_CLOCK_GATE_DISABLE		(1 << 12)
# define I915_WM_CLOCK_GATE_DISABLE		(1 << 11)
# define I915_IZ_CLOCK_GATE_DISABLE		(1 << 10)
# define I915_PI_CLOCK_GATE_DISABLE		(1 << 9)
# define I915_DI_CLOCK_GATE_DISABLE		(1 << 8)
# define I915_SH_SV_CLOCK_GATE_DISABLE		(1 << 7)
# define I915_PL_DG_QC_FT_CLOCK_GATE_DISABLE	(1 << 6)
# define I915_SC_CLOCK_GATE_DISABLE		(1 << 5)
# define I915_FL_CLOCK_GATE_DISABLE		(1 << 4)
# define I915_DM_CLOCK_GATE_DISABLE		(1 << 3)
# define I915_PS_CLOCK_GATE_DISABLE		(1 << 2)
# define I915_CC_CLOCK_GATE_DISABLE		(1 << 1)
# define I915_BY_CLOCK_GATE_DISABLE		(1 << 0)

# define I965_RCZ_CLOCK_GATE_DISABLE		(1 << 30)
/* This bit must always be set on 965G/965GM */
# define I965_RCC_CLOCK_GATE_DISABLE		(1 << 29)
# define I965_RCPB_CLOCK_GATE_DISABLE		(1 << 28)
# define I965_DAP_CLOCK_GATE_DISABLE		(1 << 27)
# define I965_ROC_CLOCK_GATE_DISABLE		(1 << 26)
# define I965_GW_CLOCK_GATE_DISABLE		(1 << 25)
# define I965_TD_CLOCK_GATE_DISABLE		(1 << 24)
/* This bit must always be set on 965G */
# define I965_ISC_CLOCK_GATE_DISABLE		(1 << 23)
# define I965_IC_CLOCK_GATE_DISABLE		(1 << 22)
# define I965_EU_CLOCK_GATE_DISABLE		(1 << 21)
# define I965_IF_CLOCK_GATE_DISABLE		(1 << 20)
# define I965_TC_CLOCK_GATE_DISABLE		(1 << 19)
# define I965_SO_CLOCK_GATE_DISABLE		(1 << 17)
# define I965_FBC_CLOCK_GATE_DISABLE		(1 << 16)
# define I965_MARI_CLOCK_GATE_DISABLE		(1 << 15)
# define I965_MASF_CLOCK_GATE_DISABLE		(1 << 14)
# define I965_MAWB_CLOCK_GATE_DISABLE		(1 << 13)
# define I965_EM_CLOCK_GATE_DISABLE		(1 << 12)
# define I965_UC_CLOCK_GATE_DISABLE		(1 << 11)
# define I965_SI_CLOCK_GATE_DISABLE		(1 << 6)
# define I965_MT_CLOCK_GATE_DISABLE		(1 << 5)
# define I965_PL_CLOCK_GATE_DISABLE		(1 << 4)
# define I965_DG_CLOCK_GATE_DISABLE		(1 << 3)
# define I965_QC_CLOCK_GATE_DISABLE		(1 << 2)
# define I965_FT_CLOCK_GATE_DISABLE		(1 << 1)
# define I965_DM_CLOCK_GATE_DISABLE		(1 << 0)

#define RENCLK_GATE_D2		_MMIO(0x6208)
#define VF_UNIT_CLOCK_GATE_DISABLE		(1 << 9)
#define GS_UNIT_CLOCK_GATE_DISABLE		(1 << 7)
#define CL_UNIT_CLOCK_GATE_DISABLE		(1 << 6)

#define VDECCLK_GATE_D		_MMIO(0x620C)		/* g4x only */
#define  VCP_UNIT_CLOCK_GATE_DISABLE		(1 << 4)

#define RAMCLK_GATE_D		_MMIO(0x6210)		/* CRL only */
#define DEUC			_MMIO(0x6214)          /* CRL only */

#define FW_BLC_SELF_VLV		_MMIO(VLV_DISPLAY_BASE + 0x6500)
#define  FW_CSPWRDWNEN		(1 << 15)

#define MI_ARB_VLV		_MMIO(VLV_DISPLAY_BASE + 0x6504)

#define CZCLK_CDCLK_FREQ_RATIO	_MMIO(VLV_DISPLAY_BASE + 0x6508)
#define   CDCLK_FREQ_SHIFT	4
#define   CDCLK_FREQ_MASK	(0x1f << CDCLK_FREQ_SHIFT)
#define   CZCLK_FREQ_MASK	0xf

#define GCI_CONTROL		_MMIO(VLV_DISPLAY_BASE + 0x650C)
#define   PFI_CREDIT_63		(9 << 28)		/* chv only */
#define   PFI_CREDIT_31		(8 << 28)		/* chv only */
#define   PFI_CREDIT(x)		(((x) - 8) << 28)	/* 8-15 */
#define   PFI_CREDIT_RESEND	(1 << 27)
#define   VGA_FAST_MODE_DISABLE	(1 << 14)

#define GMBUSFREQ_VLV		_MMIO(VLV_DISPLAY_BASE + 0x6510)

#define PEG_BAND_GAP_DATA	_MMIO(0x14d68)

#define BXT_RP_STATE_CAP        _MMIO(0x138170)
#define GEN9_RP_STATE_LIMITS	_MMIO(0x138148)

#define MTL_RP_STATE_CAP	_MMIO(0x138000)
#define MTL_MEDIAP_STATE_CAP	_MMIO(0x138020)
#define   MTL_RP0_CAP_MASK	REG_GENMASK(8, 0)
#define   MTL_RPN_CAP_MASK	REG_GENMASK(24, 16)

#define MTL_GT_RPE_FREQUENCY	_MMIO(0x13800c)
#define MTL_MPE_FREQUENCY	_MMIO(0x13802c)
#define   MTL_RPE_MASK		REG_GENMASK(8, 0)

#define GT0_PERF_LIMIT_REASONS		_MMIO(0x1381a8)
#define   GT0_PERF_LIMIT_REASONS_MASK	0xde3
#define   PROCHOT_MASK			REG_BIT(0)
#define   THERMAL_LIMIT_MASK		REG_BIT(1)
#define   RATL_MASK			REG_BIT(5)
#define   VR_THERMALERT_MASK		REG_BIT(6)
#define   VR_TDC_MASK			REG_BIT(7)
#define   POWER_LIMIT_4_MASK		REG_BIT(8)
#define   POWER_LIMIT_1_MASK		REG_BIT(10)
#define   POWER_LIMIT_2_MASK		REG_BIT(11)
#define   GT0_PERF_LIMIT_REASONS_LOG_MASK REG_GENMASK(31, 16)
#define MTL_MEDIA_PERF_LIMIT_REASONS	_MMIO(0x138030)

#define CHV_CLK_CTL1			_MMIO(0x101100)
#define VLV_CLK_CTL2			_MMIO(0x101104)
#define   CLK_CTL2_CZCOUNT_30NS_SHIFT	28

/*
 * Overlay regs
 */

#define OVADD			_MMIO(0x30000)
#define DOVSTA			_MMIO(0x30008)
#define OC_BUF			(0x3 << 20)
#define OGAMC5			_MMIO(0x30010)
#define OGAMC4			_MMIO(0x30014)
#define OGAMC3			_MMIO(0x30018)
#define OGAMC2			_MMIO(0x3001c)
#define OGAMC1			_MMIO(0x30020)
#define OGAMC0			_MMIO(0x30024)

/*
 * GEN9 clock gating regs
 */
#define GEN9_CLKGATE_DIS_0		_MMIO(0x46530)
#define   DARBF_GATING_DIS		REG_BIT(27)
#define   MTL_PIPEDMC_GATING_DIS_A	REG_BIT(15)
#define   MTL_PIPEDMC_GATING_DIS_B	REG_BIT(14)
#define   PWM2_GATING_DIS		REG_BIT(14)
#define   PWM1_GATING_DIS		REG_BIT(13)

#define GEN9_CLKGATE_DIS_3		_MMIO(0x46538)
#define   TGL_VRH_GATING_DIS		REG_BIT(31)
#define   DPT_GATING_DIS		REG_BIT(22)

#define GEN9_CLKGATE_DIS_4		_MMIO(0x4653C)
#define   BXT_GMBUS_GATING_DIS		(1 << 14)

#define GEN9_CLKGATE_DIS_5		_MMIO(0x46540)
#define   DPCE_GATING_DIS		REG_BIT(17)

#define _CLKGATE_DIS_PSL_A		0x46520
#define _CLKGATE_DIS_PSL_B		0x46524
#define _CLKGATE_DIS_PSL_C		0x46528
#define   DUPS1_GATING_DIS		(1 << 15)
#define   DUPS2_GATING_DIS		(1 << 19)
#define   DUPS3_GATING_DIS		(1 << 23)
#define   CURSOR_GATING_DIS		REG_BIT(28)
#define   DPF_GATING_DIS		(1 << 10)
#define   DPF_RAM_GATING_DIS		(1 << 9)
#define   DPFR_GATING_DIS		(1 << 8)

#define CLKGATE_DIS_PSL(pipe) \
	_MMIO_PIPE(pipe, _CLKGATE_DIS_PSL_A, _CLKGATE_DIS_PSL_B)

#define _CLKGATE_DIS_PSL_EXT_A		0x4654C
#define _CLKGATE_DIS_PSL_EXT_B		0x46550
#define   PIPEDMC_GATING_DIS		REG_BIT(12)

#define CLKGATE_DIS_PSL_EXT(pipe) \
	_MMIO_PIPE(pipe, _CLKGATE_DIS_PSL_EXT_A, _CLKGATE_DIS_PSL_EXT_B)

/* DDI Buffer Control */
#define _DDI_CLK_VALFREQ_A		0x64030
#define _DDI_CLK_VALFREQ_B		0x64130
#define DDI_CLK_VALFREQ(port)		_MMIO_PORT(port, _DDI_CLK_VALFREQ_A, _DDI_CLK_VALFREQ_B)

/*
 * Display engine regs
 */

/* Pipe A CRC regs */
#define _PIPE_CRC_CTL_A			0x60050
#define   PIPE_CRC_ENABLE		REG_BIT(31)
/* skl+ source selection */
#define   PIPE_CRC_SOURCE_MASK_SKL	REG_GENMASK(30, 28)
#define   PIPE_CRC_SOURCE_PLANE_1_SKL	REG_FIELD_PREP(PIPE_CRC_SOURCE_MASK_SKL, 0)
#define   PIPE_CRC_SOURCE_PLANE_2_SKL	REG_FIELD_PREP(PIPE_CRC_SOURCE_MASK_SKL, 2)
#define   PIPE_CRC_SOURCE_DMUX_SKL	REG_FIELD_PREP(PIPE_CRC_SOURCE_MASK_SKL, 4)
#define   PIPE_CRC_SOURCE_PLANE_3_SKL	REG_FIELD_PREP(PIPE_CRC_SOURCE_MASK_SKL, 6)
#define   PIPE_CRC_SOURCE_PLANE_4_SKL	REG_FIELD_PREP(PIPE_CRC_SOURCE_MASK_SKL, 7)
#define   PIPE_CRC_SOURCE_PLANE_5_SKL	REG_FIELD_PREP(PIPE_CRC_SOURCE_MASK_SKL, 5)
#define   PIPE_CRC_SOURCE_PLANE_6_SKL	REG_FIELD_PREP(PIPE_CRC_SOURCE_MASK_SKL, 3)
#define   PIPE_CRC_SOURCE_PLANE_7_SKL	REG_FIELD_PREP(PIPE_CRC_SOURCE_MASK_SKL, 1)
/* ivb+ source selection */
#define   PIPE_CRC_SOURCE_MASK_IVB	REG_GENMASK(30, 29)
#define   PIPE_CRC_SOURCE_PRIMARY_IVB	REG_FIELD_PREP(PIPE_CRC_SOURCE_MASK_IVB, 0)
#define   PIPE_CRC_SOURCE_SPRITE_IVB	REG_FIELD_PREP(PIPE_CRC_SOURCE_MASK_IVB, 1)
#define   PIPE_CRC_SOURCE_PF_IVB	REG_FIELD_PREP(PIPE_CRC_SOURCE_MASK_IVB, 2)
/* ilk+ source selection */
#define   PIPE_CRC_SOURCE_MASK_ILK	REG_GENMASK(30, 28)
#define   PIPE_CRC_SOURCE_PRIMARY_ILK	REG_FIELD_PREP(PIPE_CRC_SOURCE_MASK_ILK, 0)
#define   PIPE_CRC_SOURCE_SPRITE_ILK	REG_FIELD_PREP(PIPE_CRC_SOURCE_MASK_ILK, 1)
#define   PIPE_CRC_SOURCE_PIPE_ILK	REG_FIELD_PREP(PIPE_CRC_SOURCE_MASK_ILK, 2)
/* embedded DP port on the north display block */
#define   PIPE_CRC_SOURCE_PORT_A_ILK	REG_FIELD_PREP(PIPE_CRC_SOURCE_MASK_ILK, 4)
#define   PIPE_CRC_SOURCE_FDI_ILK	REG_FIELD_PREP(PIPE_CRC_SOURCE_MASK_ILK, 5)
/* vlv source selection */
#define   PIPE_CRC_SOURCE_MASK_VLV	REG_GENMASK(30, 27)
#define   PIPE_CRC_SOURCE_PIPE_VLV	REG_FIELD_PREP(PIPE_CRC_SOURCE_MASK_VLV, 0)
#define   PIPE_CRC_SOURCE_HDMIB_VLV	REG_FIELD_PREP(PIPE_CRC_SOURCE_MASK_VLV, 1)
#define   PIPE_CRC_SOURCE_HDMIC_VLV	REG_FIELD_PREP(PIPE_CRC_SOURCE_MASK_VLV, 2)
/* with DP port the pipe source is invalid */
#define   PIPE_CRC_SOURCE_DP_D_VLV	REG_FIELD_PREP(PIPE_CRC_SOURCE_MASK_VLV, 3)
#define   PIPE_CRC_SOURCE_DP_B_VLV	REG_FIELD_PREP(PIPE_CRC_SOURCE_MASK_VLV, 6)
#define   PIPE_CRC_SOURCE_DP_C_VLV	REG_FIELD_PREP(PIPE_CRC_SOURCE_MASK_VLV, 7)
/* gen3+ source selection */
#define   PIPE_CRC_SOURCE_MASK_I9XX	REG_GENMASK(30, 28)
#define   PIPE_CRC_SOURCE_PIPE_I9XX	REG_FIELD_PREP(PIPE_CRC_SOURCE_MASK_I9XX, 0)
#define   PIPE_CRC_SOURCE_SDVOB_I9XX	REG_FIELD_PREP(PIPE_CRC_SOURCE_MASK_I9XX, 1)
#define   PIPE_CRC_SOURCE_SDVOC_I9XX	REG_FIELD_PREP(PIPE_CRC_SOURCE_MASK_I9XX, 2)
/* with DP/TV port the pipe source is invalid */
#define   PIPE_CRC_SOURCE_DP_D_G4X	REG_FIELD_PREP(PIPE_CRC_SOURCE_MASK_I9XX, 3)
#define   PIPE_CRC_SOURCE_TV_PRE	REG_FIELD_PREP(PIPE_CRC_SOURCE_MASK_I9XX, 4)
#define   PIPE_CRC_SOURCE_TV_POST	REG_FIELD_PREP(PIPE_CRC_SOURCE_MASK_I9XX, 5)
#define   PIPE_CRC_SOURCE_DP_B_G4X	REG_FIELD_PREP(PIPE_CRC_SOURCE_MASK_I9XX, 6)
#define   PIPE_CRC_SOURCE_DP_C_G4X	REG_FIELD_PREP(PIPE_CRC_SOURCE_MASK_I9XX, 7)
/* gen2 doesn't have source selection bits */
#define   PIPE_CRC_INCLUDE_BORDER_I8XX	REG_BIT(30)

#define _PIPE_CRC_RES_1_A_IVB		0x60064
#define _PIPE_CRC_RES_2_A_IVB		0x60068
#define _PIPE_CRC_RES_3_A_IVB		0x6006c
#define _PIPE_CRC_RES_4_A_IVB		0x60070
#define _PIPE_CRC_RES_5_A_IVB		0x60074

#define _PIPE_CRC_RES_RED_A		0x60060
#define _PIPE_CRC_RES_GREEN_A		0x60064
#define _PIPE_CRC_RES_BLUE_A		0x60068
#define _PIPE_CRC_RES_RES1_A_I915	0x6006c
#define _PIPE_CRC_RES_RES2_A_G4X	0x60080

/* Pipe B CRC regs */
#define _PIPE_CRC_RES_1_B_IVB		0x61064
#define _PIPE_CRC_RES_2_B_IVB		0x61068
#define _PIPE_CRC_RES_3_B_IVB		0x6106c
#define _PIPE_CRC_RES_4_B_IVB		0x61070
#define _PIPE_CRC_RES_5_B_IVB		0x61074

#define PIPE_CRC_CTL(pipe)		_MMIO_TRANS2(dev_priv, pipe, _PIPE_CRC_CTL_A)
#define PIPE_CRC_RES_1_IVB(pipe)	_MMIO_TRANS2(dev_priv, pipe, _PIPE_CRC_RES_1_A_IVB)
#define PIPE_CRC_RES_2_IVB(pipe)	_MMIO_TRANS2(dev_priv, pipe, _PIPE_CRC_RES_2_A_IVB)
#define PIPE_CRC_RES_3_IVB(pipe)	_MMIO_TRANS2(dev_priv, pipe, _PIPE_CRC_RES_3_A_IVB)
#define PIPE_CRC_RES_4_IVB(pipe)	_MMIO_TRANS2(dev_priv, pipe, _PIPE_CRC_RES_4_A_IVB)
#define PIPE_CRC_RES_5_IVB(pipe)	_MMIO_TRANS2(dev_priv, pipe, _PIPE_CRC_RES_5_A_IVB)

#define PIPE_CRC_RES_RED(pipe)		_MMIO_TRANS2(dev_priv, pipe, _PIPE_CRC_RES_RED_A)
#define PIPE_CRC_RES_GREEN(pipe)	_MMIO_TRANS2(dev_priv, pipe, _PIPE_CRC_RES_GREEN_A)
#define PIPE_CRC_RES_BLUE(pipe)		_MMIO_TRANS2(dev_priv, pipe, _PIPE_CRC_RES_BLUE_A)
#define PIPE_CRC_RES_RES1_I915(pipe)	_MMIO_TRANS2(dev_priv, pipe, _PIPE_CRC_RES_RES1_A_I915)
#define PIPE_CRC_RES_RES2_G4X(pipe)	_MMIO_TRANS2(dev_priv, pipe, _PIPE_CRC_RES_RES2_A_G4X)

/* Pipe/transcoder A timing regs */
#define _TRANS_HTOTAL_A		0x60000
#define   HTOTAL_MASK			REG_GENMASK(31, 16)
#define   HTOTAL(htotal)		REG_FIELD_PREP(HTOTAL_MASK, (htotal))
#define   HACTIVE_MASK			REG_GENMASK(15, 0)
#define   HACTIVE(hdisplay)		REG_FIELD_PREP(HACTIVE_MASK, (hdisplay))
#define _TRANS_HBLANK_A		0x60004
#define   HBLANK_END_MASK		REG_GENMASK(31, 16)
#define   HBLANK_END(hblank_end)	REG_FIELD_PREP(HBLANK_END_MASK, (hblank_end))
#define   HBLANK_START_MASK		REG_GENMASK(15, 0)
#define   HBLANK_START(hblank_start)	REG_FIELD_PREP(HBLANK_START_MASK, (hblank_start))
#define _TRANS_HSYNC_A		0x60008
#define   HSYNC_END_MASK		REG_GENMASK(31, 16)
#define   HSYNC_END(hsync_end)		REG_FIELD_PREP(HSYNC_END_MASK, (hsync_end))
#define   HSYNC_START_MASK		REG_GENMASK(15, 0)
#define   HSYNC_START(hsync_start)	REG_FIELD_PREP(HSYNC_START_MASK, (hsync_start))
#define _TRANS_VTOTAL_A		0x6000c
#define   VTOTAL_MASK			REG_GENMASK(31, 16)
#define   VTOTAL(vtotal)		REG_FIELD_PREP(VTOTAL_MASK, (vtotal))
#define   VACTIVE_MASK			REG_GENMASK(15, 0)
#define   VACTIVE(vdisplay)		REG_FIELD_PREP(VACTIVE_MASK, (vdisplay))
#define _TRANS_VBLANK_A		0x60010
#define   VBLANK_END_MASK		REG_GENMASK(31, 16)
#define   VBLANK_END(vblank_end)	REG_FIELD_PREP(VBLANK_END_MASK, (vblank_end))
#define   VBLANK_START_MASK		REG_GENMASK(15, 0)
#define   VBLANK_START(vblank_start)	REG_FIELD_PREP(VBLANK_START_MASK, (vblank_start))
#define _TRANS_VSYNC_A		0x60014
#define   VSYNC_END_MASK		REG_GENMASK(31, 16)
#define   VSYNC_END(vsync_end)		REG_FIELD_PREP(VSYNC_END_MASK, (vsync_end))
#define   VSYNC_START_MASK		REG_GENMASK(15, 0)
#define   VSYNC_START(vsync_start)	REG_FIELD_PREP(VSYNC_START_MASK, (vsync_start))
#define _TRANS_EXITLINE_A	0x60018
#define _PIPEASRC		0x6001c
#define   PIPESRC_WIDTH_MASK	REG_GENMASK(31, 16)
#define   PIPESRC_WIDTH(w)	REG_FIELD_PREP(PIPESRC_WIDTH_MASK, (w))
#define   PIPESRC_HEIGHT_MASK	REG_GENMASK(15, 0)
#define   PIPESRC_HEIGHT(h)	REG_FIELD_PREP(PIPESRC_HEIGHT_MASK, (h))
#define _BCLRPAT_A		0x60020
#define _TRANS_VSYNCSHIFT_A	0x60028
#define _TRANS_MULT_A		0x6002c

/* Pipe/transcoder B timing regs */
#define _TRANS_HTOTAL_B		0x61000
#define _TRANS_HBLANK_B		0x61004
#define _TRANS_HSYNC_B		0x61008
#define _TRANS_VTOTAL_B		0x6100c
#define _TRANS_VBLANK_B		0x61010
#define _TRANS_VSYNC_B		0x61014
#define _PIPEBSRC		0x6101c
#define _BCLRPAT_B		0x61020
#define _TRANS_VSYNCSHIFT_B	0x61028
#define _TRANS_MULT_B		0x6102c

/* DSI 0 timing regs */
#define _TRANS_HTOTAL_DSI0	0x6b000
#define _TRANS_HSYNC_DSI0	0x6b008
#define _TRANS_VTOTAL_DSI0	0x6b00c
#define _TRANS_VSYNC_DSI0	0x6b014
#define _TRANS_VSYNCSHIFT_DSI0	0x6b028

/* DSI 1 timing regs */
#define _TRANS_HTOTAL_DSI1	0x6b800
#define _TRANS_HSYNC_DSI1	0x6b808
#define _TRANS_VTOTAL_DSI1	0x6b80c
#define _TRANS_VSYNC_DSI1	0x6b814
#define _TRANS_VSYNCSHIFT_DSI1	0x6b828

#define TRANS_HTOTAL(trans)	_MMIO_TRANS2(dev_priv, (trans), _TRANS_HTOTAL_A)
#define TRANS_HBLANK(trans)	_MMIO_TRANS2(dev_priv, (trans), _TRANS_HBLANK_A)
#define TRANS_HSYNC(trans)	_MMIO_TRANS2(dev_priv, (trans), _TRANS_HSYNC_A)
#define TRANS_VTOTAL(trans)	_MMIO_TRANS2(dev_priv, (trans), _TRANS_VTOTAL_A)
#define TRANS_VBLANK(trans)	_MMIO_TRANS2(dev_priv, (trans), _TRANS_VBLANK_A)
#define TRANS_VSYNC(trans)	_MMIO_TRANS2(dev_priv, (trans), _TRANS_VSYNC_A)
#define BCLRPAT(trans)		_MMIO_TRANS2(dev_priv, (trans), _BCLRPAT_A)
#define TRANS_VSYNCSHIFT(trans)	_MMIO_TRANS2(dev_priv, (trans), _TRANS_VSYNCSHIFT_A)
#define PIPESRC(pipe)		_MMIO_TRANS2(dev_priv, (pipe), _PIPEASRC)
#define TRANS_MULT(trans)	_MMIO_TRANS2(dev_priv, (trans), _TRANS_MULT_A)

/* VRR registers */
#define _TRANS_VRR_CTL_A		0x60420
#define _TRANS_VRR_CTL_B		0x61420
#define _TRANS_VRR_CTL_C		0x62420
#define _TRANS_VRR_CTL_D		0x63420
#define TRANS_VRR_CTL(trans)			_MMIO_TRANS2(dev_priv, trans, _TRANS_VRR_CTL_A)
#define   VRR_CTL_VRR_ENABLE			REG_BIT(31)
#define   VRR_CTL_IGN_MAX_SHIFT			REG_BIT(30)
#define   VRR_CTL_FLIP_LINE_EN			REG_BIT(29)
#define   VRR_CTL_PIPELINE_FULL_MASK		REG_GENMASK(10, 3)
#define   VRR_CTL_PIPELINE_FULL(x)		REG_FIELD_PREP(VRR_CTL_PIPELINE_FULL_MASK, (x))
#define   VRR_CTL_PIPELINE_FULL_OVERRIDE	REG_BIT(0)
#define	  XELPD_VRR_CTL_VRR_GUARDBAND_MASK	REG_GENMASK(15, 0)
#define	  XELPD_VRR_CTL_VRR_GUARDBAND(x)	REG_FIELD_PREP(XELPD_VRR_CTL_VRR_GUARDBAND_MASK, (x))

#define _TRANS_VRR_VMAX_A		0x60424
#define _TRANS_VRR_VMAX_B		0x61424
#define _TRANS_VRR_VMAX_C		0x62424
#define _TRANS_VRR_VMAX_D		0x63424
#define TRANS_VRR_VMAX(trans)		_MMIO_TRANS2(dev_priv, trans, _TRANS_VRR_VMAX_A)
#define   VRR_VMAX_MASK			REG_GENMASK(19, 0)

#define _TRANS_VRR_VMIN_A		0x60434
#define _TRANS_VRR_VMIN_B		0x61434
#define _TRANS_VRR_VMIN_C		0x62434
#define _TRANS_VRR_VMIN_D		0x63434
#define TRANS_VRR_VMIN(trans)		_MMIO_TRANS2(dev_priv, trans, _TRANS_VRR_VMIN_A)
#define   VRR_VMIN_MASK			REG_GENMASK(15, 0)

#define _TRANS_VRR_VMAXSHIFT_A		0x60428
#define _TRANS_VRR_VMAXSHIFT_B		0x61428
#define _TRANS_VRR_VMAXSHIFT_C		0x62428
#define _TRANS_VRR_VMAXSHIFT_D		0x63428
#define TRANS_VRR_VMAXSHIFT(trans)	_MMIO_TRANS2(dev_priv, trans, \
					_TRANS_VRR_VMAXSHIFT_A)
#define   VRR_VMAXSHIFT_DEC_MASK	REG_GENMASK(29, 16)
#define   VRR_VMAXSHIFT_DEC		REG_BIT(16)
#define   VRR_VMAXSHIFT_INC_MASK	REG_GENMASK(12, 0)

#define _TRANS_VRR_STATUS_A		0x6042C
#define _TRANS_VRR_STATUS_B		0x6142C
#define _TRANS_VRR_STATUS_C		0x6242C
#define _TRANS_VRR_STATUS_D		0x6342C
#define TRANS_VRR_STATUS(trans)		_MMIO_TRANS2(dev_priv, trans, _TRANS_VRR_STATUS_A)
#define   VRR_STATUS_VMAX_REACHED	REG_BIT(31)
#define   VRR_STATUS_NOFLIP_TILL_BNDR	REG_BIT(30)
#define   VRR_STATUS_FLIP_BEF_BNDR	REG_BIT(29)
#define   VRR_STATUS_NO_FLIP_FRAME	REG_BIT(28)
#define   VRR_STATUS_VRR_EN_LIVE	REG_BIT(27)
#define   VRR_STATUS_FLIPS_SERVICED	REG_BIT(26)
#define   VRR_STATUS_VBLANK_MASK	REG_GENMASK(22, 20)
#define   STATUS_FSM_IDLE		REG_FIELD_PREP(VRR_STATUS_VBLANK_MASK, 0)
#define   STATUS_FSM_WAIT_TILL_FDB	REG_FIELD_PREP(VRR_STATUS_VBLANK_MASK, 1)
#define   STATUS_FSM_WAIT_TILL_FS	REG_FIELD_PREP(VRR_STATUS_VBLANK_MASK, 2)
#define   STATUS_FSM_WAIT_TILL_FLIP	REG_FIELD_PREP(VRR_STATUS_VBLANK_MASK, 3)
#define   STATUS_FSM_PIPELINE_FILL	REG_FIELD_PREP(VRR_STATUS_VBLANK_MASK, 4)
#define   STATUS_FSM_ACTIVE		REG_FIELD_PREP(VRR_STATUS_VBLANK_MASK, 5)
#define   STATUS_FSM_LEGACY_VBLANK	REG_FIELD_PREP(VRR_STATUS_VBLANK_MASK, 6)

#define _TRANS_VRR_VTOTAL_PREV_A	0x60480
#define _TRANS_VRR_VTOTAL_PREV_B	0x61480
#define _TRANS_VRR_VTOTAL_PREV_C	0x62480
#define _TRANS_VRR_VTOTAL_PREV_D	0x63480
#define TRANS_VRR_VTOTAL_PREV(trans)	_MMIO_TRANS2(dev_priv, trans, \
					_TRANS_VRR_VTOTAL_PREV_A)
#define   VRR_VTOTAL_FLIP_BEFR_BNDR	REG_BIT(31)
#define   VRR_VTOTAL_FLIP_AFTER_BNDR	REG_BIT(30)
#define   VRR_VTOTAL_FLIP_AFTER_DBLBUF	REG_BIT(29)
#define   VRR_VTOTAL_PREV_FRAME_MASK	REG_GENMASK(19, 0)

#define _TRANS_VRR_FLIPLINE_A		0x60438
#define _TRANS_VRR_FLIPLINE_B		0x61438
#define _TRANS_VRR_FLIPLINE_C		0x62438
#define _TRANS_VRR_FLIPLINE_D		0x63438
#define TRANS_VRR_FLIPLINE(trans)	_MMIO_TRANS2(dev_priv, trans, \
					_TRANS_VRR_FLIPLINE_A)
#define   VRR_FLIPLINE_MASK		REG_GENMASK(19, 0)

#define _TRANS_VRR_STATUS2_A		0x6043C
#define _TRANS_VRR_STATUS2_B		0x6143C
#define _TRANS_VRR_STATUS2_C		0x6243C
#define _TRANS_VRR_STATUS2_D		0x6343C
#define TRANS_VRR_STATUS2(trans)	_MMIO_TRANS2(dev_priv, trans, _TRANS_VRR_STATUS2_A)
#define   VRR_STATUS2_VERT_LN_CNT_MASK	REG_GENMASK(19, 0)

#define _TRANS_PUSH_A			0x60A70
#define _TRANS_PUSH_B			0x61A70
#define _TRANS_PUSH_C			0x62A70
#define _TRANS_PUSH_D			0x63A70
#define TRANS_PUSH(trans)		_MMIO_TRANS2(dev_priv, trans, _TRANS_PUSH_A)
#define   TRANS_PUSH_EN			REG_BIT(31)
#define   TRANS_PUSH_SEND		REG_BIT(30)

#define _TRANS_VRR_VSYNC_A		0x60078
#define TRANS_VRR_VSYNC(trans)		_MMIO_TRANS2(dev_priv, trans, _TRANS_VRR_VSYNC_A)
#define VRR_VSYNC_END_MASK		REG_GENMASK(28, 16)
#define VRR_VSYNC_END(vsync_end)	REG_FIELD_PREP(VRR_VSYNC_END_MASK, (vsync_end))
#define VRR_VSYNC_START_MASK		REG_GENMASK(12, 0)
#define VRR_VSYNC_START(vsync_start)	REG_FIELD_PREP(VRR_VSYNC_START_MASK, (vsync_start))

/* VGA port control */
#define ADPA			_MMIO(0x61100)
#define PCH_ADPA                _MMIO(0xe1100)
#define VLV_ADPA		_MMIO(VLV_DISPLAY_BASE + 0x61100)

#define   ADPA_DAC_ENABLE	(1 << 31)
#define   ADPA_DAC_DISABLE	0
#define   ADPA_PIPE_SEL_SHIFT		30
#define   ADPA_PIPE_SEL_MASK		(1 << 30)
#define   ADPA_PIPE_SEL(pipe)		((pipe) << 30)
#define   ADPA_PIPE_SEL_SHIFT_CPT	29
#define   ADPA_PIPE_SEL_MASK_CPT	(3 << 29)
#define   ADPA_PIPE_SEL_CPT(pipe)	((pipe) << 29)
#define   ADPA_CRT_HOTPLUG_MASK  0x03ff0000 /* bit 25-16 */
#define   ADPA_CRT_HOTPLUG_MONITOR_NONE  (0 << 24)
#define   ADPA_CRT_HOTPLUG_MONITOR_MASK  (3 << 24)
#define   ADPA_CRT_HOTPLUG_MONITOR_COLOR (3 << 24)
#define   ADPA_CRT_HOTPLUG_MONITOR_MONO  (2 << 24)
#define   ADPA_CRT_HOTPLUG_ENABLE        (1 << 23)
#define   ADPA_CRT_HOTPLUG_PERIOD_64     (0 << 22)
#define   ADPA_CRT_HOTPLUG_PERIOD_128    (1 << 22)
#define   ADPA_CRT_HOTPLUG_WARMUP_5MS    (0 << 21)
#define   ADPA_CRT_HOTPLUG_WARMUP_10MS   (1 << 21)
#define   ADPA_CRT_HOTPLUG_SAMPLE_2S     (0 << 20)
#define   ADPA_CRT_HOTPLUG_SAMPLE_4S     (1 << 20)
#define   ADPA_CRT_HOTPLUG_VOLTAGE_40    (0 << 18)
#define   ADPA_CRT_HOTPLUG_VOLTAGE_50    (1 << 18)
#define   ADPA_CRT_HOTPLUG_VOLTAGE_60    (2 << 18)
#define   ADPA_CRT_HOTPLUG_VOLTAGE_70    (3 << 18)
#define   ADPA_CRT_HOTPLUG_VOLREF_325MV  (0 << 17)
#define   ADPA_CRT_HOTPLUG_VOLREF_475MV  (1 << 17)
#define   ADPA_CRT_HOTPLUG_FORCE_TRIGGER (1 << 16)
#define   ADPA_USE_VGA_HVPOLARITY (1 << 15)
#define   ADPA_SETS_HVPOLARITY	0
#define   ADPA_VSYNC_CNTL_DISABLE (1 << 10)
#define   ADPA_VSYNC_CNTL_ENABLE 0
#define   ADPA_HSYNC_CNTL_DISABLE (1 << 11)
#define   ADPA_HSYNC_CNTL_ENABLE 0
#define   ADPA_VSYNC_ACTIVE_HIGH (1 << 4)
#define   ADPA_VSYNC_ACTIVE_LOW	0
#define   ADPA_HSYNC_ACTIVE_HIGH (1 << 3)
#define   ADPA_HSYNC_ACTIVE_LOW	0
#define   ADPA_DPMS_MASK	(~(3 << 10))
#define   ADPA_DPMS_ON		(0 << 10)
#define   ADPA_DPMS_SUSPEND	(1 << 10)
#define   ADPA_DPMS_STANDBY	(2 << 10)
#define   ADPA_DPMS_OFF		(3 << 10)


/* Hotplug control (945+ only) */
#define PORT_HOTPLUG_EN		_MMIO(DISPLAY_MMIO_BASE(dev_priv) + 0x61110)
#define   PORTB_HOTPLUG_INT_EN			(1 << 29)
#define   PORTC_HOTPLUG_INT_EN			(1 << 28)
#define   PORTD_HOTPLUG_INT_EN			(1 << 27)
#define   SDVOB_HOTPLUG_INT_EN			(1 << 26)
#define   SDVOC_HOTPLUG_INT_EN			(1 << 25)
#define   TV_HOTPLUG_INT_EN			(1 << 18)
#define   CRT_HOTPLUG_INT_EN			(1 << 9)
#define HOTPLUG_INT_EN_MASK			(PORTB_HOTPLUG_INT_EN | \
						 PORTC_HOTPLUG_INT_EN | \
						 PORTD_HOTPLUG_INT_EN | \
						 SDVOC_HOTPLUG_INT_EN | \
						 SDVOB_HOTPLUG_INT_EN | \
						 CRT_HOTPLUG_INT_EN)
#define   CRT_HOTPLUG_FORCE_DETECT		(1 << 3)
#define CRT_HOTPLUG_ACTIVATION_PERIOD_32	(0 << 8)
/* must use period 64 on GM45 according to docs */
#define CRT_HOTPLUG_ACTIVATION_PERIOD_64	(1 << 8)
#define CRT_HOTPLUG_DAC_ON_TIME_2M		(0 << 7)
#define CRT_HOTPLUG_DAC_ON_TIME_4M		(1 << 7)
#define CRT_HOTPLUG_VOLTAGE_COMPARE_40		(0 << 5)
#define CRT_HOTPLUG_VOLTAGE_COMPARE_50		(1 << 5)
#define CRT_HOTPLUG_VOLTAGE_COMPARE_60		(2 << 5)
#define CRT_HOTPLUG_VOLTAGE_COMPARE_70		(3 << 5)
#define CRT_HOTPLUG_VOLTAGE_COMPARE_MASK	(3 << 5)
#define CRT_HOTPLUG_DETECT_DELAY_1G		(0 << 4)
#define CRT_HOTPLUG_DETECT_DELAY_2G		(1 << 4)
#define CRT_HOTPLUG_DETECT_VOLTAGE_325MV	(0 << 2)
#define CRT_HOTPLUG_DETECT_VOLTAGE_475MV	(1 << 2)

#define PORT_HOTPLUG_STAT	_MMIO(DISPLAY_MMIO_BASE(dev_priv) + 0x61114)
/* HDMI/DP bits are g4x+ */
#define   PORTD_HOTPLUG_LIVE_STATUS_G4X		(1 << 27)
#define   PORTC_HOTPLUG_LIVE_STATUS_G4X		(1 << 28)
#define   PORTB_HOTPLUG_LIVE_STATUS_G4X		(1 << 29)
#define   PORTD_HOTPLUG_INT_STATUS		(3 << 21)
#define   PORTD_HOTPLUG_INT_LONG_PULSE		(2 << 21)
#define   PORTD_HOTPLUG_INT_SHORT_PULSE		(1 << 21)
#define   PORTC_HOTPLUG_INT_STATUS		(3 << 19)
#define   PORTC_HOTPLUG_INT_LONG_PULSE		(2 << 19)
#define   PORTC_HOTPLUG_INT_SHORT_PULSE		(1 << 19)
#define   PORTB_HOTPLUG_INT_STATUS		(3 << 17)
#define   PORTB_HOTPLUG_INT_LONG_PULSE		(2 << 17)
#define   PORTB_HOTPLUG_INT_SHORT_PLUSE		(1 << 17)
/* CRT/TV common between gen3+ */
#define   CRT_HOTPLUG_INT_STATUS		(1 << 11)
#define   TV_HOTPLUG_INT_STATUS			(1 << 10)
#define   CRT_HOTPLUG_MONITOR_MASK		(3 << 8)
#define   CRT_HOTPLUG_MONITOR_COLOR		(3 << 8)
#define   CRT_HOTPLUG_MONITOR_MONO		(2 << 8)
#define   CRT_HOTPLUG_MONITOR_NONE		(0 << 8)
#define   DP_AUX_CHANNEL_D_INT_STATUS_G4X	(1 << 6)
#define   DP_AUX_CHANNEL_C_INT_STATUS_G4X	(1 << 5)
#define   DP_AUX_CHANNEL_B_INT_STATUS_G4X	(1 << 4)
#define   DP_AUX_CHANNEL_MASK_INT_STATUS_G4X	(7 << 4)

/* SDVO is different across gen3/4 */
#define   SDVOC_HOTPLUG_INT_STATUS_G4X		(1 << 3)
#define   SDVOB_HOTPLUG_INT_STATUS_G4X		(1 << 2)
/*
 * Bspec seems to be seriously misleaded about the SDVO hpd bits on i965g/gm,
 * since reality corrobates that they're the same as on gen3. But keep these
 * bits here (and the comment!) to help any other lost wanderers back onto the
 * right tracks.
 */
#define   SDVOC_HOTPLUG_INT_STATUS_I965		(3 << 4)
#define   SDVOB_HOTPLUG_INT_STATUS_I965		(3 << 2)
#define   SDVOC_HOTPLUG_INT_STATUS_I915		(1 << 7)
#define   SDVOB_HOTPLUG_INT_STATUS_I915		(1 << 6)
#define   HOTPLUG_INT_STATUS_G4X		(CRT_HOTPLUG_INT_STATUS | \
						 SDVOB_HOTPLUG_INT_STATUS_G4X | \
						 SDVOC_HOTPLUG_INT_STATUS_G4X | \
						 PORTB_HOTPLUG_INT_STATUS | \
						 PORTC_HOTPLUG_INT_STATUS | \
						 PORTD_HOTPLUG_INT_STATUS)

#define HOTPLUG_INT_STATUS_I915			(CRT_HOTPLUG_INT_STATUS | \
						 SDVOB_HOTPLUG_INT_STATUS_I915 | \
						 SDVOC_HOTPLUG_INT_STATUS_I915 | \
						 PORTB_HOTPLUG_INT_STATUS | \
						 PORTC_HOTPLUG_INT_STATUS | \
						 PORTD_HOTPLUG_INT_STATUS)

/* SDVO and HDMI port control.
 * The same register may be used for SDVO or HDMI */
#define _GEN3_SDVOB	0x61140
#define _GEN3_SDVOC	0x61160
#define GEN3_SDVOB	_MMIO(_GEN3_SDVOB)
#define GEN3_SDVOC	_MMIO(_GEN3_SDVOC)
#define GEN4_HDMIB	GEN3_SDVOB
#define GEN4_HDMIC	GEN3_SDVOC
#define VLV_HDMIB	_MMIO(VLV_DISPLAY_BASE + 0x61140)
#define VLV_HDMIC	_MMIO(VLV_DISPLAY_BASE + 0x61160)
#define CHV_HDMID	_MMIO(VLV_DISPLAY_BASE + 0x6116C)
#define PCH_SDVOB	_MMIO(0xe1140)
#define PCH_HDMIB	PCH_SDVOB
#define PCH_HDMIC	_MMIO(0xe1150)
#define PCH_HDMID	_MMIO(0xe1160)

#define PORT_DFT_I9XX				_MMIO(0x61150)
#define   DC_BALANCE_RESET			(1 << 25)
#define PORT_DFT2_G4X		_MMIO(DISPLAY_MMIO_BASE(dev_priv) + 0x61154)
#define   DC_BALANCE_RESET_VLV			(1 << 31)
#define   PIPE_SCRAMBLE_RESET_MASK		((1 << 14) | (0x3 << 0))
#define   PIPE_C_SCRAMBLE_RESET			REG_BIT(14) /* chv */
#define   PIPE_B_SCRAMBLE_RESET			REG_BIT(1)
#define   PIPE_A_SCRAMBLE_RESET			REG_BIT(0)

/* Gen 3 SDVO bits: */
#define   SDVO_ENABLE				(1 << 31)
#define   SDVO_PIPE_SEL_SHIFT			30
#define   SDVO_PIPE_SEL_MASK			(1 << 30)
#define   SDVO_PIPE_SEL(pipe)			((pipe) << 30)
#define   SDVO_STALL_SELECT			(1 << 29)
#define   SDVO_INTERRUPT_ENABLE			(1 << 26)
/*
 * 915G/GM SDVO pixel multiplier.
 * Programmed value is multiplier - 1, up to 5x.
 * \sa DPLL_MD_UDI_MULTIPLIER_MASK
 */
#define   SDVO_PORT_MULTIPLY_MASK		(7 << 23)
#define   SDVO_PORT_MULTIPLY_SHIFT		23
#define   SDVO_PHASE_SELECT_MASK		(15 << 19)
#define   SDVO_PHASE_SELECT_DEFAULT		(6 << 19)
#define   SDVO_CLOCK_OUTPUT_INVERT		(1 << 18)
#define   SDVOC_GANG_MODE			(1 << 16) /* Port C only */
#define   SDVO_BORDER_ENABLE			(1 << 7) /* SDVO only */
#define   SDVOB_PCIE_CONCURRENCY		(1 << 3) /* Port B only */
#define   SDVO_DETECTED				(1 << 2)
/* Bits to be preserved when writing */
#define   SDVOB_PRESERVE_MASK ((1 << 17) | (1 << 16) | (1 << 14) | \
			       SDVO_INTERRUPT_ENABLE)
#define   SDVOC_PRESERVE_MASK ((1 << 17) | SDVO_INTERRUPT_ENABLE)

/* Gen 4 SDVO/HDMI bits: */
#define   SDVO_COLOR_FORMAT_8bpc		(0 << 26)
#define   SDVO_COLOR_FORMAT_MASK		(7 << 26)
#define   SDVO_ENCODING_SDVO			(0 << 10)
#define   SDVO_ENCODING_HDMI			(2 << 10)
#define   HDMI_MODE_SELECT_HDMI			(1 << 9) /* HDMI only */
#define   HDMI_MODE_SELECT_DVI			(0 << 9) /* HDMI only */
#define   HDMI_COLOR_RANGE_16_235		(1 << 8) /* HDMI only */
#define   HDMI_AUDIO_ENABLE			(1 << 6) /* HDMI only */
/* VSYNC/HSYNC bits new with 965, default is to be set */
#define   SDVO_VSYNC_ACTIVE_HIGH		(1 << 4)
#define   SDVO_HSYNC_ACTIVE_HIGH		(1 << 3)

/* Gen 5 (IBX) SDVO/HDMI bits: */
#define   HDMI_COLOR_FORMAT_12bpc		(3 << 26) /* HDMI only */
#define   SDVOB_HOTPLUG_ENABLE			(1 << 23) /* SDVO only */

/* Gen 6 (CPT) SDVO/HDMI bits: */
#define   SDVO_PIPE_SEL_SHIFT_CPT		29
#define   SDVO_PIPE_SEL_MASK_CPT		(3 << 29)
#define   SDVO_PIPE_SEL_CPT(pipe)		((pipe) << 29)

/* CHV SDVO/HDMI bits: */
#define   SDVO_PIPE_SEL_SHIFT_CHV		24
#define   SDVO_PIPE_SEL_MASK_CHV		(3 << 24)
#define   SDVO_PIPE_SEL_CHV(pipe)		((pipe) << 24)

/* Video Data Island Packet control */
#define VIDEO_DIP_DATA		_MMIO(0x61178)
/* Read the description of VIDEO_DIP_DATA (before Haswell) or VIDEO_DIP_ECC
 * (Haswell and newer) to see which VIDEO_DIP_DATA byte corresponds to each byte
 * of the infoframe structure specified by CEA-861. */
#define   VIDEO_DIP_DATA_SIZE	32
#define   VIDEO_DIP_ASYNC_DATA_SIZE	36
#define   VIDEO_DIP_GMP_DATA_SIZE	36
#define   VIDEO_DIP_VSC_DATA_SIZE	36
#define   VIDEO_DIP_PPS_DATA_SIZE	132
#define VIDEO_DIP_CTL		_MMIO(0x61170)
/* Pre HSW: */
#define   VIDEO_DIP_ENABLE		(1 << 31)
#define   VIDEO_DIP_PORT(port)		((port) << 29)
#define   VIDEO_DIP_PORT_MASK		(3 << 29)
#define   VIDEO_DIP_ENABLE_GCP		(1 << 25) /* ilk+ */
#define   VIDEO_DIP_ENABLE_AVI		(1 << 21)
#define   VIDEO_DIP_ENABLE_VENDOR	(2 << 21)
#define   VIDEO_DIP_ENABLE_GAMUT	(4 << 21) /* ilk+ */
#define   VIDEO_DIP_ENABLE_SPD		(8 << 21)
#define   VIDEO_DIP_SELECT_AVI		(0 << 19)
#define   VIDEO_DIP_SELECT_VENDOR	(1 << 19)
#define   VIDEO_DIP_SELECT_GAMUT	(2 << 19)
#define   VIDEO_DIP_SELECT_SPD		(3 << 19)
#define   VIDEO_DIP_SELECT_MASK		(3 << 19)
#define   VIDEO_DIP_FREQ_ONCE		(0 << 16)
#define   VIDEO_DIP_FREQ_VSYNC		(1 << 16)
#define   VIDEO_DIP_FREQ_2VSYNC		(2 << 16)
#define   VIDEO_DIP_FREQ_MASK		(3 << 16)
/* HSW and later: */
#define   VIDEO_DIP_ENABLE_DRM_GLK	(1 << 28)
#define   PSR_VSC_BIT_7_SET		(1 << 27)
#define   VSC_SELECT_MASK		(0x3 << 25)
#define   VSC_SELECT_SHIFT		25
#define   VSC_DIP_HW_HEA_DATA		(0 << 25)
#define   VSC_DIP_HW_HEA_SW_DATA	(1 << 25)
#define   VSC_DIP_HW_DATA_SW_HEA	(2 << 25)
#define   VSC_DIP_SW_HEA_DATA		(3 << 25)
#define   VDIP_ENABLE_PPS		(1 << 24)
#define   VIDEO_DIP_ENABLE_VSC_HSW	(1 << 20)
#define   VIDEO_DIP_ENABLE_GCP_HSW	(1 << 16)
#define   VIDEO_DIP_ENABLE_AVI_HSW	(1 << 12)
#define   VIDEO_DIP_ENABLE_VS_HSW	(1 << 8)
#define   VIDEO_DIP_ENABLE_GMP_HSW	(1 << 4)
#define   VIDEO_DIP_ENABLE_SPD_HSW	(1 << 0)
/* ADL and later: */
#define   VIDEO_DIP_ENABLE_AS_ADL	REG_BIT(23)

/* Panel fitting */
#define PFIT_CONTROL	_MMIO(DISPLAY_MMIO_BASE(dev_priv) + 0x61230)
#define   PFIT_ENABLE			REG_BIT(31)
#define   PFIT_PIPE_MASK		REG_GENMASK(30, 29) /* 965+ */
#define   PFIT_PIPE(pipe)		REG_FIELD_PREP(PFIT_PIPE_MASK, (pipe))
#define   PFIT_SCALING_MASK		REG_GENMASK(28, 26) /* 965+ */
#define   PFIT_SCALING_AUTO		REG_FIELD_PREP(PFIT_SCALING_MASK, 0)
#define   PFIT_SCALING_PROGRAMMED	REG_FIELD_PREP(PFIT_SCALING_MASK, 1)
#define   PFIT_SCALING_PILLAR		REG_FIELD_PREP(PFIT_SCALING_MASK, 2)
#define   PFIT_SCALING_LETTER		REG_FIELD_PREP(PFIT_SCALING_MASK, 3)
#define   PFIT_FILTER_MASK		REG_GENMASK(25, 24) /* 965+ */
#define   PFIT_FILTER_FUZZY		REG_FIELD_PREP(PFIT_FILTER_MASK, 0)
#define   PFIT_FILTER_CRISP		REG_FIELD_PREP(PFIT_FILTER_MASK, 1)
#define   PFIT_FILTER_MEDIAN		REG_FIELD_PREP(PFIT_FILTER_MASK, 2)
#define   PFIT_VERT_INTERP_MASK		REG_GENMASK(11, 10) /* pre-965 */
#define   PFIT_VERT_INTERP_BILINEAR	REG_FIELD_PREP(PFIT_VERT_INTERP_MASK, 1)
#define   PFIT_VERT_AUTO_SCALE		REG_BIT(9) /* pre-965 */
#define   PFIT_HORIZ_INTERP_MASK	REG_GENMASK(7, 6) /* pre-965 */
#define   PFIT_HORIZ_INTERP_BILINEAR	REG_FIELD_PREP(PFIT_HORIZ_INTERP_MASK, 1)
#define   PFIT_HORIZ_AUTO_SCALE		REG_BIT(5) /* pre-965 */
#define   PFIT_PANEL_8TO6_DITHER_ENABLE	REG_BIT(3) /* pre-965 */

#define PFIT_PGM_RATIOS _MMIO(DISPLAY_MMIO_BASE(dev_priv) + 0x61234)
#define   PFIT_VERT_SCALE_MASK		REG_GENMASK(31, 20) /* pre-965 */
#define   PFIT_VERT_SCALE(x)		REG_FIELD_PREP(PFIT_VERT_SCALE_MASK, (x))
#define   PFIT_HORIZ_SCALE_MASK		REG_GENMASK(15, 4) /* pre-965 */
#define   PFIT_HORIZ_SCALE(x)		REG_FIELD_PREP(PFIT_HORIZ_SCALE_MASK, (x))
#define   PFIT_VERT_SCALE_MASK_965	REG_GENMASK(28, 16) /* 965+ */
#define   PFIT_HORIZ_SCALE_MASK_965	REG_GENMASK(12, 0) /* 965+ */

#define PFIT_AUTO_RATIOS _MMIO(DISPLAY_MMIO_BASE(dev_priv) + 0x61238)

#define PCH_GTC_CTL		_MMIO(0xe7000)
#define   PCH_GTC_ENABLE	(1 << 31)

/* Display Port */
#define DP_A			_MMIO(0x64000) /* eDP */
#define DP_B			_MMIO(0x64100)
#define DP_C			_MMIO(0x64200)
#define DP_D			_MMIO(0x64300)

#define VLV_DP_B		_MMIO(VLV_DISPLAY_BASE + 0x64100)
#define VLV_DP_C		_MMIO(VLV_DISPLAY_BASE + 0x64200)
#define CHV_DP_D		_MMIO(VLV_DISPLAY_BASE + 0x64300)

#define   DP_PORT_EN			(1 << 31)
#define   DP_PIPE_SEL_SHIFT		30
#define   DP_PIPE_SEL_MASK		(1 << 30)
#define   DP_PIPE_SEL(pipe)		((pipe) << 30)
#define   DP_PIPE_SEL_SHIFT_IVB		29
#define   DP_PIPE_SEL_MASK_IVB		(3 << 29)
#define   DP_PIPE_SEL_IVB(pipe)		((pipe) << 29)
#define   DP_PIPE_SEL_SHIFT_CHV		16
#define   DP_PIPE_SEL_MASK_CHV		(3 << 16)
#define   DP_PIPE_SEL_CHV(pipe)		((pipe) << 16)

/* Link training mode - select a suitable mode for each stage */
#define   DP_LINK_TRAIN_PAT_1		(0 << 28)
#define   DP_LINK_TRAIN_PAT_2		(1 << 28)
#define   DP_LINK_TRAIN_PAT_IDLE	(2 << 28)
#define   DP_LINK_TRAIN_OFF		(3 << 28)
#define   DP_LINK_TRAIN_MASK		(3 << 28)
#define   DP_LINK_TRAIN_SHIFT		28

/* CPT Link training mode */
#define   DP_LINK_TRAIN_PAT_1_CPT	(0 << 8)
#define   DP_LINK_TRAIN_PAT_2_CPT	(1 << 8)
#define   DP_LINK_TRAIN_PAT_IDLE_CPT	(2 << 8)
#define   DP_LINK_TRAIN_OFF_CPT		(3 << 8)
#define   DP_LINK_TRAIN_MASK_CPT	(7 << 8)
#define   DP_LINK_TRAIN_SHIFT_CPT	8

/* Signal voltages. These are mostly controlled by the other end */
#define   DP_VOLTAGE_0_4		(0 << 25)
#define   DP_VOLTAGE_0_6		(1 << 25)
#define   DP_VOLTAGE_0_8		(2 << 25)
#define   DP_VOLTAGE_1_2		(3 << 25)
#define   DP_VOLTAGE_MASK		(7 << 25)
#define   DP_VOLTAGE_SHIFT		25

/* Signal pre-emphasis levels, like voltages, the other end tells us what
 * they want
 */
#define   DP_PRE_EMPHASIS_0		(0 << 22)
#define   DP_PRE_EMPHASIS_3_5		(1 << 22)
#define   DP_PRE_EMPHASIS_6		(2 << 22)
#define   DP_PRE_EMPHASIS_9_5		(3 << 22)
#define   DP_PRE_EMPHASIS_MASK		(7 << 22)
#define   DP_PRE_EMPHASIS_SHIFT		22

/* How many wires to use. I guess 3 was too hard */
#define   DP_PORT_WIDTH(width)		(((width) - 1) << 19)
#define   DP_PORT_WIDTH_MASK		(7 << 19)
#define   DP_PORT_WIDTH_SHIFT		19

/* Mystic DPCD version 1.1 special mode */
#define   DP_ENHANCED_FRAMING		(1 << 18)

/* eDP */
#define   DP_PLL_FREQ_270MHZ		(0 << 16)
#define   DP_PLL_FREQ_162MHZ		(1 << 16)
#define   DP_PLL_FREQ_MASK		(3 << 16)

/* locked once port is enabled */
#define   DP_PORT_REVERSAL		(1 << 15)

/* eDP */
#define   DP_PLL_ENABLE			(1 << 14)

/* sends the clock on lane 15 of the PEG for debug */
#define   DP_CLOCK_OUTPUT_ENABLE	(1 << 13)

#define   DP_SCRAMBLING_DISABLE		(1 << 12)
#define   DP_SCRAMBLING_DISABLE_IRONLAKE	(1 << 7)

/* limit RGB values to avoid confusing TVs */
#define   DP_COLOR_RANGE_16_235		(1 << 8)

/* Turn on the audio link */
#define   DP_AUDIO_OUTPUT_ENABLE	(1 << 6)

/* vs and hs sync polarity */
#define   DP_SYNC_VS_HIGH		(1 << 4)
#define   DP_SYNC_HS_HIGH		(1 << 3)

/* A fantasy */
#define   DP_DETECTED			(1 << 2)

/*
 * Computing GMCH M and N values for the Display Port link
 *
 * GMCH M/N = dot clock * bytes per pixel / ls_clk * # of lanes
 *
 * ls_clk (we assume) is the DP link clock (1.62 or 2.7 GHz)
 *
 * The GMCH value is used internally
 *
 * bytes_per_pixel is the number of bytes coming out of the plane,
 * which is after the LUTs, so we want the bytes for our color format.
 * For our current usage, this is always 3, one byte for R, G and B.
 */
#define _PIPEA_DATA_M_G4X	0x70050
#define _PIPEB_DATA_M_G4X	0x71050

/* Transfer unit size for display port - 1, default is 0x3f (for TU size 64) */
#define  TU_SIZE_MASK		REG_GENMASK(30, 25)
#define  TU_SIZE(x)		REG_FIELD_PREP(TU_SIZE_MASK, (x) - 1) /* default size 64 */

#define  DATA_LINK_M_N_MASK	REG_GENMASK(23, 0)
#define  DATA_LINK_N_MAX	(0x800000)

#define _PIPEA_DATA_N_G4X	0x70054
#define _PIPEB_DATA_N_G4X	0x71054

/*
 * Computing Link M and N values for the Display Port link
 *
 * Link M / N = pixel_clock / ls_clk
 *
 * (the DP spec calls pixel_clock the 'strm_clk')
 *
 * The Link value is transmitted in the Main Stream
 * Attributes and VB-ID.
 */

#define _PIPEA_LINK_M_G4X	0x70060
#define _PIPEB_LINK_M_G4X	0x71060
#define _PIPEA_LINK_N_G4X	0x70064
#define _PIPEB_LINK_N_G4X	0x71064

#define PIPE_DATA_M_G4X(pipe) _MMIO_PIPE(pipe, _PIPEA_DATA_M_G4X, _PIPEB_DATA_M_G4X)
#define PIPE_DATA_N_G4X(pipe) _MMIO_PIPE(pipe, _PIPEA_DATA_N_G4X, _PIPEB_DATA_N_G4X)
#define PIPE_LINK_M_G4X(pipe) _MMIO_PIPE(pipe, _PIPEA_LINK_M_G4X, _PIPEB_LINK_M_G4X)
#define PIPE_LINK_N_G4X(pipe) _MMIO_PIPE(pipe, _PIPEA_LINK_N_G4X, _PIPEB_LINK_N_G4X)

/* Display & cursor control */

/* Pipe A */
#define _PIPEADSL		0x70000
#define   PIPEDSL_CURR_FIELD	REG_BIT(31) /* ctg+ */
#define   PIPEDSL_LINE_MASK	REG_GENMASK(19, 0)
#define _TRANSACONF		0x70008
#define   TRANSCONF_ENABLE			REG_BIT(31)
#define   TRANSCONF_DOUBLE_WIDE			REG_BIT(30) /* pre-i965 */
#define   TRANSCONF_STATE_ENABLE			REG_BIT(30) /* i965+ */
#define   TRANSCONF_DSI_PLL_LOCKED		REG_BIT(29) /* vlv & pipe A only */
#define   TRANSCONF_FRAME_START_DELAY_MASK	REG_GENMASK(28, 27) /* pre-hsw */
#define   TRANSCONF_FRAME_START_DELAY(x)		REG_FIELD_PREP(TRANSCONF_FRAME_START_DELAY_MASK, (x)) /* pre-hsw: 0-3 */
#define   TRANSCONF_PIPE_LOCKED			REG_BIT(25)
#define   TRANSCONF_FORCE_BORDER			REG_BIT(25)
#define   TRANSCONF_GAMMA_MODE_MASK_I9XX		REG_BIT(24) /* gmch */
#define   TRANSCONF_GAMMA_MODE_MASK_ILK		REG_GENMASK(25, 24) /* ilk-ivb */
#define   TRANSCONF_GAMMA_MODE_8BIT		REG_FIELD_PREP(TRANSCONF_GAMMA_MODE_MASK, 0)
#define   TRANSCONF_GAMMA_MODE_10BIT		REG_FIELD_PREP(TRANSCONF_GAMMA_MODE_MASK, 1)
#define   TRANSCONF_GAMMA_MODE_12BIT		REG_FIELD_PREP(TRANSCONF_GAMMA_MODE_MASK_ILK, 2) /* ilk-ivb */
#define   TRANSCONF_GAMMA_MODE_SPLIT		REG_FIELD_PREP(TRANSCONF_GAMMA_MODE_MASK_ILK, 3) /* ivb */
#define   TRANSCONF_GAMMA_MODE(x)		REG_FIELD_PREP(TRANSCONF_GAMMA_MODE_MASK_ILK, (x)) /* pass in GAMMA_MODE_MODE_* */
#define   TRANSCONF_INTERLACE_MASK		REG_GENMASK(23, 21) /* gen3+ */
#define   TRANSCONF_INTERLACE_PROGRESSIVE	REG_FIELD_PREP(TRANSCONF_INTERLACE_MASK, 0)
#define   TRANSCONF_INTERLACE_W_SYNC_SHIFT_PANEL	REG_FIELD_PREP(TRANSCONF_INTERLACE_MASK, 4) /* gen4 only */
#define   TRANSCONF_INTERLACE_W_SYNC_SHIFT	REG_FIELD_PREP(TRANSCONF_INTERLACE_MASK, 5) /* gen4 only */
#define   TRANSCONF_INTERLACE_W_FIELD_INDICATION	REG_FIELD_PREP(TRANSCONF_INTERLACE_MASK, 6)
#define   TRANSCONF_INTERLACE_FIELD_0_ONLY	REG_FIELD_PREP(TRANSCONF_INTERLACE_MASK, 7) /* gen3 only */
/*
 * ilk+: PF/D=progressive fetch/display, IF/D=interlaced fetch/display,
 * DBL=power saving pixel doubling, PF-ID* requires panel fitter
 */
#define   TRANSCONF_INTERLACE_MASK_ILK		REG_GENMASK(23, 21) /* ilk+ */
#define   TRANSCONF_INTERLACE_MASK_HSW		REG_GENMASK(22, 21) /* hsw+ */
#define   TRANSCONF_INTERLACE_PF_PD_ILK		REG_FIELD_PREP(TRANSCONF_INTERLACE_MASK_ILK, 0)
#define   TRANSCONF_INTERLACE_PF_ID_ILK		REG_FIELD_PREP(TRANSCONF_INTERLACE_MASK_ILK, 1)
#define   TRANSCONF_INTERLACE_IF_ID_ILK		REG_FIELD_PREP(TRANSCONF_INTERLACE_MASK_ILK, 3)
#define   TRANSCONF_INTERLACE_IF_ID_DBL_ILK	REG_FIELD_PREP(TRANSCONF_INTERLACE_MASK_ILK, 4) /* ilk/snb only */
#define   TRANSCONF_INTERLACE_PF_ID_DBL_ILK	REG_FIELD_PREP(TRANSCONF_INTERLACE_MASK_ILK, 5) /* ilk/snb only */
#define   TRANSCONF_REFRESH_RATE_ALT_ILK		REG_BIT(20)
#define   TRANSCONF_MSA_TIMING_DELAY_MASK	REG_GENMASK(19, 18) /* ilk/snb/ivb */
#define   TRANSCONF_MSA_TIMING_DELAY(x)		REG_FIELD_PREP(TRANSCONF_MSA_TIMING_DELAY_MASK, (x))
#define   TRANSCONF_CXSR_DOWNCLOCK		REG_BIT(16)
#define   TRANSCONF_WGC_ENABLE			REG_BIT(15) /* vlv/chv only */
#define   TRANSCONF_REFRESH_RATE_ALT_VLV		REG_BIT(14)
#define   TRANSCONF_COLOR_RANGE_SELECT		REG_BIT(13)
#define   TRANSCONF_OUTPUT_COLORSPACE_MASK	REG_GENMASK(12, 11) /* ilk-ivb */
#define   TRANSCONF_OUTPUT_COLORSPACE_RGB	REG_FIELD_PREP(TRANSCONF_OUTPUT_COLORSPACE_MASK, 0) /* ilk-ivb */
#define   TRANSCONF_OUTPUT_COLORSPACE_YUV601	REG_FIELD_PREP(TRANSCONF_OUTPUT_COLORSPACE_MASK, 1) /* ilk-ivb */
#define   TRANSCONF_OUTPUT_COLORSPACE_YUV709	REG_FIELD_PREP(TRANSCONF_OUTPUT_COLORSPACE_MASK, 2) /* ilk-ivb */
#define   TRANSCONF_OUTPUT_COLORSPACE_YUV_HSW	REG_BIT(11) /* hsw only */
#define   TRANSCONF_BPC_MASK			REG_GENMASK(7, 5) /* ctg-ivb */
#define   TRANSCONF_BPC_8			REG_FIELD_PREP(TRANSCONF_BPC_MASK, 0)
#define   TRANSCONF_BPC_10			REG_FIELD_PREP(TRANSCONF_BPC_MASK, 1)
#define   TRANSCONF_BPC_6			REG_FIELD_PREP(TRANSCONF_BPC_MASK, 2)
#define   TRANSCONF_BPC_12			REG_FIELD_PREP(TRANSCONF_BPC_MASK, 3)
#define   TRANSCONF_DITHER_EN			REG_BIT(4)
#define   TRANSCONF_DITHER_TYPE_MASK		REG_GENMASK(3, 2)
#define   TRANSCONF_DITHER_TYPE_SP		REG_FIELD_PREP(TRANSCONF_DITHER_TYPE_MASK, 0)
#define   TRANSCONF_DITHER_TYPE_ST1		REG_FIELD_PREP(TRANSCONF_DITHER_TYPE_MASK, 1)
#define   TRANSCONF_DITHER_TYPE_ST2		REG_FIELD_PREP(TRANSCONF_DITHER_TYPE_MASK, 2)
#define   TRANSCONF_DITHER_TYPE_TEMP		REG_FIELD_PREP(TRANSCONF_DITHER_TYPE_MASK, 3)
#define   TRANSCONF_PIXEL_COUNT_SCALING_MASK	REG_GENMASK(1, 0)
#define   TRANSCONF_PIXEL_COUNT_SCALING_X4	1

#define _PIPEASTAT		0x70024
#define   PIPE_FIFO_UNDERRUN_STATUS		(1UL << 31)
#define   SPRITE1_FLIP_DONE_INT_EN_VLV		(1UL << 30)
#define   PIPE_CRC_ERROR_ENABLE			(1UL << 29)
#define   PIPE_CRC_DONE_ENABLE			(1UL << 28)
#define   PERF_COUNTER2_INTERRUPT_EN		(1UL << 27)
#define   PIPE_GMBUS_EVENT_ENABLE		(1UL << 27)
#define   PLANE_FLIP_DONE_INT_EN_VLV		(1UL << 26)
#define   PIPE_HOTPLUG_INTERRUPT_ENABLE		(1UL << 26)
#define   PIPE_VSYNC_INTERRUPT_ENABLE		(1UL << 25)
#define   PIPE_DISPLAY_LINE_COMPARE_ENABLE	(1UL << 24)
#define   PIPE_DPST_EVENT_ENABLE		(1UL << 23)
#define   SPRITE0_FLIP_DONE_INT_EN_VLV		(1UL << 22)
#define   PIPE_LEGACY_BLC_EVENT_ENABLE		(1UL << 22)
#define   PIPE_ODD_FIELD_INTERRUPT_ENABLE	(1UL << 21)
#define   PIPE_EVEN_FIELD_INTERRUPT_ENABLE	(1UL << 20)
#define   PIPE_B_PSR_INTERRUPT_ENABLE_VLV	(1UL << 19)
#define   PERF_COUNTER_INTERRUPT_EN		(1UL << 19)
#define   PIPE_HOTPLUG_TV_INTERRUPT_ENABLE	(1UL << 18) /* pre-965 */
#define   PIPE_START_VBLANK_INTERRUPT_ENABLE	(1UL << 18) /* 965 or later */
#define   PIPE_FRAMESTART_INTERRUPT_ENABLE	(1UL << 17)
#define   PIPE_VBLANK_INTERRUPT_ENABLE		(1UL << 17)
#define   PIPEA_HBLANK_INT_EN_VLV		(1UL << 16)
#define   PIPE_OVERLAY_UPDATED_ENABLE		(1UL << 16)
#define   SPRITE1_FLIP_DONE_INT_STATUS_VLV	(1UL << 15)
#define   SPRITE0_FLIP_DONE_INT_STATUS_VLV	(1UL << 14)
#define   PIPE_CRC_ERROR_INTERRUPT_STATUS	(1UL << 13)
#define   PIPE_CRC_DONE_INTERRUPT_STATUS	(1UL << 12)
#define   PERF_COUNTER2_INTERRUPT_STATUS	(1UL << 11)
#define   PIPE_GMBUS_INTERRUPT_STATUS		(1UL << 11)
#define   PLANE_FLIP_DONE_INT_STATUS_VLV	(1UL << 10)
#define   PIPE_HOTPLUG_INTERRUPT_STATUS		(1UL << 10)
#define   PIPE_VSYNC_INTERRUPT_STATUS		(1UL << 9)
#define   PIPE_DISPLAY_LINE_COMPARE_STATUS	(1UL << 8)
#define   PIPE_DPST_EVENT_STATUS		(1UL << 7)
#define   PIPE_A_PSR_STATUS_VLV			(1UL << 6)
#define   PIPE_LEGACY_BLC_EVENT_STATUS		(1UL << 6)
#define   PIPE_ODD_FIELD_INTERRUPT_STATUS	(1UL << 5)
#define   PIPE_EVEN_FIELD_INTERRUPT_STATUS	(1UL << 4)
#define   PIPE_B_PSR_STATUS_VLV			(1UL << 3)
#define   PERF_COUNTER_INTERRUPT_STATUS		(1UL << 3)
#define   PIPE_HOTPLUG_TV_INTERRUPT_STATUS	(1UL << 2) /* pre-965 */
#define   PIPE_START_VBLANK_INTERRUPT_STATUS	(1UL << 2) /* 965 or later */
#define   PIPE_FRAMESTART_INTERRUPT_STATUS	(1UL << 1)
#define   PIPE_VBLANK_INTERRUPT_STATUS		(1UL << 1)
#define   PIPE_HBLANK_INT_STATUS		(1UL << 0)
#define   PIPE_OVERLAY_UPDATED_STATUS		(1UL << 0)

#define PIPESTAT_INT_ENABLE_MASK		0x7fff0000
#define PIPESTAT_INT_STATUS_MASK		0x0000ffff

#define TRANSCONF(trans)	_MMIO_PIPE2(dev_priv, (trans), _TRANSACONF)
#define PIPEDSL(pipe)		_MMIO_PIPE2(dev_priv, pipe, _PIPEADSL)
#define PIPEFRAME(pipe)		_MMIO_PIPE2(dev_priv, pipe, _PIPEAFRAMEHIGH)
#define PIPEFRAMEPIXEL(pipe)	_MMIO_PIPE2(dev_priv, pipe, _PIPEAFRAMEPIXEL)
#define PIPESTAT(pipe)		_MMIO_PIPE2(dev_priv, pipe, _PIPEASTAT)

#define  _PIPEAGCMAX           0x70010
#define  _PIPEBGCMAX           0x71010
#define PIPEGCMAX(pipe, i)     _MMIO_PIPE2(dev_priv, pipe, _PIPEAGCMAX + (i) * 4) /* u1.16 */

#define _PIPE_ARB_CTL_A			0x70028 /* icl+ */
#define PIPE_ARB_CTL(pipe)		_MMIO_PIPE2(dev_priv, pipe, _PIPE_ARB_CTL_A)
#define   PIPE_ARB_USE_PROG_SLOTS	REG_BIT(13)

#define _PIPE_MISC_A			0x70030
#define _PIPE_MISC_B			0x71030
#define   PIPE_MISC_YUV420_ENABLE		REG_BIT(27) /* glk+ */
#define   PIPE_MISC_YUV420_MODE_FULL_BLEND	REG_BIT(26) /* glk+ */
#define   PIPE_MISC_HDR_MODE_PRECISION		REG_BIT(23) /* icl+ */
#define   PIPE_MISC_PSR_MASK_PRIMARY_FLIP	REG_BIT(23) /* bdw */
#define   PIPE_MISC_PSR_MASK_SPRITE_ENABLE	REG_BIT(22) /* bdw */
#define   PIPE_MISC_PSR_MASK_PIPE_REG_WRITE	REG_BIT(21) /* skl+ */
#define   PIPE_MISC_PSR_MASK_CURSOR_MOVE	REG_BIT(21) /* bdw */
#define   PIPE_MISC_PSR_MASK_VBLANK_VSYNC_INT	REG_BIT(20)
#define   PIPE_MISC_OUTPUT_COLORSPACE_YUV	REG_BIT(11)
#define   PIPE_MISC_PIXEL_ROUNDING_TRUNC	REG_BIT(8) /* tgl+ */
/*
 * For Display < 13, Bits 5-7 of PIPE MISC represent DITHER BPC with
 * valid values of: 6, 8, 10 BPC.
 * ADLP+, the bits 5-7 represent PORT OUTPUT BPC with valid values of:
 * 6, 8, 10, 12 BPC.
 */
#define   PIPE_MISC_BPC_MASK			REG_GENMASK(7, 5)
#define   PIPE_MISC_BPC_8			REG_FIELD_PREP(PIPE_MISC_BPC_MASK, 0)
#define   PIPE_MISC_BPC_10			REG_FIELD_PREP(PIPE_MISC_BPC_MASK, 1)
#define   PIPE_MISC_BPC_6			REG_FIELD_PREP(PIPE_MISC_BPC_MASK, 2)
#define   PIPE_MISC_BPC_12_ADLP			REG_FIELD_PREP(PIPE_MISC_BPC_MASK, 4) /* adlp+ */
#define   PIPE_MISC_DITHER_ENABLE		REG_BIT(4)
#define   PIPE_MISC_DITHER_TYPE_MASK		REG_GENMASK(3, 2)
#define   PIPE_MISC_DITHER_TYPE_SP		REG_FIELD_PREP(PIPE_MISC_DITHER_TYPE_MASK, 0)
#define   PIPE_MISC_DITHER_TYPE_ST1		REG_FIELD_PREP(PIPE_MISC_DITHER_TYPE_MASK, 1)
#define   PIPE_MISC_DITHER_TYPE_ST2		REG_FIELD_PREP(PIPE_MISC_DITHER_TYPE_MASK, 2)
#define   PIPE_MISC_DITHER_TYPE_TEMP		REG_FIELD_PREP(PIPE_MISC_DITHER_TYPE_MASK, 3)
#define PIPE_MISC(pipe)			_MMIO_PIPE(pipe, _PIPE_MISC_A, _PIPE_MISC_B)

#define _PIPE_MISC2_A					0x7002C
#define _PIPE_MISC2_B					0x7102C
#define   PIPE_MISC2_BUBBLE_COUNTER_MASK	REG_GENMASK(31, 24)
#define   PIPE_MISC2_BUBBLE_COUNTER_SCALER_EN	REG_FIELD_PREP(PIPE_MISC2_BUBBLE_COUNTER_MASK, 80)
#define   PIPE_MISC2_BUBBLE_COUNTER_SCALER_DIS	REG_FIELD_PREP(PIPE_MISC2_BUBBLE_COUNTER_MASK, 20)
#define   PIPE_MISC2_FLIP_INFO_PLANE_SEL_MASK		REG_GENMASK(2, 0) /* tgl+ */
#define   PIPE_MISC2_FLIP_INFO_PLANE_SEL(plane_id)	REG_FIELD_PREP(PIPE_MISC2_FLIP_INFO_PLANE_SEL_MASK, (plane_id))
#define PIPE_MISC2(pipe)		_MMIO_PIPE(pipe, _PIPE_MISC2_A, _PIPE_MISC2_B)

#define _ICL_PIPE_A_STATUS			0x70058
#define ICL_PIPESTATUS(pipe)			_MMIO_PIPE2(dev_priv, pipe, _ICL_PIPE_A_STATUS)
#define   PIPE_STATUS_UNDERRUN				REG_BIT(31)
#define   PIPE_STATUS_SOFT_UNDERRUN_XELPD		REG_BIT(28)
#define   PIPE_STATUS_HARD_UNDERRUN_XELPD		REG_BIT(27)
#define   PIPE_STATUS_PORT_UNDERRUN_XELPD		REG_BIT(26)

#define VLV_DPFLIPSTAT				_MMIO(VLV_DISPLAY_BASE + 0x70028)
#define   PIPEB_LINE_COMPARE_INT_EN			REG_BIT(29)
#define   PIPEB_HLINE_INT_EN			REG_BIT(28)
#define   PIPEB_VBLANK_INT_EN			REG_BIT(27)
#define   SPRITED_FLIP_DONE_INT_EN			REG_BIT(26)
#define   SPRITEC_FLIP_DONE_INT_EN			REG_BIT(25)
#define   PLANEB_FLIP_DONE_INT_EN			REG_BIT(24)
#define   PIPE_PSR_INT_EN			REG_BIT(22)
#define   PIPEA_LINE_COMPARE_INT_EN			REG_BIT(21)
#define   PIPEA_HLINE_INT_EN			REG_BIT(20)
#define   PIPEA_VBLANK_INT_EN			REG_BIT(19)
#define   SPRITEB_FLIP_DONE_INT_EN			REG_BIT(18)
#define   SPRITEA_FLIP_DONE_INT_EN			REG_BIT(17)
#define   PLANEA_FLIPDONE_INT_EN			REG_BIT(16)
#define   PIPEC_LINE_COMPARE_INT_EN			REG_BIT(13)
#define   PIPEC_HLINE_INT_EN			REG_BIT(12)
#define   PIPEC_VBLANK_INT_EN			REG_BIT(11)
#define   SPRITEF_FLIPDONE_INT_EN			REG_BIT(10)
#define   SPRITEE_FLIPDONE_INT_EN			REG_BIT(9)
#define   PLANEC_FLIPDONE_INT_EN			REG_BIT(8)

#define DPINVGTT				_MMIO(VLV_DISPLAY_BASE + 0x7002c) /* VLV/CHV only */
#define   DPINVGTT_EN_MASK_CHV				REG_GENMASK(27, 16)
#define   DPINVGTT_EN_MASK_VLV				REG_GENMASK(23, 16)
#define   SPRITEF_INVALID_GTT_INT_EN			REG_BIT(27)
#define   SPRITEE_INVALID_GTT_INT_EN			REG_BIT(26)
#define   PLANEC_INVALID_GTT_INT_EN			REG_BIT(25)
#define   CURSORC_INVALID_GTT_INT_EN			REG_BIT(24)
#define   CURSORB_INVALID_GTT_INT_EN			REG_BIT(23)
#define   CURSORA_INVALID_GTT_INT_EN			REG_BIT(22)
#define   SPRITED_INVALID_GTT_INT_EN			REG_BIT(21)
#define   SPRITEC_INVALID_GTT_INT_EN			REG_BIT(20)
#define   PLANEB_INVALID_GTT_INT_EN			REG_BIT(19)
#define   SPRITEB_INVALID_GTT_INT_EN			REG_BIT(18)
#define   SPRITEA_INVALID_GTT_INT_EN			REG_BIT(17)
#define   PLANEA_INVALID_GTT_INT_EN			REG_BIT(16)
#define   DPINVGTT_STATUS_MASK_CHV			REG_GENMASK(11, 0)
#define   DPINVGTT_STATUS_MASK_VLV			REG_GENMASK(7, 0)
#define   SPRITEF_INVALID_GTT_STATUS			REG_BIT(11)
#define   SPRITEE_INVALID_GTT_STATUS			REG_BIT(10)
#define   PLANEC_INVALID_GTT_STATUS			REG_BIT(9)
#define   CURSORC_INVALID_GTT_STATUS			REG_BIT(8)
#define   CURSORB_INVALID_GTT_STATUS			REG_BIT(7)
#define   CURSORA_INVALID_GTT_STATUS			REG_BIT(6)
#define   SPRITED_INVALID_GTT_STATUS			REG_BIT(5)
#define   SPRITEC_INVALID_GTT_STATUS			REG_BIT(4)
#define   PLANEB_INVALID_GTT_STATUS			REG_BIT(3)
#define   SPRITEB_INVALID_GTT_STATUS			REG_BIT(2)
#define   SPRITEA_INVALID_GTT_STATUS			REG_BIT(1)
#define   PLANEA_INVALID_GTT_STATUS			REG_BIT(0)

#define DSPARB			_MMIO(DISPLAY_MMIO_BASE(dev_priv) + 0x70030)
#define   DSPARB_CSTART_MASK	(0x7f << 7)
#define   DSPARB_CSTART_SHIFT	7
#define   DSPARB_BSTART_MASK	(0x7f)
#define   DSPARB_BSTART_SHIFT	0
#define   DSPARB_BEND_SHIFT	9 /* on 855 */
#define   DSPARB_AEND_SHIFT	0
#define   DSPARB_SPRITEA_SHIFT_VLV	0
#define   DSPARB_SPRITEA_MASK_VLV	(0xff << 0)
#define   DSPARB_SPRITEB_SHIFT_VLV	8
#define   DSPARB_SPRITEB_MASK_VLV	(0xff << 8)
#define   DSPARB_SPRITEC_SHIFT_VLV	16
#define   DSPARB_SPRITEC_MASK_VLV	(0xff << 16)
#define   DSPARB_SPRITED_SHIFT_VLV	24
#define   DSPARB_SPRITED_MASK_VLV	(0xff << 24)
#define DSPARB2				_MMIO(VLV_DISPLAY_BASE + 0x70060) /* vlv/chv */
#define   DSPARB_SPRITEA_HI_SHIFT_VLV	0
#define   DSPARB_SPRITEA_HI_MASK_VLV	(0x1 << 0)
#define   DSPARB_SPRITEB_HI_SHIFT_VLV	4
#define   DSPARB_SPRITEB_HI_MASK_VLV	(0x1 << 4)
#define   DSPARB_SPRITEC_HI_SHIFT_VLV	8
#define   DSPARB_SPRITEC_HI_MASK_VLV	(0x1 << 8)
#define   DSPARB_SPRITED_HI_SHIFT_VLV	12
#define   DSPARB_SPRITED_HI_MASK_VLV	(0x1 << 12)
#define   DSPARB_SPRITEE_HI_SHIFT_VLV	16
#define   DSPARB_SPRITEE_HI_MASK_VLV	(0x1 << 16)
#define   DSPARB_SPRITEF_HI_SHIFT_VLV	20
#define   DSPARB_SPRITEF_HI_MASK_VLV	(0x1 << 20)
#define DSPARB3				_MMIO(VLV_DISPLAY_BASE + 0x7006c) /* chv */
#define   DSPARB_SPRITEE_SHIFT_VLV	0
#define   DSPARB_SPRITEE_MASK_VLV	(0xff << 0)
#define   DSPARB_SPRITEF_SHIFT_VLV	8
#define   DSPARB_SPRITEF_MASK_VLV	(0xff << 8)

/* pnv/gen4/g4x/vlv/chv */
#define DSPFW1		_MMIO(DISPLAY_MMIO_BASE(dev_priv) + 0x70034)
#define   DSPFW_SR_SHIFT		23
#define   DSPFW_SR_MASK			(0x1ff << 23)
#define   DSPFW_CURSORB_SHIFT		16
#define   DSPFW_CURSORB_MASK		(0x3f << 16)
#define   DSPFW_PLANEB_SHIFT		8
#define   DSPFW_PLANEB_MASK		(0x7f << 8)
#define   DSPFW_PLANEB_MASK_VLV		(0xff << 8) /* vlv/chv */
#define   DSPFW_PLANEA_SHIFT		0
#define   DSPFW_PLANEA_MASK		(0x7f << 0)
#define   DSPFW_PLANEA_MASK_VLV		(0xff << 0) /* vlv/chv */
#define DSPFW2		_MMIO(DISPLAY_MMIO_BASE(dev_priv) + 0x70038)
#define   DSPFW_FBC_SR_EN		(1 << 31)	  /* g4x */
#define   DSPFW_FBC_SR_SHIFT		28
#define   DSPFW_FBC_SR_MASK		(0x7 << 28) /* g4x */
#define   DSPFW_FBC_HPLL_SR_SHIFT	24
#define   DSPFW_FBC_HPLL_SR_MASK	(0xf << 24) /* g4x */
#define   DSPFW_SPRITEB_SHIFT		(16)
#define   DSPFW_SPRITEB_MASK		(0x7f << 16) /* g4x */
#define   DSPFW_SPRITEB_MASK_VLV	(0xff << 16) /* vlv/chv */
#define   DSPFW_CURSORA_SHIFT		8
#define   DSPFW_CURSORA_MASK		(0x3f << 8)
#define   DSPFW_PLANEC_OLD_SHIFT	0
#define   DSPFW_PLANEC_OLD_MASK		(0x7f << 0) /* pre-gen4 sprite C */
#define   DSPFW_SPRITEA_SHIFT		0
#define   DSPFW_SPRITEA_MASK		(0x7f << 0) /* g4x */
#define   DSPFW_SPRITEA_MASK_VLV	(0xff << 0) /* vlv/chv */
#define DSPFW3		_MMIO(DISPLAY_MMIO_BASE(dev_priv) + 0x7003c)
#define   DSPFW_HPLL_SR_EN		(1 << 31)
#define   PINEVIEW_SELF_REFRESH_EN	(1 << 30)
#define   DSPFW_CURSOR_SR_SHIFT		24
#define   DSPFW_CURSOR_SR_MASK		(0x3f << 24)
#define   DSPFW_HPLL_CURSOR_SHIFT	16
#define   DSPFW_HPLL_CURSOR_MASK	(0x3f << 16)
#define   DSPFW_HPLL_SR_SHIFT		0
#define   DSPFW_HPLL_SR_MASK		(0x1ff << 0)

/* vlv/chv */
#define DSPFW4		_MMIO(VLV_DISPLAY_BASE + 0x70070)
#define   DSPFW_SPRITEB_WM1_SHIFT	16
#define   DSPFW_SPRITEB_WM1_MASK	(0xff << 16)
#define   DSPFW_CURSORA_WM1_SHIFT	8
#define   DSPFW_CURSORA_WM1_MASK	(0x3f << 8)
#define   DSPFW_SPRITEA_WM1_SHIFT	0
#define   DSPFW_SPRITEA_WM1_MASK	(0xff << 0)
#define DSPFW5		_MMIO(VLV_DISPLAY_BASE + 0x70074)
#define   DSPFW_PLANEB_WM1_SHIFT	24
#define   DSPFW_PLANEB_WM1_MASK		(0xff << 24)
#define   DSPFW_PLANEA_WM1_SHIFT	16
#define   DSPFW_PLANEA_WM1_MASK		(0xff << 16)
#define   DSPFW_CURSORB_WM1_SHIFT	8
#define   DSPFW_CURSORB_WM1_MASK	(0x3f << 8)
#define   DSPFW_CURSOR_SR_WM1_SHIFT	0
#define   DSPFW_CURSOR_SR_WM1_MASK	(0x3f << 0)
#define DSPFW6		_MMIO(VLV_DISPLAY_BASE + 0x70078)
#define   DSPFW_SR_WM1_SHIFT		0
#define   DSPFW_SR_WM1_MASK		(0x1ff << 0)
#define DSPFW7		_MMIO(VLV_DISPLAY_BASE + 0x7007c)
#define DSPFW7_CHV	_MMIO(VLV_DISPLAY_BASE + 0x700b4) /* wtf #1? */
#define   DSPFW_SPRITED_WM1_SHIFT	24
#define   DSPFW_SPRITED_WM1_MASK	(0xff << 24)
#define   DSPFW_SPRITED_SHIFT		16
#define   DSPFW_SPRITED_MASK_VLV	(0xff << 16)
#define   DSPFW_SPRITEC_WM1_SHIFT	8
#define   DSPFW_SPRITEC_WM1_MASK	(0xff << 8)
#define   DSPFW_SPRITEC_SHIFT		0
#define   DSPFW_SPRITEC_MASK_VLV	(0xff << 0)
#define DSPFW8_CHV	_MMIO(VLV_DISPLAY_BASE + 0x700b8)
#define   DSPFW_SPRITEF_WM1_SHIFT	24
#define   DSPFW_SPRITEF_WM1_MASK	(0xff << 24)
#define   DSPFW_SPRITEF_SHIFT		16
#define   DSPFW_SPRITEF_MASK_VLV	(0xff << 16)
#define   DSPFW_SPRITEE_WM1_SHIFT	8
#define   DSPFW_SPRITEE_WM1_MASK	(0xff << 8)
#define   DSPFW_SPRITEE_SHIFT		0
#define   DSPFW_SPRITEE_MASK_VLV	(0xff << 0)
#define DSPFW9_CHV	_MMIO(VLV_DISPLAY_BASE + 0x7007c) /* wtf #2? */
#define   DSPFW_PLANEC_WM1_SHIFT	24
#define   DSPFW_PLANEC_WM1_MASK		(0xff << 24)
#define   DSPFW_PLANEC_SHIFT		16
#define   DSPFW_PLANEC_MASK_VLV		(0xff << 16)
#define   DSPFW_CURSORC_WM1_SHIFT	8
#define   DSPFW_CURSORC_WM1_MASK	(0x3f << 16)
#define   DSPFW_CURSORC_SHIFT		0
#define   DSPFW_CURSORC_MASK		(0x3f << 0)

/* vlv/chv high order bits */
#define DSPHOWM		_MMIO(VLV_DISPLAY_BASE + 0x70064)
#define   DSPFW_SR_HI_SHIFT		24
#define   DSPFW_SR_HI_MASK		(3 << 24) /* 2 bits for chv, 1 for vlv */
#define   DSPFW_SPRITEF_HI_SHIFT	23
#define   DSPFW_SPRITEF_HI_MASK		(1 << 23)
#define   DSPFW_SPRITEE_HI_SHIFT	22
#define   DSPFW_SPRITEE_HI_MASK		(1 << 22)
#define   DSPFW_PLANEC_HI_SHIFT		21
#define   DSPFW_PLANEC_HI_MASK		(1 << 21)
#define   DSPFW_SPRITED_HI_SHIFT	20
#define   DSPFW_SPRITED_HI_MASK		(1 << 20)
#define   DSPFW_SPRITEC_HI_SHIFT	16
#define   DSPFW_SPRITEC_HI_MASK		(1 << 16)
#define   DSPFW_PLANEB_HI_SHIFT		12
#define   DSPFW_PLANEB_HI_MASK		(1 << 12)
#define   DSPFW_SPRITEB_HI_SHIFT	8
#define   DSPFW_SPRITEB_HI_MASK		(1 << 8)
#define   DSPFW_SPRITEA_HI_SHIFT	4
#define   DSPFW_SPRITEA_HI_MASK		(1 << 4)
#define   DSPFW_PLANEA_HI_SHIFT		0
#define   DSPFW_PLANEA_HI_MASK		(1 << 0)
#define DSPHOWM1	_MMIO(VLV_DISPLAY_BASE + 0x70068)
#define   DSPFW_SR_WM1_HI_SHIFT		24
#define   DSPFW_SR_WM1_HI_MASK		(3 << 24) /* 2 bits for chv, 1 for vlv */
#define   DSPFW_SPRITEF_WM1_HI_SHIFT	23
#define   DSPFW_SPRITEF_WM1_HI_MASK	(1 << 23)
#define   DSPFW_SPRITEE_WM1_HI_SHIFT	22
#define   DSPFW_SPRITEE_WM1_HI_MASK	(1 << 22)
#define   DSPFW_PLANEC_WM1_HI_SHIFT	21
#define   DSPFW_PLANEC_WM1_HI_MASK	(1 << 21)
#define   DSPFW_SPRITED_WM1_HI_SHIFT	20
#define   DSPFW_SPRITED_WM1_HI_MASK	(1 << 20)
#define   DSPFW_SPRITEC_WM1_HI_SHIFT	16
#define   DSPFW_SPRITEC_WM1_HI_MASK	(1 << 16)
#define   DSPFW_PLANEB_WM1_HI_SHIFT	12
#define   DSPFW_PLANEB_WM1_HI_MASK	(1 << 12)
#define   DSPFW_SPRITEB_WM1_HI_SHIFT	8
#define   DSPFW_SPRITEB_WM1_HI_MASK	(1 << 8)
#define   DSPFW_SPRITEA_WM1_HI_SHIFT	4
#define   DSPFW_SPRITEA_WM1_HI_MASK	(1 << 4)
#define   DSPFW_PLANEA_WM1_HI_SHIFT	0
#define   DSPFW_PLANEA_WM1_HI_MASK	(1 << 0)

/* drain latency register values*/
#define VLV_DDL(pipe)			_MMIO(VLV_DISPLAY_BASE + 0x70050 + 4 * (pipe))
#define DDL_CURSOR_SHIFT		24
#define DDL_SPRITE_SHIFT(sprite)	(8 + 8 * (sprite))
#define DDL_PLANE_SHIFT			0
#define DDL_PRECISION_HIGH		(1 << 7)
#define DDL_PRECISION_LOW		(0 << 7)
#define DRAIN_LATENCY_MASK		0x7f

#define CBR1_VLV			_MMIO(VLV_DISPLAY_BASE + 0x70400)
#define  CBR_PND_DEADLINE_DISABLE	(1 << 31)
#define  CBR_PWM_CLOCK_MUX_SELECT	(1 << 30)

#define CBR4_VLV			_MMIO(VLV_DISPLAY_BASE + 0x70450)
#define  CBR_DPLLBMD_PIPE(pipe)		(1 << (7 + (pipe) * 11)) /* pipes B and C */

/* FIFO watermark sizes etc */
#define G4X_FIFO_LINE_SIZE	64
#define I915_FIFO_LINE_SIZE	64
#define I830_FIFO_LINE_SIZE	32

#define VALLEYVIEW_FIFO_SIZE	255
#define G4X_FIFO_SIZE		127
#define I965_FIFO_SIZE		512
#define I945_FIFO_SIZE		127
#define I915_FIFO_SIZE		95
#define I855GM_FIFO_SIZE	127 /* In cachelines */
#define I830_FIFO_SIZE		95

#define VALLEYVIEW_MAX_WM	0xff
#define G4X_MAX_WM		0x3f
#define I915_MAX_WM		0x3f

#define PINEVIEW_DISPLAY_FIFO	512 /* in 64byte unit */
#define PINEVIEW_FIFO_LINE_SIZE	64
#define PINEVIEW_MAX_WM		0x1ff
#define PINEVIEW_DFT_WM		0x3f
#define PINEVIEW_DFT_HPLLOFF_WM	0
#define PINEVIEW_GUARD_WM		10
#define PINEVIEW_CURSOR_FIFO		64
#define PINEVIEW_CURSOR_MAX_WM	0x3f
#define PINEVIEW_CURSOR_DFT_WM	0
#define PINEVIEW_CURSOR_GUARD_WM	5

#define VALLEYVIEW_CURSOR_MAX_WM 64
#define I965_CURSOR_FIFO	64
#define I965_CURSOR_MAX_WM	32
#define I965_CURSOR_DFT_WM	8

/* define the Watermark register on Ironlake */
#define _WM0_PIPEA_ILK		0x45100
#define _WM0_PIPEB_ILK		0x45104
#define _WM0_PIPEC_IVB		0x45200
#define WM0_PIPE_ILK(pipe)	_MMIO_BASE_PIPE3(0, (pipe), _WM0_PIPEA_ILK, \
						 _WM0_PIPEB_ILK, _WM0_PIPEC_IVB)
#define  WM0_PIPE_PRIMARY_MASK	REG_GENMASK(31, 16)
#define  WM0_PIPE_SPRITE_MASK	REG_GENMASK(15, 8)
#define  WM0_PIPE_CURSOR_MASK	REG_GENMASK(7, 0)
#define  WM0_PIPE_PRIMARY(x)	REG_FIELD_PREP(WM0_PIPE_PRIMARY_MASK, (x))
#define  WM0_PIPE_SPRITE(x)	REG_FIELD_PREP(WM0_PIPE_SPRITE_MASK, (x))
#define  WM0_PIPE_CURSOR(x)	REG_FIELD_PREP(WM0_PIPE_CURSOR_MASK, (x))
#define WM1_LP_ILK		_MMIO(0x45108)
#define WM2_LP_ILK		_MMIO(0x4510c)
#define WM3_LP_ILK		_MMIO(0x45110)
#define  WM_LP_ENABLE		REG_BIT(31)
#define  WM_LP_LATENCY_MASK	REG_GENMASK(30, 24)
#define  WM_LP_FBC_MASK_BDW	REG_GENMASK(23, 19)
#define  WM_LP_FBC_MASK_ILK	REG_GENMASK(23, 20)
#define  WM_LP_PRIMARY_MASK	REG_GENMASK(18, 8)
#define  WM_LP_CURSOR_MASK	REG_GENMASK(7, 0)
#define  WM_LP_LATENCY(x)	REG_FIELD_PREP(WM_LP_LATENCY_MASK, (x))
#define  WM_LP_FBC_BDW(x)	REG_FIELD_PREP(WM_LP_FBC_MASK_BDW, (x))
#define  WM_LP_FBC_ILK(x)	REG_FIELD_PREP(WM_LP_FBC_MASK_ILK, (x))
#define  WM_LP_PRIMARY(x)	REG_FIELD_PREP(WM_LP_PRIMARY_MASK, (x))
#define  WM_LP_CURSOR(x)	REG_FIELD_PREP(WM_LP_CURSOR_MASK, (x))
#define WM1S_LP_ILK		_MMIO(0x45120)
#define WM2S_LP_IVB		_MMIO(0x45124)
#define WM3S_LP_IVB		_MMIO(0x45128)
#define  WM_LP_SPRITE_ENABLE	REG_BIT(31) /* ilk/snb WM1S only */
#define  WM_LP_SPRITE_MASK	REG_GENMASK(10, 0)
#define  WM_LP_SPRITE(x)	REG_FIELD_PREP(WM_LP_SPRITE_MASK, (x))

/*
 * The two pipe frame counter registers are not synchronized, so
 * reading a stable value is somewhat tricky. The following code
 * should work:
 *
 *  do {
 *    high1 = ((INREG(PIPEAFRAMEHIGH) & PIPE_FRAME_HIGH_MASK) >>
 *             PIPE_FRAME_HIGH_SHIFT;
 *    low1 =  ((INREG(PIPEAFRAMEPIXEL) & PIPE_FRAME_LOW_MASK) >>
 *             PIPE_FRAME_LOW_SHIFT);
 *    high2 = ((INREG(PIPEAFRAMEHIGH) & PIPE_FRAME_HIGH_MASK) >>
 *             PIPE_FRAME_HIGH_SHIFT);
 *  } while (high1 != high2);
 *  frame = (high1 << 8) | low1;
 */
#define _PIPEAFRAMEHIGH          0x70040
#define   PIPE_FRAME_HIGH_MASK    0x0000ffff
#define   PIPE_FRAME_HIGH_SHIFT   0
#define _PIPEAFRAMEPIXEL         0x70044
#define   PIPE_FRAME_LOW_MASK     0xff000000
#define   PIPE_FRAME_LOW_SHIFT    24
#define   PIPE_PIXEL_MASK         0x00ffffff
#define   PIPE_PIXEL_SHIFT        0
/* GM45+ just has to be different */
#define _PIPEA_FRMCOUNT_G4X	0x70040
#define _PIPEA_FLIPCOUNT_G4X	0x70044
#define PIPE_FRMCOUNT_G4X(pipe) _MMIO_PIPE2(dev_priv, pipe, _PIPEA_FRMCOUNT_G4X)
#define PIPE_FLIPCOUNT_G4X(pipe) _MMIO_PIPE2(dev_priv, pipe, _PIPEA_FLIPCOUNT_G4X)

/* Cursor A & B regs */
#define _CURACNTR		0x70080
/* Old style CUR*CNTR flags (desktop 8xx) */
#define   CURSOR_ENABLE			REG_BIT(31)
#define   CURSOR_PIPE_GAMMA_ENABLE	REG_BIT(30)
#define   CURSOR_STRIDE_MASK	REG_GENMASK(29, 28)
#define   CURSOR_STRIDE(stride)	REG_FIELD_PREP(CURSOR_STRIDE_MASK, ffs(stride) - 9) /* 256,512,1k,2k */
#define   CURSOR_FORMAT_MASK	REG_GENMASK(26, 24)
#define   CURSOR_FORMAT_2C	REG_FIELD_PREP(CURSOR_FORMAT_MASK, 0)
#define   CURSOR_FORMAT_3C	REG_FIELD_PREP(CURSOR_FORMAT_MASK, 1)
#define   CURSOR_FORMAT_4C	REG_FIELD_PREP(CURSOR_FORMAT_MASK, 2)
#define   CURSOR_FORMAT_ARGB	REG_FIELD_PREP(CURSOR_FORMAT_MASK, 4)
#define   CURSOR_FORMAT_XRGB	REG_FIELD_PREP(CURSOR_FORMAT_MASK, 5)
/* New style CUR*CNTR flags */
#define   MCURSOR_ARB_SLOTS_MASK	REG_GENMASK(30, 28) /* icl+ */
#define   MCURSOR_ARB_SLOTS(x)		REG_FIELD_PREP(MCURSOR_ARB_SLOTS_MASK, (x)) /* icl+ */
#define   MCURSOR_PIPE_SEL_MASK		REG_GENMASK(29, 28)
#define   MCURSOR_PIPE_SEL(pipe)	REG_FIELD_PREP(MCURSOR_PIPE_SEL_MASK, (pipe))
#define   MCURSOR_PIPE_GAMMA_ENABLE	REG_BIT(26)
#define   MCURSOR_PIPE_CSC_ENABLE	REG_BIT(24) /* ilk+ */
#define   MCURSOR_ROTATE_180		REG_BIT(15)
#define   MCURSOR_TRICKLE_FEED_DISABLE	REG_BIT(14)
#define   MCURSOR_MODE_MASK		0x27
#define   MCURSOR_MODE_DISABLE		0x00
#define   MCURSOR_MODE_128_32B_AX	0x02
#define   MCURSOR_MODE_256_32B_AX	0x03
#define   MCURSOR_MODE_64_2B		0x04
#define   MCURSOR_MODE_64_32B_AX	0x07
#define   MCURSOR_MODE_128_ARGB_AX	(0x20 | MCURSOR_MODE_128_32B_AX)
#define   MCURSOR_MODE_256_ARGB_AX	(0x20 | MCURSOR_MODE_256_32B_AX)
#define   MCURSOR_MODE_64_ARGB_AX	(0x20 | MCURSOR_MODE_64_32B_AX)
#define _CURABASE		0x70084
#define _CURAPOS		0x70088
#define _CURAPOS_ERLY_TPT	0x7008c
#define   CURSOR_POS_Y_SIGN		REG_BIT(31)
#define   CURSOR_POS_Y_MASK		REG_GENMASK(30, 16)
#define   CURSOR_POS_Y(y)		REG_FIELD_PREP(CURSOR_POS_Y_MASK, (y))
#define   CURSOR_POS_X_SIGN		REG_BIT(15)
#define   CURSOR_POS_X_MASK		REG_GENMASK(14, 0)
#define   CURSOR_POS_X(x)		REG_FIELD_PREP(CURSOR_POS_X_MASK, (x))
#define _CURASIZE		0x700a0 /* 845/865 */
#define   CURSOR_HEIGHT_MASK		REG_GENMASK(21, 12)
#define   CURSOR_HEIGHT(h)		REG_FIELD_PREP(CURSOR_HEIGHT_MASK, (h))
#define   CURSOR_WIDTH_MASK		REG_GENMASK(9, 0)
#define   CURSOR_WIDTH(w)		REG_FIELD_PREP(CURSOR_WIDTH_MASK, (w))
#define _CUR_FBC_CTL_A		0x700a0 /* ivb+ */
#define   CUR_FBC_EN			REG_BIT(31)
#define   CUR_FBC_HEIGHT_MASK		REG_GENMASK(7, 0)
#define   CUR_FBC_HEIGHT(h)		REG_FIELD_PREP(CUR_FBC_HEIGHT_MASK, (h))
#define _CUR_CHICKEN_A		0x700a4 /* mtl+ */
#define _CURASURFLIVE		0x700ac /* g4x+ */
#define _CURBCNTR		0x700c0
#define _CURBBASE		0x700c4
#define _CURBPOS		0x700c8

#define _CURBCNTR_IVB		0x71080
#define _CURBBASE_IVB		0x71084
#define _CURBPOS_IVB		0x71088

<<<<<<< HEAD
#define CURCNTR(pipe) _MMIO_CURSOR2(pipe, _CURACNTR)
#define CURBASE(pipe) _MMIO_CURSOR2(pipe, _CURABASE)
#define CURPOS(pipe) _MMIO_CURSOR2(pipe, _CURAPOS)
#define CURPOS_ERLY_TPT(pipe) _MMIO_CURSOR2(pipe, _CURAPOS_ERLY_TPT)
#define CURSIZE(pipe) _MMIO_CURSOR2(pipe, _CURASIZE)
#define CUR_FBC_CTL(pipe) _MMIO_CURSOR2(pipe, _CUR_FBC_CTL_A)
#define CUR_CHICKEN(pipe) _MMIO_CURSOR2(pipe, _CUR_CHICKEN_A)
#define CURSURFLIVE(pipe) _MMIO_CURSOR2(pipe, _CURASURFLIVE)
=======
#define CURCNTR(pipe) _MMIO_CURSOR2(dev_priv, pipe, _CURACNTR)
#define CURBASE(pipe) _MMIO_CURSOR2(dev_priv, pipe, _CURABASE)
#define CURPOS(pipe) _MMIO_CURSOR2(dev_priv, pipe, _CURAPOS)
#define CURPOS_ERLY_TPT(pipe) _MMIO_CURSOR2(dev_priv, pipe, _CURAPOS_ERLY_TPT)
#define CURSIZE(pipe) _MMIO_CURSOR2(dev_priv, pipe, _CURASIZE)
#define CUR_FBC_CTL(pipe) _MMIO_CURSOR2(dev_priv, pipe, _CUR_FBC_CTL_A)
#define CUR_CHICKEN(pipe) _MMIO_CURSOR2(dev_priv, pipe, _CUR_CHICKEN_A)
#define CURSURFLIVE(pipe) _MMIO_CURSOR2(dev_priv, pipe, _CURASURFLIVE)
>>>>>>> 0c383648

/* Display A control */
#define _DSPAADDR_VLV				0x7017C /* vlv/chv */
#define _DSPACNTR				0x70180
#define   DISP_ENABLE			REG_BIT(31)
#define   DISP_PIPE_GAMMA_ENABLE	REG_BIT(30)
#define   DISP_FORMAT_MASK		REG_GENMASK(29, 26)
#define   DISP_FORMAT_8BPP		REG_FIELD_PREP(DISP_FORMAT_MASK, 2)
#define   DISP_FORMAT_BGRA555		REG_FIELD_PREP(DISP_FORMAT_MASK, 3)
#define   DISP_FORMAT_BGRX555		REG_FIELD_PREP(DISP_FORMAT_MASK, 4)
#define   DISP_FORMAT_BGRX565		REG_FIELD_PREP(DISP_FORMAT_MASK, 5)
#define   DISP_FORMAT_BGRX888		REG_FIELD_PREP(DISP_FORMAT_MASK, 6)
#define   DISP_FORMAT_BGRA888		REG_FIELD_PREP(DISP_FORMAT_MASK, 7)
#define   DISP_FORMAT_RGBX101010	REG_FIELD_PREP(DISP_FORMAT_MASK, 8)
#define   DISP_FORMAT_RGBA101010	REG_FIELD_PREP(DISP_FORMAT_MASK, 9)
#define   DISP_FORMAT_BGRX101010	REG_FIELD_PREP(DISP_FORMAT_MASK, 10)
#define   DISP_FORMAT_BGRA101010	REG_FIELD_PREP(DISP_FORMAT_MASK, 11)
#define   DISP_FORMAT_RGBX161616	REG_FIELD_PREP(DISP_FORMAT_MASK, 12)
#define   DISP_FORMAT_RGBX888		REG_FIELD_PREP(DISP_FORMAT_MASK, 14)
#define   DISP_FORMAT_RGBA888		REG_FIELD_PREP(DISP_FORMAT_MASK, 15)
#define   DISP_STEREO_ENABLE		REG_BIT(25)
#define   DISP_PIPE_CSC_ENABLE		REG_BIT(24) /* ilk+ */
#define   DISP_PIPE_SEL_MASK		REG_GENMASK(25, 24)
#define   DISP_PIPE_SEL(pipe)		REG_FIELD_PREP(DISP_PIPE_SEL_MASK, (pipe))
#define   DISP_SRC_KEY_ENABLE		REG_BIT(22)
#define   DISP_LINE_DOUBLE		REG_BIT(20)
#define   DISP_STEREO_POLARITY_SECOND	REG_BIT(18)
#define   DISP_ALPHA_PREMULTIPLY	REG_BIT(16) /* CHV pipe B */
#define   DISP_ROTATE_180		REG_BIT(15)
#define   DISP_TRICKLE_FEED_DISABLE	REG_BIT(14) /* g4x+ */
#define   DISP_TILED			REG_BIT(10)
#define   DISP_ASYNC_FLIP		REG_BIT(9) /* g4x+ */
#define   DISP_MIRROR			REG_BIT(8) /* CHV pipe B */
#define _DSPAADDR				0x70184
#define _DSPASTRIDE				0x70188
#define _DSPAPOS				0x7018C /* reserved */
#define   DISP_POS_Y_MASK		REG_GENMASK(31, 16)
#define   DISP_POS_Y(y)			REG_FIELD_PREP(DISP_POS_Y_MASK, (y))
#define   DISP_POS_X_MASK		REG_GENMASK(15, 0)
#define   DISP_POS_X(x)			REG_FIELD_PREP(DISP_POS_X_MASK, (x))
#define _DSPASIZE				0x70190
#define   DISP_HEIGHT_MASK		REG_GENMASK(31, 16)
#define   DISP_HEIGHT(h)		REG_FIELD_PREP(DISP_HEIGHT_MASK, (h))
#define   DISP_WIDTH_MASK		REG_GENMASK(15, 0)
#define   DISP_WIDTH(w)			REG_FIELD_PREP(DISP_WIDTH_MASK, (w))
#define _DSPASURF				0x7019C /* 965+ only */
#define   DISP_ADDR_MASK		REG_GENMASK(31, 12)
#define _DSPATILEOFF				0x701A4 /* 965+ only */
#define   DISP_OFFSET_Y_MASK		REG_GENMASK(31, 16)
#define   DISP_OFFSET_Y(y)		REG_FIELD_PREP(DISP_OFFSET_Y_MASK, (y))
#define   DISP_OFFSET_X_MASK		REG_GENMASK(15, 0)
#define   DISP_OFFSET_X(x)		REG_FIELD_PREP(DISP_OFFSET_X_MASK, (x))
#define _DSPAOFFSET				0x701A4 /* HSW */
#define _DSPASURFLIVE				0x701AC
#define _DSPAGAMC				0x701E0

#define DSPADDR_VLV(plane)	_MMIO_PIPE2(dev_priv, plane, _DSPAADDR_VLV)
#define DSPCNTR(plane)		_MMIO_PIPE2(dev_priv, plane, _DSPACNTR)
#define DSPADDR(plane)		_MMIO_PIPE2(dev_priv, plane, _DSPAADDR)
#define DSPSTRIDE(plane)	_MMIO_PIPE2(dev_priv, plane, _DSPASTRIDE)
#define DSPPOS(plane)		_MMIO_PIPE2(dev_priv, plane, _DSPAPOS)
#define DSPSIZE(plane)		_MMIO_PIPE2(dev_priv, plane, _DSPASIZE)
#define DSPSURF(plane)		_MMIO_PIPE2(dev_priv, plane, _DSPASURF)
#define DSPTILEOFF(plane)	_MMIO_PIPE2(dev_priv, plane, _DSPATILEOFF)
#define DSPLINOFF(plane)	DSPADDR(plane)
#define DSPOFFSET(plane)	_MMIO_PIPE2(dev_priv, plane, _DSPAOFFSET)
#define DSPSURFLIVE(plane)	_MMIO_PIPE2(dev_priv, plane, _DSPASURFLIVE)
#define DSPGAMC(plane, i)	_MMIO_PIPE2(dev_priv, plane, _DSPAGAMC + (5 - (i)) * 4) /* plane C only, 6 x u0.8 */

/* CHV pipe B blender and primary plane */
#define _CHV_BLEND_A		0x60a00
#define   CHV_BLEND_MASK	REG_GENMASK(31, 30)
#define   CHV_BLEND_LEGACY	REG_FIELD_PREP(CHV_BLEND_MASK, 0)
#define   CHV_BLEND_ANDROID	REG_FIELD_PREP(CHV_BLEND_MASK, 1)
#define   CHV_BLEND_MPO		REG_FIELD_PREP(CHV_BLEND_MASK, 2)
#define _CHV_CANVAS_A		0x60a04
#define   CHV_CANVAS_RED_MASK	REG_GENMASK(29, 20)
#define   CHV_CANVAS_GREEN_MASK	REG_GENMASK(19, 10)
#define   CHV_CANVAS_BLUE_MASK	REG_GENMASK(9, 0)
#define _PRIMPOS_A		0x60a08
#define   PRIM_POS_Y_MASK	REG_GENMASK(31, 16)
#define   PRIM_POS_Y(y)		REG_FIELD_PREP(PRIM_POS_Y_MASK, (y))
#define   PRIM_POS_X_MASK	REG_GENMASK(15, 0)
#define   PRIM_POS_X(x)		REG_FIELD_PREP(PRIM_POS_X_MASK, (x))
#define _PRIMSIZE_A		0x60a0c
#define   PRIM_HEIGHT_MASK	REG_GENMASK(31, 16)
#define   PRIM_HEIGHT(h)	REG_FIELD_PREP(PRIM_HEIGHT_MASK, (h))
#define   PRIM_WIDTH_MASK	REG_GENMASK(15, 0)
#define   PRIM_WIDTH(w)		REG_FIELD_PREP(PRIM_WIDTH_MASK, (w))
#define _PRIMCNSTALPHA_A	0x60a10
#define   PRIM_CONST_ALPHA_ENABLE	REG_BIT(31)
#define   PRIM_CONST_ALPHA_MASK		REG_GENMASK(7, 0)
#define   PRIM_CONST_ALPHA(alpha)	REG_FIELD_PREP(PRIM_CONST_ALPHA_MASK, (alpha))

#define CHV_BLEND(pipe)		_MMIO_TRANS2(dev_priv, pipe, _CHV_BLEND_A)
#define CHV_CANVAS(pipe)	_MMIO_TRANS2(dev_priv, pipe, _CHV_CANVAS_A)
#define PRIMPOS(plane)		_MMIO_TRANS2(dev_priv, plane, _PRIMPOS_A)
#define PRIMSIZE(plane)		_MMIO_TRANS2(dev_priv, plane, _PRIMSIZE_A)
#define PRIMCNSTALPHA(plane)	_MMIO_TRANS2(dev_priv, plane, _PRIMCNSTALPHA_A)

/* Display/Sprite base address macros */
#define DISP_BASEADDR_MASK	(0xfffff000)
#define I915_LO_DISPBASE(val)	((val) & ~DISP_BASEADDR_MASK)
#define I915_HI_DISPBASE(val)	((val) & DISP_BASEADDR_MASK)

/*
 * VBIOS flags
 * gen2:
 * [00:06] alm,mgm
 * [10:16] all
 * [30:32] alm,mgm
 * gen3+:
 * [00:0f] all
 * [10:1f] all
 * [30:32] all
 */
#define SWF0(i)	_MMIO(DISPLAY_MMIO_BASE(dev_priv) + 0x70410 + (i) * 4)
#define SWF1(i)	_MMIO(DISPLAY_MMIO_BASE(dev_priv) + 0x71410 + (i) * 4)
#define SWF3(i)	_MMIO(DISPLAY_MMIO_BASE(dev_priv) + 0x72414 + (i) * 4)
#define SWF_ILK(i)	_MMIO(0x4F000 + (i) * 4)

/* Pipe B */
#define _PIPEBDSL		(DISPLAY_MMIO_BASE(dev_priv) + 0x71000)
#define _TRANSBCONF		(DISPLAY_MMIO_BASE(dev_priv) + 0x71008)
#define _PIPEBSTAT		(DISPLAY_MMIO_BASE(dev_priv) + 0x71024)
#define _PIPEBFRAMEHIGH		0x71040
#define _PIPEBFRAMEPIXEL	0x71044
#define _PIPEB_FRMCOUNT_G4X	(DISPLAY_MMIO_BASE(dev_priv) + 0x71040)
#define _PIPEB_FLIPCOUNT_G4X	(DISPLAY_MMIO_BASE(dev_priv) + 0x71044)


/* Display B control */
#define _DSPBCNTR		(DISPLAY_MMIO_BASE(dev_priv) + 0x71180)
#define   DISP_ALPHA_TRANS_ENABLE	REG_BIT(15)
#define   DISP_SPRITE_ABOVE_OVERLAY	REG_BIT(0)
#define _DSPBADDR		(DISPLAY_MMIO_BASE(dev_priv) + 0x71184)
#define _DSPBSTRIDE		(DISPLAY_MMIO_BASE(dev_priv) + 0x71188)
#define _DSPBPOS		(DISPLAY_MMIO_BASE(dev_priv) + 0x7118C)
#define _DSPBSIZE		(DISPLAY_MMIO_BASE(dev_priv) + 0x71190)
#define _DSPBSURF		(DISPLAY_MMIO_BASE(dev_priv) + 0x7119C)
#define _DSPBTILEOFF		(DISPLAY_MMIO_BASE(dev_priv) + 0x711A4)
#define _DSPBOFFSET		(DISPLAY_MMIO_BASE(dev_priv) + 0x711A4)
#define _DSPBSURFLIVE		(DISPLAY_MMIO_BASE(dev_priv) + 0x711AC)

/* ICL DSI 0 and 1 */
#define _PIPEDSI0CONF		0x7b008
#define _PIPEDSI1CONF		0x7b808

/* Skylake plane registers */

#define _PLANE_CTL_1_A				0x70180
#define _PLANE_CTL_2_A				0x70280
#define _PLANE_CTL_3_A				0x70380
#define   PLANE_CTL_ENABLE			REG_BIT(31)
#define   PLANE_CTL_ARB_SLOTS_MASK		REG_GENMASK(30, 28) /* icl+ */
#define   PLANE_CTL_ARB_SLOTS(x)		REG_FIELD_PREP(PLANE_CTL_ARB_SLOTS_MASK, (x)) /* icl+ */
#define   PLANE_CTL_PIPE_GAMMA_ENABLE		REG_BIT(30) /* Pre-GLK */
#define   PLANE_CTL_YUV_RANGE_CORRECTION_DISABLE	REG_BIT(28)
/*
 * ICL+ uses the same PLANE_CTL_FORMAT bits, but the field definition
 * expanded to include bit 23 as well. However, the shift-24 based values
 * correctly map to the same formats in ICL, as long as bit 23 is set to 0
 */
#define   PLANE_CTL_FORMAT_MASK_SKL		REG_GENMASK(27, 24) /* pre-icl */
#define   PLANE_CTL_FORMAT_MASK_ICL		REG_GENMASK(27, 23) /* icl+ */
#define   PLANE_CTL_FORMAT_YUV422		REG_FIELD_PREP(PLANE_CTL_FORMAT_MASK_SKL, 0)
#define   PLANE_CTL_FORMAT_NV12			REG_FIELD_PREP(PLANE_CTL_FORMAT_MASK_SKL, 1)
#define   PLANE_CTL_FORMAT_XRGB_2101010		REG_FIELD_PREP(PLANE_CTL_FORMAT_MASK_SKL, 2)
#define   PLANE_CTL_FORMAT_P010			REG_FIELD_PREP(PLANE_CTL_FORMAT_MASK_SKL, 3)
#define   PLANE_CTL_FORMAT_XRGB_8888		REG_FIELD_PREP(PLANE_CTL_FORMAT_MASK_SKL, 4)
#define   PLANE_CTL_FORMAT_P012			REG_FIELD_PREP(PLANE_CTL_FORMAT_MASK_SKL, 5)
#define   PLANE_CTL_FORMAT_XRGB_16161616F	REG_FIELD_PREP(PLANE_CTL_FORMAT_MASK_SKL, 6)
#define   PLANE_CTL_FORMAT_P016			REG_FIELD_PREP(PLANE_CTL_FORMAT_MASK_SKL, 7)
#define   PLANE_CTL_FORMAT_XYUV			REG_FIELD_PREP(PLANE_CTL_FORMAT_MASK_SKL, 8)
#define   PLANE_CTL_FORMAT_INDEXED		REG_FIELD_PREP(PLANE_CTL_FORMAT_MASK_SKL, 12)
#define   PLANE_CTL_FORMAT_RGB_565		REG_FIELD_PREP(PLANE_CTL_FORMAT_MASK_SKL, 14)
#define   PLANE_CTL_FORMAT_Y210			REG_FIELD_PREP(PLANE_CTL_FORMAT_MASK_ICL, 1)
#define   PLANE_CTL_FORMAT_Y212			REG_FIELD_PREP(PLANE_CTL_FORMAT_MASK_ICL, 3)
#define   PLANE_CTL_FORMAT_Y216			REG_FIELD_PREP(PLANE_CTL_FORMAT_MASK_ICL, 5)
#define   PLANE_CTL_FORMAT_Y410			REG_FIELD_PREP(PLANE_CTL_FORMAT_MASK_ICL, 7)
#define   PLANE_CTL_FORMAT_Y412			REG_FIELD_PREP(PLANE_CTL_FORMAT_MASK_ICL, 9)
#define   PLANE_CTL_FORMAT_Y416			REG_FIELD_PREP(PLANE_CTL_FORMAT_MASK_ICL, 11)
#define   PLANE_CTL_PIPE_CSC_ENABLE		REG_BIT(23) /* Pre-GLK */
#define   PLANE_CTL_KEY_ENABLE_MASK		REG_GENMASK(22, 21)
#define   PLANE_CTL_KEY_ENABLE_SOURCE		REG_FIELD_PREP(PLANE_CTL_KEY_ENABLE_MASK, 1)
#define   PLANE_CTL_KEY_ENABLE_DESTINATION	REG_FIELD_PREP(PLANE_CTL_KEY_ENABLE_MASK, 2)
#define   PLANE_CTL_ORDER_RGBX			REG_BIT(20)
#define   PLANE_CTL_YUV420_Y_PLANE		REG_BIT(19)
#define   PLANE_CTL_YUV_TO_RGB_CSC_FORMAT_BT709	REG_BIT(18)
#define   PLANE_CTL_YUV422_ORDER_MASK		REG_GENMASK(17, 16)
#define   PLANE_CTL_YUV422_ORDER_YUYV		REG_FIELD_PREP(PLANE_CTL_YUV422_ORDER_MASK, 0)
#define   PLANE_CTL_YUV422_ORDER_UYVY		REG_FIELD_PREP(PLANE_CTL_YUV422_ORDER_MASK, 1)
#define   PLANE_CTL_YUV422_ORDER_YVYU		REG_FIELD_PREP(PLANE_CTL_YUV422_ORDER_MASK, 2)
#define   PLANE_CTL_YUV422_ORDER_VYUY		REG_FIELD_PREP(PLANE_CTL_YUV422_ORDER_MASK, 3)
#define   PLANE_CTL_RENDER_DECOMPRESSION_ENABLE	REG_BIT(15)
#define   PLANE_CTL_TRICKLE_FEED_DISABLE	REG_BIT(14)
#define   PLANE_CTL_CLEAR_COLOR_DISABLE		REG_BIT(13) /* TGL+ */
#define   PLANE_CTL_PLANE_GAMMA_DISABLE		REG_BIT(13) /* Pre-GLK */
#define   PLANE_CTL_TILED_MASK			REG_GENMASK(12, 10)
#define   PLANE_CTL_TILED_LINEAR		REG_FIELD_PREP(PLANE_CTL_TILED_MASK, 0)
#define   PLANE_CTL_TILED_X			REG_FIELD_PREP(PLANE_CTL_TILED_MASK, 1)
#define   PLANE_CTL_TILED_Y			REG_FIELD_PREP(PLANE_CTL_TILED_MASK, 4)
#define   PLANE_CTL_TILED_YF			REG_FIELD_PREP(PLANE_CTL_TILED_MASK, 5)
#define   PLANE_CTL_TILED_4                     REG_FIELD_PREP(PLANE_CTL_TILED_MASK, 5)
#define   PLANE_CTL_ASYNC_FLIP			REG_BIT(9)
#define   PLANE_CTL_FLIP_HORIZONTAL		REG_BIT(8)
#define   PLANE_CTL_MEDIA_DECOMPRESSION_ENABLE	REG_BIT(4) /* TGL+ */
#define   PLANE_CTL_ALPHA_MASK			REG_GENMASK(5, 4) /* Pre-GLK */
#define   PLANE_CTL_ALPHA_DISABLE		REG_FIELD_PREP(PLANE_CTL_ALPHA_MASK, 0)
#define   PLANE_CTL_ALPHA_SW_PREMULTIPLY	REG_FIELD_PREP(PLANE_CTL_ALPHA_MASK, 2)
#define   PLANE_CTL_ALPHA_HW_PREMULTIPLY	REG_FIELD_PREP(PLANE_CTL_ALPHA_MASK, 3)
#define   PLANE_CTL_ROTATE_MASK			REG_GENMASK(1, 0)
#define   PLANE_CTL_ROTATE_0			REG_FIELD_PREP(PLANE_CTL_ROTATE_MASK, 0)
#define   PLANE_CTL_ROTATE_90			REG_FIELD_PREP(PLANE_CTL_ROTATE_MASK, 1)
#define   PLANE_CTL_ROTATE_180			REG_FIELD_PREP(PLANE_CTL_ROTATE_MASK, 2)
#define   PLANE_CTL_ROTATE_270			REG_FIELD_PREP(PLANE_CTL_ROTATE_MASK, 3)
#define _PLANE_STRIDE_1_A			0x70188
#define _PLANE_STRIDE_2_A			0x70288
#define _PLANE_STRIDE_3_A			0x70388
#define   PLANE_STRIDE__MASK			REG_GENMASK(11, 0)
#define   PLANE_STRIDE_(stride)			REG_FIELD_PREP(PLANE_STRIDE__MASK, (stride))
#define _PLANE_POS_1_A				0x7018c
#define _PLANE_POS_2_A				0x7028c
#define _PLANE_POS_3_A				0x7038c
#define   PLANE_POS_Y_MASK			REG_GENMASK(31, 16)
#define   PLANE_POS_Y(y)			REG_FIELD_PREP(PLANE_POS_Y_MASK, (y))
#define   PLANE_POS_X_MASK			REG_GENMASK(15, 0)
#define   PLANE_POS_X(x)			REG_FIELD_PREP(PLANE_POS_X_MASK, (x))
#define _PLANE_SIZE_1_A				0x70190
#define _PLANE_SIZE_2_A				0x70290
#define _PLANE_SIZE_3_A				0x70390
#define   PLANE_HEIGHT_MASK			REG_GENMASK(31, 16)
#define   PLANE_HEIGHT(h)			REG_FIELD_PREP(PLANE_HEIGHT_MASK, (h))
#define   PLANE_WIDTH_MASK			REG_GENMASK(15, 0)
#define   PLANE_WIDTH(w)			REG_FIELD_PREP(PLANE_WIDTH_MASK, (w))
#define _PLANE_SURF_1_A				0x7019c
#define _PLANE_SURF_2_A				0x7029c
#define _PLANE_SURF_3_A				0x7039c
#define   PLANE_SURF_ADDR_MASK			REG_GENMASK(31, 12)
#define   PLANE_SURF_DECRYPT			REG_BIT(2)
#define _PLANE_OFFSET_1_A			0x701a4
#define _PLANE_OFFSET_2_A			0x702a4
#define _PLANE_OFFSET_3_A			0x703a4
#define   PLANE_OFFSET_Y_MASK			REG_GENMASK(31, 16)
#define   PLANE_OFFSET_Y(y)			REG_FIELD_PREP(PLANE_OFFSET_Y_MASK, (y))
#define   PLANE_OFFSET_X_MASK			REG_GENMASK(15, 0)
#define   PLANE_OFFSET_X(x)			REG_FIELD_PREP(PLANE_OFFSET_X_MASK, (x))
#define _PLANE_KEYVAL_1_A			0x70194
#define _PLANE_KEYVAL_2_A			0x70294
#define _PLANE_KEYMSK_1_A			0x70198
#define _PLANE_KEYMSK_2_A			0x70298
#define   PLANE_KEYMSK_ALPHA_ENABLE		REG_BIT(31)
#define _PLANE_KEYMAX_1_A			0x701a0
#define _PLANE_KEYMAX_2_A			0x702a0
#define   PLANE_KEYMAX_ALPHA_MASK		REG_GENMASK(31, 24)
#define   PLANE_KEYMAX_ALPHA(a)			REG_FIELD_PREP(PLANE_KEYMAX_ALPHA_MASK, (a))
#define _PLANE_SURFLIVE_1_A			0x701ac
#define _PLANE_SURFLIVE_2_A			0x702ac
#define _PLANE_CC_VAL_1_A			0x701b4
#define _PLANE_CC_VAL_2_A			0x702b4
#define _PLANE_AUX_DIST_1_A			0x701c0
#define   PLANE_AUX_DISTANCE_MASK		REG_GENMASK(31, 12)
#define   PLANE_AUX_STRIDE_MASK			REG_GENMASK(11, 0)
#define   PLANE_AUX_STRIDE(stride)		REG_FIELD_PREP(PLANE_AUX_STRIDE_MASK, (stride))
#define _PLANE_AUX_DIST_2_A			0x702c0
#define _PLANE_AUX_OFFSET_1_A			0x701c4
#define _PLANE_AUX_OFFSET_2_A			0x702c4
#define _PLANE_CUS_CTL_1_A			0x701c8
#define _PLANE_CUS_CTL_2_A			0x702c8
#define   PLANE_CUS_ENABLE			REG_BIT(31)
#define   PLANE_CUS_Y_PLANE_MASK			REG_BIT(30)
#define   PLANE_CUS_Y_PLANE_4_RKL		REG_FIELD_PREP(PLANE_CUS_Y_PLANE_MASK, 0)
#define   PLANE_CUS_Y_PLANE_5_RKL		REG_FIELD_PREP(PLANE_CUS_Y_PLANE_MASK, 1)
#define   PLANE_CUS_Y_PLANE_6_ICL		REG_FIELD_PREP(PLANE_CUS_Y_PLANE_MASK, 0)
#define   PLANE_CUS_Y_PLANE_7_ICL		REG_FIELD_PREP(PLANE_CUS_Y_PLANE_MASK, 1)
#define   PLANE_CUS_HPHASE_SIGN_NEGATIVE		REG_BIT(19)
#define   PLANE_CUS_HPHASE_MASK			REG_GENMASK(17, 16)
#define   PLANE_CUS_HPHASE_0			REG_FIELD_PREP(PLANE_CUS_HPHASE_MASK, 0)
#define   PLANE_CUS_HPHASE_0_25			REG_FIELD_PREP(PLANE_CUS_HPHASE_MASK, 1)
#define   PLANE_CUS_HPHASE_0_5			REG_FIELD_PREP(PLANE_CUS_HPHASE_MASK, 2)
#define   PLANE_CUS_VPHASE_SIGN_NEGATIVE		REG_BIT(15)
#define   PLANE_CUS_VPHASE_MASK			REG_GENMASK(13, 12)
#define   PLANE_CUS_VPHASE_0			REG_FIELD_PREP(PLANE_CUS_VPHASE_MASK, 0)
#define   PLANE_CUS_VPHASE_0_25			REG_FIELD_PREP(PLANE_CUS_VPHASE_MASK, 1)
#define   PLANE_CUS_VPHASE_0_5			REG_FIELD_PREP(PLANE_CUS_VPHASE_MASK, 2)
#define _PLANE_COLOR_CTL_1_A			0x701CC /* GLK+ */
#define _PLANE_COLOR_CTL_2_A			0x702CC /* GLK+ */
#define _PLANE_COLOR_CTL_3_A			0x703CC /* GLK+ */
#define   PLANE_COLOR_PIPE_GAMMA_ENABLE			REG_BIT(30) /* Pre-ICL */
#define   PLANE_COLOR_YUV_RANGE_CORRECTION_DISABLE	REG_BIT(28)
#define   PLANE_COLOR_PIPE_CSC_ENABLE			REG_BIT(23) /* Pre-ICL */
#define   PLANE_COLOR_PLANE_CSC_ENABLE			REG_BIT(21) /* ICL+ */
#define   PLANE_COLOR_INPUT_CSC_ENABLE			REG_BIT(20) /* ICL+ */
#define   PLANE_COLOR_CSC_MODE_MASK			REG_GENMASK(19, 17)
#define   PLANE_COLOR_CSC_MODE_BYPASS			REG_FIELD_PREP(PLANE_COLOR_CSC_MODE_MASK, 0)
#define   PLANE_COLOR_CSC_MODE_YUV601_TO_RGB601		REG_FIELD_PREP(PLANE_COLOR_CSC_MODE_MASK, 1)
#define   PLANE_COLOR_CSC_MODE_YUV709_TO_RGB709		REG_FIELD_PREP(PLANE_COLOR_CSC_MODE_MASK, 2)
#define   PLANE_COLOR_CSC_MODE_YUV2020_TO_RGB2020	REG_FIELD_PREP(PLANE_COLOR_CSC_MODE_MASK, 3)
#define   PLANE_COLOR_CSC_MODE_RGB709_TO_RGB2020	REG_FIELD_PREP(PLANE_COLOR_CSC_MODE_MASK, 4)
#define   PLANE_COLOR_PLANE_GAMMA_DISABLE		REG_BIT(13)
#define   PLANE_COLOR_ALPHA_MASK			REG_GENMASK(5, 4)
#define   PLANE_COLOR_ALPHA_DISABLE			REG_FIELD_PREP(PLANE_COLOR_ALPHA_MASK, 0)
#define   PLANE_COLOR_ALPHA_SW_PREMULTIPLY		REG_FIELD_PREP(PLANE_COLOR_ALPHA_MASK, 2)
#define   PLANE_COLOR_ALPHA_HW_PREMULTIPLY		REG_FIELD_PREP(PLANE_COLOR_ALPHA_MASK, 3)
#define _PLANE_CHICKEN_1_A			0x7026C /* tgl+ */
#define _PLANE_CHICKEN_2_A			0x7036C /* tgl+ */
#define   PLANE_CHICKEN_DISABLE_DPT		REG_BIT(19) /* mtl+ */
#define _PLANE_BUF_CFG_1_A			0x7027c
#define _PLANE_BUF_CFG_2_A			0x7037c
/* skl+: 10 bits, icl+ 11 bits, adlp+ 12 bits */
#define   PLANE_BUF_END_MASK		REG_GENMASK(27, 16)
#define   PLANE_BUF_END(end)		REG_FIELD_PREP(PLANE_BUF_END_MASK, (end))
#define   PLANE_BUF_START_MASK		REG_GENMASK(11, 0)
#define   PLANE_BUF_START(start)	REG_FIELD_PREP(PLANE_BUF_START_MASK, (start))
#define _PLANE_NV12_BUF_CFG_1_A		0x70278
#define _PLANE_NV12_BUF_CFG_2_A		0x70378

#define _PLANE_CC_VAL_1_B		0x711b4
#define _PLANE_CC_VAL_2_B		0x712b4
#define _PLANE_CC_VAL_1(pipe, dw)	(_PIPE(pipe, _PLANE_CC_VAL_1_A, _PLANE_CC_VAL_1_B) + (dw) * 4)
#define _PLANE_CC_VAL_2(pipe, dw)	(_PIPE(pipe, _PLANE_CC_VAL_2_A, _PLANE_CC_VAL_2_B) + (dw) * 4)
#define PLANE_CC_VAL(pipe, plane, dw) \
	_MMIO_PLANE((plane), _PLANE_CC_VAL_1((pipe), (dw)), _PLANE_CC_VAL_2((pipe), (dw)))

/* Input CSC Register Definitions */
#define _PLANE_INPUT_CSC_RY_GY_1_A	0x701E0
#define _PLANE_INPUT_CSC_RY_GY_2_A	0x702E0

#define _PLANE_INPUT_CSC_RY_GY_1_B	0x711E0
#define _PLANE_INPUT_CSC_RY_GY_2_B	0x712E0

#define _PLANE_INPUT_CSC_RY_GY_1(pipe)	\
	_PIPE(pipe, _PLANE_INPUT_CSC_RY_GY_1_A, \
	     _PLANE_INPUT_CSC_RY_GY_1_B)
#define _PLANE_INPUT_CSC_RY_GY_2(pipe)	\
	_PIPE(pipe, _PLANE_INPUT_CSC_RY_GY_2_A, \
	     _PLANE_INPUT_CSC_RY_GY_2_B)

#define PLANE_INPUT_CSC_COEFF(pipe, plane, index)	\
	_MMIO_PLANE(plane, _PLANE_INPUT_CSC_RY_GY_1(pipe) +  (index) * 4, \
		    _PLANE_INPUT_CSC_RY_GY_2(pipe) + (index) * 4)

#define _PLANE_INPUT_CSC_PREOFF_HI_1_A		0x701F8
#define _PLANE_INPUT_CSC_PREOFF_HI_2_A		0x702F8

#define _PLANE_INPUT_CSC_PREOFF_HI_1_B		0x711F8
#define _PLANE_INPUT_CSC_PREOFF_HI_2_B		0x712F8

#define _PLANE_INPUT_CSC_PREOFF_HI_1(pipe)	\
	_PIPE(pipe, _PLANE_INPUT_CSC_PREOFF_HI_1_A, \
	     _PLANE_INPUT_CSC_PREOFF_HI_1_B)
#define _PLANE_INPUT_CSC_PREOFF_HI_2(pipe)	\
	_PIPE(pipe, _PLANE_INPUT_CSC_PREOFF_HI_2_A, \
	     _PLANE_INPUT_CSC_PREOFF_HI_2_B)
#define PLANE_INPUT_CSC_PREOFF(pipe, plane, index)	\
	_MMIO_PLANE(plane, _PLANE_INPUT_CSC_PREOFF_HI_1(pipe) + (index) * 4, \
		    _PLANE_INPUT_CSC_PREOFF_HI_2(pipe) + (index) * 4)

#define _PLANE_INPUT_CSC_POSTOFF_HI_1_A		0x70204
#define _PLANE_INPUT_CSC_POSTOFF_HI_2_A		0x70304

#define _PLANE_INPUT_CSC_POSTOFF_HI_1_B		0x71204
#define _PLANE_INPUT_CSC_POSTOFF_HI_2_B		0x71304

#define _PLANE_INPUT_CSC_POSTOFF_HI_1(pipe)	\
	_PIPE(pipe, _PLANE_INPUT_CSC_POSTOFF_HI_1_A, \
	     _PLANE_INPUT_CSC_POSTOFF_HI_1_B)
#define _PLANE_INPUT_CSC_POSTOFF_HI_2(pipe)	\
	_PIPE(pipe, _PLANE_INPUT_CSC_POSTOFF_HI_2_A, \
	     _PLANE_INPUT_CSC_POSTOFF_HI_2_B)
#define PLANE_INPUT_CSC_POSTOFF(pipe, plane, index)	\
	_MMIO_PLANE(plane, _PLANE_INPUT_CSC_POSTOFF_HI_1(pipe) + (index) * 4, \
		    _PLANE_INPUT_CSC_POSTOFF_HI_2(pipe) + (index) * 4)

#define _PLANE_CTL_1_B				0x71180
#define _PLANE_CTL_2_B				0x71280
#define _PLANE_CTL_3_B				0x71380
#define _PLANE_CTL_1(pipe)	_PIPE(pipe, _PLANE_CTL_1_A, _PLANE_CTL_1_B)
#define _PLANE_CTL_2(pipe)	_PIPE(pipe, _PLANE_CTL_2_A, _PLANE_CTL_2_B)
#define _PLANE_CTL_3(pipe)	_PIPE(pipe, _PLANE_CTL_3_A, _PLANE_CTL_3_B)
#define PLANE_CTL(pipe, plane)	\
	_MMIO_PLANE(plane, _PLANE_CTL_1(pipe), _PLANE_CTL_2(pipe))

#define _PLANE_STRIDE_1_B			0x71188
#define _PLANE_STRIDE_2_B			0x71288
#define _PLANE_STRIDE_3_B			0x71388
#define _PLANE_STRIDE_1(pipe)	\
	_PIPE(pipe, _PLANE_STRIDE_1_A, _PLANE_STRIDE_1_B)
#define _PLANE_STRIDE_2(pipe)	\
	_PIPE(pipe, _PLANE_STRIDE_2_A, _PLANE_STRIDE_2_B)
#define _PLANE_STRIDE_3(pipe)	\
	_PIPE(pipe, _PLANE_STRIDE_3_A, _PLANE_STRIDE_3_B)
#define PLANE_STRIDE(pipe, plane)	\
	_MMIO_PLANE(plane, _PLANE_STRIDE_1(pipe), _PLANE_STRIDE_2(pipe))

#define _PLANE_POS_1_B				0x7118c
#define _PLANE_POS_2_B				0x7128c
#define _PLANE_POS_3_B				0x7138c
#define _PLANE_POS_1(pipe)	_PIPE(pipe, _PLANE_POS_1_A, _PLANE_POS_1_B)
#define _PLANE_POS_2(pipe)	_PIPE(pipe, _PLANE_POS_2_A, _PLANE_POS_2_B)
#define _PLANE_POS_3(pipe)	_PIPE(pipe, _PLANE_POS_3_A, _PLANE_POS_3_B)
#define PLANE_POS(pipe, plane)	\
	_MMIO_PLANE(plane, _PLANE_POS_1(pipe), _PLANE_POS_2(pipe))

#define _PLANE_SIZE_1_B				0x71190
#define _PLANE_SIZE_2_B				0x71290
#define _PLANE_SIZE_3_B				0x71390
#define _PLANE_SIZE_1(pipe)	_PIPE(pipe, _PLANE_SIZE_1_A, _PLANE_SIZE_1_B)
#define _PLANE_SIZE_2(pipe)	_PIPE(pipe, _PLANE_SIZE_2_A, _PLANE_SIZE_2_B)
#define _PLANE_SIZE_3(pipe)	_PIPE(pipe, _PLANE_SIZE_3_A, _PLANE_SIZE_3_B)
#define PLANE_SIZE(pipe, plane)	\
	_MMIO_PLANE(plane, _PLANE_SIZE_1(pipe), _PLANE_SIZE_2(pipe))

#define _PLANE_SURF_1_B				0x7119c
#define _PLANE_SURF_2_B				0x7129c
#define _PLANE_SURF_3_B				0x7139c
#define _PLANE_SURF_1(pipe)	_PIPE(pipe, _PLANE_SURF_1_A, _PLANE_SURF_1_B)
#define _PLANE_SURF_2(pipe)	_PIPE(pipe, _PLANE_SURF_2_A, _PLANE_SURF_2_B)
#define _PLANE_SURF_3(pipe)	_PIPE(pipe, _PLANE_SURF_3_A, _PLANE_SURF_3_B)
#define PLANE_SURF(pipe, plane)	\
	_MMIO_PLANE(plane, _PLANE_SURF_1(pipe), _PLANE_SURF_2(pipe))

#define _PLANE_OFFSET_1_B			0x711a4
#define _PLANE_OFFSET_2_B			0x712a4
#define _PLANE_OFFSET_1(pipe) _PIPE(pipe, _PLANE_OFFSET_1_A, _PLANE_OFFSET_1_B)
#define _PLANE_OFFSET_2(pipe) _PIPE(pipe, _PLANE_OFFSET_2_A, _PLANE_OFFSET_2_B)
#define PLANE_OFFSET(pipe, plane)	\
	_MMIO_PLANE(plane, _PLANE_OFFSET_1(pipe), _PLANE_OFFSET_2(pipe))

#define _PLANE_KEYVAL_1_B			0x71194
#define _PLANE_KEYVAL_2_B			0x71294
#define _PLANE_KEYVAL_1(pipe) _PIPE(pipe, _PLANE_KEYVAL_1_A, _PLANE_KEYVAL_1_B)
#define _PLANE_KEYVAL_2(pipe) _PIPE(pipe, _PLANE_KEYVAL_2_A, _PLANE_KEYVAL_2_B)
#define PLANE_KEYVAL(pipe, plane)	\
	_MMIO_PLANE(plane, _PLANE_KEYVAL_1(pipe), _PLANE_KEYVAL_2(pipe))

#define _PLANE_KEYMSK_1_B			0x71198
#define _PLANE_KEYMSK_2_B			0x71298
#define _PLANE_KEYMSK_1(pipe) _PIPE(pipe, _PLANE_KEYMSK_1_A, _PLANE_KEYMSK_1_B)
#define _PLANE_KEYMSK_2(pipe) _PIPE(pipe, _PLANE_KEYMSK_2_A, _PLANE_KEYMSK_2_B)
#define PLANE_KEYMSK(pipe, plane)	\
	_MMIO_PLANE(plane, _PLANE_KEYMSK_1(pipe), _PLANE_KEYMSK_2(pipe))

#define _PLANE_KEYMAX_1_B			0x711a0
#define _PLANE_KEYMAX_2_B			0x712a0
#define _PLANE_KEYMAX_1(pipe) _PIPE(pipe, _PLANE_KEYMAX_1_A, _PLANE_KEYMAX_1_B)
#define _PLANE_KEYMAX_2(pipe) _PIPE(pipe, _PLANE_KEYMAX_2_A, _PLANE_KEYMAX_2_B)
#define PLANE_KEYMAX(pipe, plane)	\
	_MMIO_PLANE(plane, _PLANE_KEYMAX_1(pipe), _PLANE_KEYMAX_2(pipe))

#define _PLANE_SURFLIVE_1_B			0x711ac
#define _PLANE_SURFLIVE_2_B			0x712ac
#define _PLANE_SURFLIVE_1(pipe)	_PIPE(pipe, _PLANE_SURFLIVE_1_A, _PLANE_SURFLIVE_1_B)
#define _PLANE_SURFLIVE_2(pipe)	_PIPE(pipe, _PLANE_SURFLIVE_2_A, _PLANE_SURFLIVE_2_B)
#define PLANE_SURFLIVE(pipe, plane)	\
	_MMIO_PLANE(plane, _PLANE_SURFLIVE_1(pipe), _PLANE_SURFLIVE_2(pipe))

#define _PLANE_CHICKEN_1_B			0x7126c
#define _PLANE_CHICKEN_2_B			0x7136c
#define _PLANE_CHICKEN_1(pipe)	_PIPE(pipe, _PLANE_CHICKEN_1_A, _PLANE_CHICKEN_1_B)
#define _PLANE_CHICKEN_2(pipe)	_PIPE(pipe, _PLANE_CHICKEN_2_A, _PLANE_CHICKEN_2_B)
#define PLANE_CHICKEN(pipe, plane) \
	_MMIO_PLANE(plane, _PLANE_CHICKEN_1(pipe), _PLANE_CHICKEN_2(pipe))

#define _PLANE_AUX_DIST_1_B		0x711c0
#define _PLANE_AUX_DIST_2_B		0x712c0
#define _PLANE_AUX_DIST_1(pipe) \
			_PIPE(pipe, _PLANE_AUX_DIST_1_A, _PLANE_AUX_DIST_1_B)
#define _PLANE_AUX_DIST_2(pipe) \
			_PIPE(pipe, _PLANE_AUX_DIST_2_A, _PLANE_AUX_DIST_2_B)
#define PLANE_AUX_DIST(pipe, plane)     \
	_MMIO_PLANE(plane, _PLANE_AUX_DIST_1(pipe), _PLANE_AUX_DIST_2(pipe))

#define _PLANE_AUX_OFFSET_1_B		0x711c4
#define _PLANE_AUX_OFFSET_2_B		0x712c4
#define _PLANE_AUX_OFFSET_1(pipe)       \
		_PIPE(pipe, _PLANE_AUX_OFFSET_1_A, _PLANE_AUX_OFFSET_1_B)
#define _PLANE_AUX_OFFSET_2(pipe)       \
		_PIPE(pipe, _PLANE_AUX_OFFSET_2_A, _PLANE_AUX_OFFSET_2_B)
#define PLANE_AUX_OFFSET(pipe, plane)   \
	_MMIO_PLANE(plane, _PLANE_AUX_OFFSET_1(pipe), _PLANE_AUX_OFFSET_2(pipe))

#define _PLANE_CUS_CTL_1_B		0x711c8
#define _PLANE_CUS_CTL_2_B		0x712c8
#define _PLANE_CUS_CTL_1(pipe)       \
		_PIPE(pipe, _PLANE_CUS_CTL_1_A, _PLANE_CUS_CTL_1_B)
#define _PLANE_CUS_CTL_2(pipe)       \
		_PIPE(pipe, _PLANE_CUS_CTL_2_A, _PLANE_CUS_CTL_2_B)
#define PLANE_CUS_CTL(pipe, plane)   \
	_MMIO_PLANE(plane, _PLANE_CUS_CTL_1(pipe), _PLANE_CUS_CTL_2(pipe))

#define _PLANE_COLOR_CTL_1_B			0x711CC
#define _PLANE_COLOR_CTL_2_B			0x712CC
#define _PLANE_COLOR_CTL_3_B			0x713CC
#define _PLANE_COLOR_CTL_1(pipe)	\
	_PIPE(pipe, _PLANE_COLOR_CTL_1_A, _PLANE_COLOR_CTL_1_B)
#define _PLANE_COLOR_CTL_2(pipe)	\
	_PIPE(pipe, _PLANE_COLOR_CTL_2_A, _PLANE_COLOR_CTL_2_B)
#define PLANE_COLOR_CTL(pipe, plane)	\
	_MMIO_PLANE(plane, _PLANE_COLOR_CTL_1(pipe), _PLANE_COLOR_CTL_2(pipe))

/* VBIOS regs */
#define VGACNTRL		_MMIO(0x71400)
# define VGA_DISP_DISABLE			(1 << 31)
# define VGA_2X_MODE				(1 << 30)
# define VGA_PIPE_B_SELECT			(1 << 29)

#define VLV_VGACNTRL		_MMIO(VLV_DISPLAY_BASE + 0x71400)

/* Ironlake */

#define CPU_VGACNTRL	_MMIO(0x41000)

#define DIGITAL_PORT_HOTPLUG_CNTRL	_MMIO(0x44030)
#define  DIGITAL_PORTA_HOTPLUG_ENABLE		(1 << 4)
#define  DIGITAL_PORTA_PULSE_DURATION_2ms	(0 << 2) /* pre-HSW */
#define  DIGITAL_PORTA_PULSE_DURATION_4_5ms	(1 << 2) /* pre-HSW */
#define  DIGITAL_PORTA_PULSE_DURATION_6ms	(2 << 2) /* pre-HSW */
#define  DIGITAL_PORTA_PULSE_DURATION_100ms	(3 << 2) /* pre-HSW */
#define  DIGITAL_PORTA_PULSE_DURATION_MASK	(3 << 2) /* pre-HSW */
#define  DIGITAL_PORTA_HOTPLUG_STATUS_MASK	(3 << 0)
#define  DIGITAL_PORTA_HOTPLUG_NO_DETECT	(0 << 0)
#define  DIGITAL_PORTA_HOTPLUG_SHORT_DETECT	(1 << 0)
#define  DIGITAL_PORTA_HOTPLUG_LONG_DETECT	(2 << 0)

/* refresh rate hardware control */
#define RR_HW_CTL       _MMIO(0x45300)
#define  RR_HW_LOW_POWER_FRAMES_MASK    0xff
#define  RR_HW_HIGH_POWER_FRAMES_MASK   0xff00

#define PCH_3DCGDIS0		_MMIO(0x46020)
# define MARIUNIT_CLOCK_GATE_DISABLE		(1 << 18)
# define SVSMUNIT_CLOCK_GATE_DISABLE		(1 << 1)

#define PCH_3DCGDIS1		_MMIO(0x46024)
# define VFMUNIT_CLOCK_GATE_DISABLE		(1 << 11)

#define _PIPEA_DATA_M1		0x60030
#define _PIPEA_DATA_N1		0x60034
#define _PIPEA_DATA_M2		0x60038
#define _PIPEA_DATA_N2		0x6003c
#define _PIPEA_LINK_M1		0x60040
#define _PIPEA_LINK_N1		0x60044
#define _PIPEA_LINK_M2		0x60048
#define _PIPEA_LINK_N2		0x6004c

/* PIPEB timing regs are same start from 0x61000 */

#define _PIPEB_DATA_M1		0x61030
#define _PIPEB_DATA_N1		0x61034
#define _PIPEB_DATA_M2		0x61038
#define _PIPEB_DATA_N2		0x6103c
#define _PIPEB_LINK_M1		0x61040
#define _PIPEB_LINK_N1		0x61044
#define _PIPEB_LINK_M2		0x61048
#define _PIPEB_LINK_N2		0x6104c

#define PIPE_DATA_M1(tran) _MMIO_TRANS2(dev_priv, tran, _PIPEA_DATA_M1)
#define PIPE_DATA_N1(tran) _MMIO_TRANS2(dev_priv, tran, _PIPEA_DATA_N1)
#define PIPE_DATA_M2(tran) _MMIO_TRANS2(dev_priv, tran, _PIPEA_DATA_M2)
#define PIPE_DATA_N2(tran) _MMIO_TRANS2(dev_priv, tran, _PIPEA_DATA_N2)
#define PIPE_LINK_M1(tran) _MMIO_TRANS2(dev_priv, tran, _PIPEA_LINK_M1)
#define PIPE_LINK_N1(tran) _MMIO_TRANS2(dev_priv, tran, _PIPEA_LINK_N1)
#define PIPE_LINK_M2(tran) _MMIO_TRANS2(dev_priv, tran, _PIPEA_LINK_M2)
#define PIPE_LINK_N2(tran) _MMIO_TRANS2(dev_priv, tran, _PIPEA_LINK_N2)

/* CPU panel fitter */
/* IVB+ has 3 fitters, 0 is 7x5 capable, the other two only 3x3 */
#define _PFA_CTL_1		0x68080
#define _PFB_CTL_1		0x68880
#define   PF_ENABLE			REG_BIT(31)
#define   PF_PIPE_SEL_MASK_IVB		REG_GENMASK(30, 29) /* ivb/hsw */
#define   PF_PIPE_SEL_IVB(pipe)		REG_FIELD_PREP(PF_PIPE_SEL_MASK_IVB, (pipe))
#define   PF_FILTER_MASK		REG_GENMASK(24, 23)
#define   PF_FILTER_PROGRAMMED		REG_FIELD_PREP(PF_FILTER_MASK, 0)
#define   PF_FILTER_MED_3x3		REG_FIELD_PREP(PF_FILTER_MASK, 1)
#define   PF_FILTER_EDGE_ENHANCE	REG_FIELD_PREP(PF_FILTER_EDGE_MASK, 2)
#define   PF_FILTER_EDGE_SOFTEN		REG_FIELD_PREP(PF_FILTER_EDGE_MASK, 3)
#define _PFA_WIN_SZ		0x68074
#define _PFB_WIN_SZ		0x68874
#define   PF_WIN_XSIZE_MASK	REG_GENMASK(31, 16)
#define   PF_WIN_XSIZE(w)	REG_FIELD_PREP(PF_WIN_XSIZE_MASK, (w))
#define   PF_WIN_YSIZE_MASK	REG_GENMASK(15, 0)
#define   PF_WIN_YSIZE(h)	REG_FIELD_PREP(PF_WIN_YSIZE_MASK, (h))
#define _PFA_WIN_POS		0x68070
#define _PFB_WIN_POS		0x68870
#define   PF_WIN_XPOS_MASK	REG_GENMASK(31, 16)
#define   PF_WIN_XPOS(x)	REG_FIELD_PREP(PF_WIN_XPOS_MASK, (x))
#define   PF_WIN_YPOS_MASK	REG_GENMASK(15, 0)
#define   PF_WIN_YPOS(y)	REG_FIELD_PREP(PF_WIN_YPOS_MASK, (y))
#define _PFA_VSCALE		0x68084
#define _PFB_VSCALE		0x68884
#define _PFA_HSCALE		0x68090
#define _PFB_HSCALE		0x68890

#define PF_CTL(pipe)		_MMIO_PIPE(pipe, _PFA_CTL_1, _PFB_CTL_1)
#define PF_WIN_SZ(pipe)		_MMIO_PIPE(pipe, _PFA_WIN_SZ, _PFB_WIN_SZ)
#define PF_WIN_POS(pipe)	_MMIO_PIPE(pipe, _PFA_WIN_POS, _PFB_WIN_POS)
#define PF_VSCALE(pipe)		_MMIO_PIPE(pipe, _PFA_VSCALE, _PFB_VSCALE)
#define PF_HSCALE(pipe)		_MMIO_PIPE(pipe, _PFA_HSCALE, _PFB_HSCALE)

/*
 * Skylake scalers
 */
#define _PS_1A_CTRL      0x68180
#define _PS_2A_CTRL      0x68280
#define _PS_1B_CTRL      0x68980
#define _PS_2B_CTRL      0x68A80
#define _PS_1C_CTRL      0x69180
#define   PS_SCALER_EN				REG_BIT(31)
#define   PS_SCALER_TYPE_MASK			REG_BIT(30) /* icl+ */
#define   PS_SCALER_TYPE_NON_LINEAR		REG_FIELD_PREP(PS_SCALER_TYPE_MASK, 0)
#define   PS_SCALER_TYPE_LINEAR			REG_FIELD_PREP(PS_SCALER_TYPE_MASK, 1)
#define   SKL_PS_SCALER_MODE_MASK		REG_GENMASK(29, 28) /* skl/bxt */
#define   SKL_PS_SCALER_MODE_DYN		REG_FIELD_PREP(SKL_PS_SCALER_MODE_MASK, 0)
#define   SKL_PS_SCALER_MODE_HQ			REG_FIELD_PREP(SKL_PS_SCALER_MODE_MASK, 1)
#define   SKL_PS_SCALER_MODE_NV12		REG_FIELD_PREP(SKL_PS_SCALER_MODE_MASK, 2)
#define   PS_SCALER_MODE_MASK			REG_BIT(29) /* glk-tgl */
#define   PS_SCALER_MODE_NORMAL			REG_FIELD_PREP(PS_SCALER_MODE_MASK, 0)
#define   PS_SCALER_MODE_PLANAR			REG_FIELD_PREP(PS_SCALER_MODE_MASK, 1)
#define   PS_ADAPTIVE_FILTERING_EN		REG_BIT(28) /* icl+ */
#define   PS_BINDING_MASK			REG_GENMASK(27, 25)
#define   PS_BINDING_PIPE			REG_FIELD_PREP(PS_BINDING_MASK, 0)
#define   PS_BINDING_PLANE(plane_id)		REG_FIELD_PREP(PS_BINDING_MASK, (plane_id) + 1)
#define   PS_FILTER_MASK			REG_GENMASK(24, 23)
#define   PS_FILTER_MEDIUM			REG_FIELD_PREP(PS_FILTER_MASK, 0)
#define   PS_FILTER_PROGRAMMED			REG_FIELD_PREP(PS_FILTER_MASK, 1)
#define   PS_FILTER_EDGE_ENHANCE		REG_FIELD_PREP(PS_FILTER_MASK, 2)
#define   PS_FILTER_BILINEAR			REG_FIELD_PREP(PS_FILTER_MASK, 3)
#define   PS_ADAPTIVE_FILTER_MASK		REG_BIT(22) /* icl+ */
#define   PS_ADAPTIVE_FILTER_MEDIUM		REG_FIELD_PREP(PS_ADAPTIVE_FILTER_MASK, 0)
#define   PS_ADAPTIVE_FILTER_EDGE_ENHANCE	REG_FIELD_PREP(PS_ADAPTIVE_FILTER_MASK, 1)
#define   PS_PIPE_SCALER_LOC_MASK		REG_BIT(21) /* icl+ */
#define   PS_PIPE_SCALER_LOC_AFTER_OUTPUT_CSC	REG_FIELD_PREP(PS_SCALER_LOCATION_MASK, 0) /* non-linear */
#define   PS_PIPE_SCALER_LOC_AFTER_CSC		REG_FIELD_PREP(PS_SCALER_LOCATION_MASK, 1) /* linear */
#define   PS_VERT3TAP				REG_BIT(21) /* skl/bxt */
#define   PS_VERT_INT_INVERT_FIELD		REG_BIT(20)
#define   PS_PROG_SCALE_FACTOR			REG_BIT(19) /* tgl+ */
#define   PS_PWRUP_PROGRESS			REG_BIT(17)
#define   PS_V_FILTER_BYPASS			REG_BIT(8)
#define   PS_VADAPT_EN				REG_BIT(7) /* skl/bxt */
#define   PS_VADAPT_MODE_MASK			REG_GENMASK(6, 5) /* skl/bxt */
#define   PS_VADAPT_MODE_LEAST_ADAPT		REG_FIELD_PREP(PS_VADAPT_MODE_MASK, 0)
#define   PS_VADAPT_MODE_MOD_ADAPT		REG_FIELD_PREP(PS_VADAPT_MODE_MASK, 1)
#define   PS_VADAPT_MODE_MOST_ADAPT		REG_FIELD_PREP(PS_VADAPT_MODE_MASK, 3)
#define   PS_BINDING_Y_MASK			REG_GENMASK(7, 5) /* icl-tgl */
#define   PS_BINDING_Y_PLANE(plane_id)		REG_FIELD_PREP(PS_BINDING_Y_MASK, (plane_id) + 1)
#define   PS_Y_VERT_FILTER_SELECT_MASK		REG_BIT(4) /* glk+ */
#define   PS_Y_VERT_FILTER_SELECT(set)		REG_FIELD_PREP(PS_Y_VERT_FILTER_SELECT_MASK, (set))
#define   PS_Y_HORZ_FILTER_SELECT_MASK		REG_BIT(3) /* glk+ */
#define   PS_Y_HORZ_FILTER_SELECT(set)		REG_FIELD_PREP(PS_Y_HORZ_FILTER_SELECT_MASK, (set))
#define   PS_UV_VERT_FILTER_SELECT_MASK		REG_BIT(2) /* glk+ */
#define   PS_UV_VERT_FILTER_SELECT(set)		REG_FIELD_PREP(PS_UV_VERT_FILTER_SELECT_MASK, (set))
#define   PS_UV_HORZ_FILTER_SELECT_MASK		REG_BIT(1) /* glk+ */
#define   PS_UV_HORZ_FILTER_SELECT(set)		REG_FIELD_PREP(PS_UV_HORZ_FILTER_SELECT_MASK, (set))

#define _PS_PWR_GATE_1A     0x68160
#define _PS_PWR_GATE_2A     0x68260
#define _PS_PWR_GATE_1B     0x68960
#define _PS_PWR_GATE_2B     0x68A60
#define _PS_PWR_GATE_1C     0x69160
#define   PS_PWR_GATE_DIS_OVERRIDE		REG_BIT(31)
#define   PS_PWR_GATE_SETTLING_TIME_MASK	REG_GENMASK(4, 3)
#define   PS_PWR_GATE_SETTLING_TIME_32		REG_FIELD_PREP(PS_PWR_GATE_SETTLING_TIME_MASK, 0)
#define   PS_PWR_GATE_SETTLING_TIME_64		REG_FIELD_PREP(PS_PWR_GATE_SETTLING_TIME_MASK, 1)
#define   PS_PWR_GATE_SETTLING_TIME_96		REG_FIELD_PREP(PS_PWR_GATE_SETTLING_TIME_MASK, 2)
#define   PS_PWR_GATE_SETTLING_TIME_128		REG_FIELD_PREP(PS_PWR_GATE_SETTLING_TIME_MASK, 3)
#define   PS_PWR_GATE_SLPEN_MASK		REG_GENMASK(1, 0)
#define   PS_PWR_GATE_SLPEN_8			REG_FIELD_PREP(PS_PWR_GATE_SLPEN_MASK, 0)
#define   PS_PWR_GATE_SLPEN_16			REG_FIELD_PREP(PS_PWR_GATE_SLPEN_MASK, 1)
#define   PS_PWR_GATE_SLPEN_24			REG_FIELD_PREP(PS_PWR_GATE_SLPEN_MASK, 2)
#define   PS_PWR_GATE_SLPEN_32			REG_FIELD_PREP(PS_PWR_GATE_SLPEN_MASK, 3)

#define _PS_WIN_POS_1A      0x68170
#define _PS_WIN_POS_2A      0x68270
#define _PS_WIN_POS_1B      0x68970
#define _PS_WIN_POS_2B      0x68A70
#define _PS_WIN_POS_1C      0x69170
#define   PS_WIN_XPOS_MASK			REG_GENMASK(31, 16)
#define   PS_WIN_XPOS(x)			REG_FIELD_PREP(PS_WIN_XPOS_MASK, (x))
#define   PS_WIN_YPOS_MASK			REG_GENMASK(15, 0)
#define   PS_WIN_YPOS(y)			REG_FIELD_PREP(PS_WIN_YPOS_MASK, (y))

#define _PS_WIN_SZ_1A       0x68174
#define _PS_WIN_SZ_2A       0x68274
#define _PS_WIN_SZ_1B       0x68974
#define _PS_WIN_SZ_2B       0x68A74
#define _PS_WIN_SZ_1C       0x69174
#define   PS_WIN_XSIZE_MASK			REG_GENMASK(31, 16)
#define   PS_WIN_XSIZE(w)			REG_FIELD_PREP(PS_WIN_XSIZE_MASK, (w))
#define   PS_WIN_YSIZE_MASK			REG_GENMASK(15, 0)
#define   PS_WIN_YSIZE(h)			REG_FIELD_PREP(PS_WIN_YSIZE_MASK, (h))

#define _PS_VSCALE_1A       0x68184
#define _PS_VSCALE_2A       0x68284
#define _PS_VSCALE_1B       0x68984
#define _PS_VSCALE_2B       0x68A84
#define _PS_VSCALE_1C       0x69184

#define _PS_HSCALE_1A       0x68190
#define _PS_HSCALE_2A       0x68290
#define _PS_HSCALE_1B       0x68990
#define _PS_HSCALE_2B       0x68A90
#define _PS_HSCALE_1C       0x69190

#define _PS_VPHASE_1A       0x68188
#define _PS_VPHASE_2A       0x68288
#define _PS_VPHASE_1B       0x68988
#define _PS_VPHASE_2B       0x68A88
#define _PS_VPHASE_1C       0x69188
#define   PS_Y_PHASE_MASK			REG_GENMASK(31, 16)
#define   PS_Y_PHASE(x)				REG_FIELD_PREP(PS_Y_PHASE_MASK, (x))
#define   PS_UV_RGB_PHASE_MASK			REG_GENMASK(15, 0)
#define   PS_UV_RGB_PHASE(x)			REG_FIELD_PREP(PS_UV_RGB_PHASE_MASK, (x))
#define   PS_PHASE_MASK				(0x7fff << 1) /* u2.13 */
#define   PS_PHASE_TRIP				(1 << 0)

#define _PS_HPHASE_1A       0x68194
#define _PS_HPHASE_2A       0x68294
#define _PS_HPHASE_1B       0x68994
#define _PS_HPHASE_2B       0x68A94
#define _PS_HPHASE_1C       0x69194

#define _PS_ECC_STAT_1A     0x681D0
#define _PS_ECC_STAT_2A     0x682D0
#define _PS_ECC_STAT_1B     0x689D0
#define _PS_ECC_STAT_2B     0x68AD0
#define _PS_ECC_STAT_1C     0x691D0

#define _PS_COEF_SET0_INDEX_1A	   0x68198
#define _PS_COEF_SET0_INDEX_2A	   0x68298
#define _PS_COEF_SET0_INDEX_1B	   0x68998
#define _PS_COEF_SET0_INDEX_2B	   0x68A98
#define   PS_COEF_INDEX_AUTO_INC		REG_BIT(10)

#define _PS_COEF_SET0_DATA_1A	   0x6819C
#define _PS_COEF_SET0_DATA_2A	   0x6829C
#define _PS_COEF_SET0_DATA_1B	   0x6899C
#define _PS_COEF_SET0_DATA_2B	   0x68A9C

#define _ID(id, a, b) _PICK_EVEN(id, a, b)
#define SKL_PS_CTRL(pipe, id) _MMIO_PIPE(pipe,        \
			_ID(id, _PS_1A_CTRL, _PS_2A_CTRL),       \
			_ID(id, _PS_1B_CTRL, _PS_2B_CTRL))
#define SKL_PS_PWR_GATE(pipe, id) _MMIO_PIPE(pipe,    \
			_ID(id, _PS_PWR_GATE_1A, _PS_PWR_GATE_2A), \
			_ID(id, _PS_PWR_GATE_1B, _PS_PWR_GATE_2B))
#define SKL_PS_WIN_POS(pipe, id) _MMIO_PIPE(pipe,     \
			_ID(id, _PS_WIN_POS_1A, _PS_WIN_POS_2A), \
			_ID(id, _PS_WIN_POS_1B, _PS_WIN_POS_2B))
#define SKL_PS_WIN_SZ(pipe, id)  _MMIO_PIPE(pipe,     \
			_ID(id, _PS_WIN_SZ_1A, _PS_WIN_SZ_2A),   \
			_ID(id, _PS_WIN_SZ_1B, _PS_WIN_SZ_2B))
#define SKL_PS_VSCALE(pipe, id)  _MMIO_PIPE(pipe,     \
			_ID(id, _PS_VSCALE_1A, _PS_VSCALE_2A),   \
			_ID(id, _PS_VSCALE_1B, _PS_VSCALE_2B))
#define SKL_PS_HSCALE(pipe, id)  _MMIO_PIPE(pipe,     \
			_ID(id, _PS_HSCALE_1A, _PS_HSCALE_2A),   \
			_ID(id, _PS_HSCALE_1B, _PS_HSCALE_2B))
#define SKL_PS_VPHASE(pipe, id)  _MMIO_PIPE(pipe,     \
			_ID(id, _PS_VPHASE_1A, _PS_VPHASE_2A),   \
			_ID(id, _PS_VPHASE_1B, _PS_VPHASE_2B))
#define SKL_PS_HPHASE(pipe, id)  _MMIO_PIPE(pipe,     \
			_ID(id, _PS_HPHASE_1A, _PS_HPHASE_2A),   \
			_ID(id, _PS_HPHASE_1B, _PS_HPHASE_2B))
#define SKL_PS_ECC_STAT(pipe, id)  _MMIO_PIPE(pipe,     \
			_ID(id, _PS_ECC_STAT_1A, _PS_ECC_STAT_2A),   \
			_ID(id, _PS_ECC_STAT_1B, _PS_ECC_STAT_2B))
#define GLK_PS_COEF_INDEX_SET(pipe, id, set)  _MMIO_PIPE(pipe,    \
			_ID(id, _PS_COEF_SET0_INDEX_1A, _PS_COEF_SET0_INDEX_2A) + (set) * 8, \
			_ID(id, _PS_COEF_SET0_INDEX_1B, _PS_COEF_SET0_INDEX_2B) + (set) * 8)

#define GLK_PS_COEF_DATA_SET(pipe, id, set)  _MMIO_PIPE(pipe,     \
			_ID(id, _PS_COEF_SET0_DATA_1A, _PS_COEF_SET0_DATA_2A) + (set) * 8, \
			_ID(id, _PS_COEF_SET0_DATA_1B, _PS_COEF_SET0_DATA_2B) + (set) * 8)

/* Display Internal Timeout Register */
#define RM_TIMEOUT		_MMIO(0x42060)
#define  MMIO_TIMEOUT_US(us)	((us) << 0)

/* interrupts */
#define DE_MASTER_IRQ_CONTROL   (1 << 31)
#define DE_SPRITEB_FLIP_DONE    (1 << 29)
#define DE_SPRITEA_FLIP_DONE    (1 << 28)
#define DE_PLANEB_FLIP_DONE     (1 << 27)
#define DE_PLANEA_FLIP_DONE     (1 << 26)
#define DE_PLANE_FLIP_DONE(plane) (1 << (26 + (plane)))
#define DE_PCU_EVENT            (1 << 25)
#define DE_GTT_FAULT            (1 << 24)
#define DE_POISON               (1 << 23)
#define DE_PERFORM_COUNTER      (1 << 22)
#define DE_PCH_EVENT            (1 << 21)
#define DE_AUX_CHANNEL_A        (1 << 20)
#define DE_DP_A_HOTPLUG         (1 << 19)
#define DE_GSE                  (1 << 18)
#define DE_PIPEB_VBLANK         (1 << 15)
#define DE_PIPEB_EVEN_FIELD     (1 << 14)
#define DE_PIPEB_ODD_FIELD      (1 << 13)
#define DE_PIPEB_LINE_COMPARE   (1 << 12)
#define DE_PIPEB_VSYNC          (1 << 11)
#define DE_PIPEB_CRC_DONE	(1 << 10)
#define DE_PIPEB_FIFO_UNDERRUN  (1 << 8)
#define DE_PIPEA_VBLANK         (1 << 7)
#define DE_PIPE_VBLANK(pipe)    (1 << (7 + 8 * (pipe)))
#define DE_PIPEA_EVEN_FIELD     (1 << 6)
#define DE_PIPEA_ODD_FIELD      (1 << 5)
#define DE_PIPEA_LINE_COMPARE   (1 << 4)
#define DE_PIPEA_VSYNC          (1 << 3)
#define DE_PIPEA_CRC_DONE	(1 << 2)
#define DE_PIPE_CRC_DONE(pipe)	(1 << (2 + 8 * (pipe)))
#define DE_PIPEA_FIFO_UNDERRUN  (1 << 0)
#define DE_PIPE_FIFO_UNDERRUN(pipe)  (1 << (8 * (pipe)))

/* More Ivybridge lolz */
#define DE_ERR_INT_IVB			(1 << 30)
#define DE_GSE_IVB			(1 << 29)
#define DE_PCH_EVENT_IVB		(1 << 28)
#define DE_DP_A_HOTPLUG_IVB		(1 << 27)
#define DE_AUX_CHANNEL_A_IVB		(1 << 26)
#define DE_EDP_PSR_INT_HSW		(1 << 19)
#define DE_SPRITEC_FLIP_DONE_IVB	(1 << 14)
#define DE_PLANEC_FLIP_DONE_IVB		(1 << 13)
#define DE_PIPEC_VBLANK_IVB		(1 << 10)
#define DE_SPRITEB_FLIP_DONE_IVB	(1 << 9)
#define DE_PLANEB_FLIP_DONE_IVB		(1 << 8)
#define DE_PIPEB_VBLANK_IVB		(1 << 5)
#define DE_SPRITEA_FLIP_DONE_IVB	(1 << 4)
#define DE_PLANEA_FLIP_DONE_IVB		(1 << 3)
#define DE_PLANE_FLIP_DONE_IVB(plane)	(1 << (3 + 5 * (plane)))
#define DE_PIPEA_VBLANK_IVB		(1 << 0)
#define DE_PIPE_VBLANK_IVB(pipe)	(1 << ((pipe) * 5))

#define VLV_MASTER_IER			_MMIO(0x4400c) /* Gunit master IER */
#define   MASTER_INTERRUPT_ENABLE	(1 << 31)

#define DEISR   _MMIO(0x44000)
#define DEIMR   _MMIO(0x44004)
#define DEIIR   _MMIO(0x44008)
#define DEIER   _MMIO(0x4400c)

#define GTISR   _MMIO(0x44010)
#define GTIMR   _MMIO(0x44014)
#define GTIIR   _MMIO(0x44018)
#define GTIER   _MMIO(0x4401c)

#define GEN8_MASTER_IRQ			_MMIO(0x44200)
#define  GEN8_MASTER_IRQ_CONTROL	(1 << 31)
#define  GEN8_PCU_IRQ			(1 << 30)
#define  GEN8_DE_PCH_IRQ		(1 << 23)
#define  GEN8_DE_MISC_IRQ		(1 << 22)
#define  GEN8_DE_PORT_IRQ		(1 << 20)
#define  GEN8_DE_PIPE_C_IRQ		(1 << 18)
#define  GEN8_DE_PIPE_B_IRQ		(1 << 17)
#define  GEN8_DE_PIPE_A_IRQ		(1 << 16)
#define  GEN8_DE_PIPE_IRQ(pipe)		(1 << (16 + (pipe)))
#define  GEN8_GT_VECS_IRQ		(1 << 6)
#define  GEN8_GT_GUC_IRQ		(1 << 5)
#define  GEN8_GT_PM_IRQ			(1 << 4)
#define  GEN8_GT_VCS1_IRQ		(1 << 3) /* NB: VCS2 in bspec! */
#define  GEN8_GT_VCS0_IRQ		(1 << 2) /* NB: VCS1 in bpsec! */
#define  GEN8_GT_BCS_IRQ		(1 << 1)
#define  GEN8_GT_RCS_IRQ		(1 << 0)

#define XELPD_DISPLAY_ERR_FATAL_MASK	_MMIO(0x4421c)

#define GEN8_GT_ISR(which) _MMIO(0x44300 + (0x10 * (which)))
#define GEN8_GT_IMR(which) _MMIO(0x44304 + (0x10 * (which)))
#define GEN8_GT_IIR(which) _MMIO(0x44308 + (0x10 * (which)))
#define GEN8_GT_IER(which) _MMIO(0x4430c + (0x10 * (which)))

#define GEN8_RCS_IRQ_SHIFT 0
#define GEN8_BCS_IRQ_SHIFT 16
#define GEN8_VCS0_IRQ_SHIFT 0  /* NB: VCS1 in bspec! */
#define GEN8_VCS1_IRQ_SHIFT 16 /* NB: VCS2 in bpsec! */
#define GEN8_VECS_IRQ_SHIFT 0
#define GEN8_WD_IRQ_SHIFT 16

#define GEN8_DE_PIPE_ISR(pipe) _MMIO(0x44400 + (0x10 * (pipe)))
#define GEN8_DE_PIPE_IMR(pipe) _MMIO(0x44404 + (0x10 * (pipe)))
#define GEN8_DE_PIPE_IIR(pipe) _MMIO(0x44408 + (0x10 * (pipe)))
#define GEN8_DE_PIPE_IER(pipe) _MMIO(0x4440c + (0x10 * (pipe)))
#define  GEN8_PIPE_FIFO_UNDERRUN	(1 << 31)
#define  GEN8_PIPE_CDCLK_CRC_ERROR	(1 << 29)
#define  GEN8_PIPE_CDCLK_CRC_DONE	(1 << 28)
#define  XELPD_PIPE_SOFT_UNDERRUN	(1 << 22)
#define  XELPD_PIPE_HARD_UNDERRUN	(1 << 21)
#define  GEN12_PIPE_VBLANK_UNMOD	(1 << 19)
#define  GEN8_PIPE_CURSOR_FAULT		(1 << 10)
#define  GEN8_PIPE_SPRITE_FAULT		(1 << 9)
#define  GEN8_PIPE_PRIMARY_FAULT	(1 << 8)
#define  GEN8_PIPE_SPRITE_FLIP_DONE	(1 << 5)
#define  GEN8_PIPE_PRIMARY_FLIP_DONE	(1 << 4)
#define  GEN8_PIPE_SCAN_LINE_EVENT	(1 << 2)
#define  GEN8_PIPE_VSYNC		(1 << 1)
#define  GEN8_PIPE_VBLANK		(1 << 0)
#define  GEN9_PIPE_CURSOR_FAULT		(1 << 11)
#define  GEN11_PIPE_PLANE7_FAULT	(1 << 22)
#define  GEN11_PIPE_PLANE6_FAULT	(1 << 21)
#define  GEN11_PIPE_PLANE5_FAULT	(1 << 20)
#define  GEN9_PIPE_PLANE4_FAULT		(1 << 10)
#define  GEN9_PIPE_PLANE3_FAULT		(1 << 9)
#define  GEN9_PIPE_PLANE2_FAULT		(1 << 8)
#define  GEN9_PIPE_PLANE1_FAULT		(1 << 7)
#define  GEN9_PIPE_PLANE4_FLIP_DONE	(1 << 6)
#define  GEN9_PIPE_PLANE3_FLIP_DONE	(1 << 5)
#define  GEN9_PIPE_PLANE2_FLIP_DONE	(1 << 4)
#define  GEN9_PIPE_PLANE1_FLIP_DONE	(1 << 3)
#define  GEN9_PIPE_PLANE_FLIP_DONE(p)	(1 << (3 + (p)))
#define GEN8_DE_PIPE_IRQ_FAULT_ERRORS \
	(GEN8_PIPE_CURSOR_FAULT | \
	 GEN8_PIPE_SPRITE_FAULT | \
	 GEN8_PIPE_PRIMARY_FAULT)
#define GEN9_DE_PIPE_IRQ_FAULT_ERRORS \
	(GEN9_PIPE_CURSOR_FAULT | \
	 GEN9_PIPE_PLANE4_FAULT | \
	 GEN9_PIPE_PLANE3_FAULT | \
	 GEN9_PIPE_PLANE2_FAULT | \
	 GEN9_PIPE_PLANE1_FAULT)
#define GEN11_DE_PIPE_IRQ_FAULT_ERRORS \
	(GEN9_DE_PIPE_IRQ_FAULT_ERRORS | \
	 GEN11_PIPE_PLANE7_FAULT | \
	 GEN11_PIPE_PLANE6_FAULT | \
	 GEN11_PIPE_PLANE5_FAULT)
#define RKL_DE_PIPE_IRQ_FAULT_ERRORS \
	(GEN9_DE_PIPE_IRQ_FAULT_ERRORS | \
	 GEN11_PIPE_PLANE5_FAULT)

#define _HPD_PIN_DDI(hpd_pin)	((hpd_pin) - HPD_PORT_A)
#define _HPD_PIN_TC(hpd_pin)	((hpd_pin) - HPD_PORT_TC1)

#define GEN8_DE_PORT_ISR _MMIO(0x44440)
#define GEN8_DE_PORT_IMR _MMIO(0x44444)
#define GEN8_DE_PORT_IIR _MMIO(0x44448)
#define GEN8_DE_PORT_IER _MMIO(0x4444c)
#define  DSI1_NON_TE			(1 << 31)
#define  DSI0_NON_TE			(1 << 30)
#define  ICL_AUX_CHANNEL_E		(1 << 29)
#define  ICL_AUX_CHANNEL_F		(1 << 28)
#define  GEN9_AUX_CHANNEL_D		(1 << 27)
#define  GEN9_AUX_CHANNEL_C		(1 << 26)
#define  GEN9_AUX_CHANNEL_B		(1 << 25)
#define  DSI1_TE			(1 << 24)
#define  DSI0_TE			(1 << 23)
#define  GEN8_DE_PORT_HOTPLUG(hpd_pin)	REG_BIT(3 + _HPD_PIN_DDI(hpd_pin))
#define  BXT_DE_PORT_HOTPLUG_MASK	(GEN8_DE_PORT_HOTPLUG(HPD_PORT_A) | \
					 GEN8_DE_PORT_HOTPLUG(HPD_PORT_B) | \
					 GEN8_DE_PORT_HOTPLUG(HPD_PORT_C))
#define  BDW_DE_PORT_HOTPLUG_MASK	GEN8_DE_PORT_HOTPLUG(HPD_PORT_A)
#define  BXT_DE_PORT_GMBUS		(1 << 1)
#define  GEN8_AUX_CHANNEL_A		(1 << 0)
#define  TGL_DE_PORT_AUX_USBC6		REG_BIT(13)
#define  XELPD_DE_PORT_AUX_DDIE		REG_BIT(13)
#define  TGL_DE_PORT_AUX_USBC5		REG_BIT(12)
#define  XELPD_DE_PORT_AUX_DDID		REG_BIT(12)
#define  TGL_DE_PORT_AUX_USBC4		REG_BIT(11)
#define  TGL_DE_PORT_AUX_USBC3		REG_BIT(10)
#define  TGL_DE_PORT_AUX_USBC2		REG_BIT(9)
#define  TGL_DE_PORT_AUX_USBC1		REG_BIT(8)
#define  TGL_DE_PORT_AUX_DDIC		REG_BIT(2)
#define  TGL_DE_PORT_AUX_DDIB		REG_BIT(1)
#define  TGL_DE_PORT_AUX_DDIA		REG_BIT(0)

#define GEN8_DE_MISC_ISR _MMIO(0x44460)
#define GEN8_DE_MISC_IMR _MMIO(0x44464)
#define GEN8_DE_MISC_IIR _MMIO(0x44468)
#define GEN8_DE_MISC_IER _MMIO(0x4446c)
#define  XELPDP_PMDEMAND_RSPTOUT_ERR	REG_BIT(27)
#define  GEN8_DE_MISC_GSE		REG_BIT(27)
#define  GEN8_DE_EDP_PSR		REG_BIT(19)
#define  XELPDP_PMDEMAND_RSP		REG_BIT(3)

#define GEN8_PCU_ISR _MMIO(0x444e0)
#define GEN8_PCU_IMR _MMIO(0x444e4)
#define GEN8_PCU_IIR _MMIO(0x444e8)
#define GEN8_PCU_IER _MMIO(0x444ec)

#define GEN11_GU_MISC_ISR	_MMIO(0x444f0)
#define GEN11_GU_MISC_IMR	_MMIO(0x444f4)
#define GEN11_GU_MISC_IIR	_MMIO(0x444f8)
#define GEN11_GU_MISC_IER	_MMIO(0x444fc)
#define  GEN11_GU_MISC_GSE	(1 << 27)

#define GEN11_GFX_MSTR_IRQ		_MMIO(0x190010)
#define  GEN11_MASTER_IRQ		(1 << 31)
#define  GEN11_PCU_IRQ			(1 << 30)
#define  GEN11_GU_MISC_IRQ		(1 << 29)
#define  GEN11_DISPLAY_IRQ		(1 << 16)
#define  GEN11_GT_DW_IRQ(x)		(1 << (x))
#define  GEN11_GT_DW1_IRQ		(1 << 1)
#define  GEN11_GT_DW0_IRQ		(1 << 0)

#define DG1_MSTR_TILE_INTR		_MMIO(0x190008)
#define   DG1_MSTR_IRQ			REG_BIT(31)
#define   DG1_MSTR_TILE(t)		REG_BIT(t)

#define GEN11_DISPLAY_INT_CTL		_MMIO(0x44200)
#define  GEN11_DISPLAY_IRQ_ENABLE	(1 << 31)
#define  GEN11_AUDIO_CODEC_IRQ		(1 << 24)
#define  GEN11_DE_PCH_IRQ		(1 << 23)
#define  GEN11_DE_MISC_IRQ		(1 << 22)
#define  GEN11_DE_HPD_IRQ		(1 << 21)
#define  GEN11_DE_PORT_IRQ		(1 << 20)
#define  GEN11_DE_PIPE_C		(1 << 18)
#define  GEN11_DE_PIPE_B		(1 << 17)
#define  GEN11_DE_PIPE_A		(1 << 16)

#define GEN11_DE_HPD_ISR		_MMIO(0x44470)
#define GEN11_DE_HPD_IMR		_MMIO(0x44474)
#define GEN11_DE_HPD_IIR		_MMIO(0x44478)
#define GEN11_DE_HPD_IER		_MMIO(0x4447c)
#define  GEN11_TC_HOTPLUG(hpd_pin)		REG_BIT(16 + _HPD_PIN_TC(hpd_pin))
#define  GEN11_DE_TC_HOTPLUG_MASK		(GEN11_TC_HOTPLUG(HPD_PORT_TC6) | \
						 GEN11_TC_HOTPLUG(HPD_PORT_TC5) | \
						 GEN11_TC_HOTPLUG(HPD_PORT_TC4) | \
						 GEN11_TC_HOTPLUG(HPD_PORT_TC3) | \
						 GEN11_TC_HOTPLUG(HPD_PORT_TC2) | \
						 GEN11_TC_HOTPLUG(HPD_PORT_TC1))
#define  GEN11_TBT_HOTPLUG(hpd_pin)		REG_BIT(_HPD_PIN_TC(hpd_pin))
#define  GEN11_DE_TBT_HOTPLUG_MASK		(GEN11_TBT_HOTPLUG(HPD_PORT_TC6) | \
						 GEN11_TBT_HOTPLUG(HPD_PORT_TC5) | \
						 GEN11_TBT_HOTPLUG(HPD_PORT_TC4) | \
						 GEN11_TBT_HOTPLUG(HPD_PORT_TC3) | \
						 GEN11_TBT_HOTPLUG(HPD_PORT_TC2) | \
						 GEN11_TBT_HOTPLUG(HPD_PORT_TC1))

#define GEN11_TBT_HOTPLUG_CTL				_MMIO(0x44030)
#define GEN11_TC_HOTPLUG_CTL				_MMIO(0x44038)
#define  GEN11_HOTPLUG_CTL_ENABLE(hpd_pin)		(8 << (_HPD_PIN_TC(hpd_pin) * 4))
#define  GEN11_HOTPLUG_CTL_LONG_DETECT(hpd_pin)		(2 << (_HPD_PIN_TC(hpd_pin) * 4))
#define  GEN11_HOTPLUG_CTL_SHORT_DETECT(hpd_pin)	(1 << (_HPD_PIN_TC(hpd_pin) * 4))
#define  GEN11_HOTPLUG_CTL_NO_DETECT(hpd_pin)		(0 << (_HPD_PIN_TC(hpd_pin) * 4))

#define PICAINTERRUPT_ISR			_MMIO(0x16FE50)
#define PICAINTERRUPT_IMR			_MMIO(0x16FE54)
#define PICAINTERRUPT_IIR			_MMIO(0x16FE58)
#define PICAINTERRUPT_IER			_MMIO(0x16FE5C)
#define  XELPDP_DP_ALT_HOTPLUG(hpd_pin)		REG_BIT(16 + _HPD_PIN_TC(hpd_pin))
#define  XELPDP_DP_ALT_HOTPLUG_MASK		REG_GENMASK(19, 16)
#define  XELPDP_AUX_TC(hpd_pin)			REG_BIT(8 + _HPD_PIN_TC(hpd_pin))
#define  XELPDP_AUX_TC_MASK			REG_GENMASK(11, 8)
#define  XE2LPD_AUX_DDI(hpd_pin)		REG_BIT(6 + _HPD_PIN_DDI(hpd_pin))
#define  XE2LPD_AUX_DDI_MASK			REG_GENMASK(7, 6)
#define  XELPDP_TBT_HOTPLUG(hpd_pin)		REG_BIT(_HPD_PIN_TC(hpd_pin))
#define  XELPDP_TBT_HOTPLUG_MASK		REG_GENMASK(3, 0)

#define XELPDP_PORT_HOTPLUG_CTL(hpd_pin)	_MMIO(0x16F270 + (_HPD_PIN_TC(hpd_pin) * 0x200))
#define  XELPDP_TBT_HOTPLUG_ENABLE		REG_BIT(6)
#define  XELPDP_TBT_HPD_LONG_DETECT		REG_BIT(5)
#define  XELPDP_TBT_HPD_SHORT_DETECT		REG_BIT(4)
#define  XELPDP_DP_ALT_HOTPLUG_ENABLE		REG_BIT(2)
#define  XELPDP_DP_ALT_HPD_LONG_DETECT		REG_BIT(1)
#define  XELPDP_DP_ALT_HPD_SHORT_DETECT		REG_BIT(0)

#define XELPDP_INITIATE_PMDEMAND_REQUEST(dword)		_MMIO(0x45230 + 4 * (dword))
#define  XELPDP_PMDEMAND_QCLK_GV_BW_MASK		REG_GENMASK(31, 16)
#define  XELPDP_PMDEMAND_VOLTAGE_INDEX_MASK		REG_GENMASK(14, 12)
#define  XELPDP_PMDEMAND_QCLK_GV_INDEX_MASK		REG_GENMASK(11, 8)
#define  XELPDP_PMDEMAND_PIPES_MASK			REG_GENMASK(7, 6)
#define  XELPDP_PMDEMAND_DBUFS_MASK			REG_GENMASK(5, 4)
#define  XELPDP_PMDEMAND_PHYS_MASK			REG_GENMASK(2, 0)

#define  XELPDP_PMDEMAND_REQ_ENABLE			REG_BIT(31)
#define  XELPDP_PMDEMAND_CDCLK_FREQ_MASK		REG_GENMASK(30, 20)
#define  XELPDP_PMDEMAND_DDICLK_FREQ_MASK		REG_GENMASK(18, 8)
#define  XELPDP_PMDEMAND_SCALERS_MASK			REG_GENMASK(6, 4)
#define  XELPDP_PMDEMAND_PLLS_MASK			REG_GENMASK(2, 0)

#define GEN12_DCPR_STATUS_1				_MMIO(0x46440)
#define  XELPDP_PMDEMAND_INFLIGHT_STATUS		REG_BIT(26)

#define ILK_DISPLAY_CHICKEN2	_MMIO(0x42004)
/* Required on all Ironlake and Sandybridge according to the B-Spec. */
#define   ILK_ELPIN_409_SELECT	REG_BIT(25)
#define   ILK_DPARB_GATE	REG_BIT(22)
#define   ILK_VSDPFD_FULL	REG_BIT(21)

#define FUSE_STRAP		_MMIO(0x42014)
#define   ILK_INTERNAL_GRAPHICS_DISABLE	REG_BIT(31)
#define   ILK_INTERNAL_DISPLAY_DISABLE	REG_BIT(30)
#define   ILK_DISPLAY_DEBUG_DISABLE	REG_BIT(29)
#define   IVB_PIPE_C_DISABLE		REG_BIT(28)
#define   ILK_HDCP_DISABLE		REG_BIT(25)
#define   ILK_eDP_A_DISABLE		REG_BIT(24)
#define   HSW_CDCLK_LIMIT		REG_BIT(24)
#define   ILK_DESKTOP			REG_BIT(23)
#define   HSW_CPU_SSC_ENABLE		REG_BIT(21)

#define FUSE_STRAP3		_MMIO(0x42020)
#define   HSW_REF_CLK_SELECT		REG_BIT(1)

#define ILK_DSPCLK_GATE_D	_MMIO(0x42020)
#define   ILK_VRHUNIT_CLOCK_GATE_DISABLE	REG_BIT(28)
#define   ILK_DPFCUNIT_CLOCK_GATE_DISABLE	REG_BIT(9)
#define   ILK_DPFCRUNIT_CLOCK_GATE_DISABLE	REG_BIT(8)
#define   ILK_DPFDUNIT_CLOCK_GATE_ENABLE	REG_BIT(7)
#define   ILK_DPARBUNIT_CLOCK_GATE_ENABLE	REG_BIT(5)

#define IVB_CHICKEN3		_MMIO(0x4200c)
#define   CHICKEN3_DGMG_REQ_OUT_FIX_DISABLE	REG_BIT(5)
#define   CHICKEN3_DGMG_DONE_FIX_DISABLE	REG_BIT(2)

#define CHICKEN_PAR1_1		_MMIO(0x42080)
#define   IGNORE_KVMR_PIPE_A		REG_BIT(23)
#define   KBL_ARB_FILL_SPARE_22		REG_BIT(22)
#define   DIS_RAM_BYPASS_PSR2_MAN_TRACK	REG_BIT(16)
#define   SKL_DE_COMPRESSED_HASH_MODE	REG_BIT(15)
#define   HSW_MASK_VBL_TO_PIPE_IN_SRD	REG_BIT(15) /* hsw/bdw */
#define   FORCE_ARB_IDLE_PLANES		REG_BIT(14)
#define   SKL_EDP_PSR_FIX_RDWRAP	REG_BIT(3)
#define   IGNORE_PSR2_HW_TRACKING	REG_BIT(1)

#define CHICKEN_PAR2_1		_MMIO(0x42090)
#define   KVM_CONFIG_CHANGE_NOTIFICATION_SELECT	REG_BIT(14)

#define CHICKEN_MISC_2		_MMIO(0x42084)
#define   CHICKEN_MISC_DISABLE_DPT	REG_BIT(30) /* adl,dg2 */
#define   KBL_ARB_FILL_SPARE_14		REG_BIT(14)
#define   KBL_ARB_FILL_SPARE_13		REG_BIT(13)
#define   GLK_CL2_PWR_DOWN		REG_BIT(12)
#define   GLK_CL1_PWR_DOWN		REG_BIT(11)
#define   GLK_CL0_PWR_DOWN		REG_BIT(10)

#define CHICKEN_MISC_3		_MMIO(0x42088)
#define   DP_MST_DPT_DPTP_ALIGN_WA(trans)	REG_BIT(9 + (trans) - TRANSCODER_A)
#define   DP_MST_SHORT_HBLANK_WA(trans)		REG_BIT(5 + (trans) - TRANSCODER_A)
#define   DP_MST_FEC_BS_JITTER_WA(trans)	REG_BIT(0 + (trans) - TRANSCODER_A)

#define CHICKEN_MISC_4		_MMIO(0x4208c)
#define   CHICKEN_FBC_STRIDE_OVERRIDE	REG_BIT(13)
#define   CHICKEN_FBC_STRIDE_MASK	REG_GENMASK(12, 0)
#define   CHICKEN_FBC_STRIDE(x)		REG_FIELD_PREP(CHICKEN_FBC_STRIDE_MASK, (x))

#define _CHICKEN_PIPESL_1_A	0x420b0
#define _CHICKEN_PIPESL_1_B	0x420b4
#define CHICKEN_PIPESL_1(pipe)	_MMIO_PIPE(pipe, _CHICKEN_PIPESL_1_A, _CHICKEN_PIPESL_1_B)
#define   HSW_PRI_STRETCH_MAX_MASK	REG_GENMASK(28, 27)
#define   HSW_PRI_STRETCH_MAX_X8	REG_FIELD_PREP(HSW_PRI_STRETCH_MAX_MASK, 0)
#define   HSW_PRI_STRETCH_MAX_X4	REG_FIELD_PREP(HSW_PRI_STRETCH_MAX_MASK, 1)
#define   HSW_PRI_STRETCH_MAX_X2	REG_FIELD_PREP(HSW_PRI_STRETCH_MAX_MASK, 2)
#define   HSW_PRI_STRETCH_MAX_X1	REG_FIELD_PREP(HSW_PRI_STRETCH_MAX_MASK, 3)
#define   HSW_SPR_STRETCH_MAX_MASK	REG_GENMASK(26, 25)
#define   HSW_SPR_STRETCH_MAX_X8	REG_FIELD_PREP(HSW_SPR_STRETCH_MAX_MASK, 0)
#define   HSW_SPR_STRETCH_MAX_X4	REG_FIELD_PREP(HSW_SPR_STRETCH_MAX_MASK, 1)
#define   HSW_SPR_STRETCH_MAX_X2	REG_FIELD_PREP(HSW_SPR_STRETCH_MAX_MASK, 2)
#define   HSW_SPR_STRETCH_MAX_X1	REG_FIELD_PREP(HSW_SPR_STRETCH_MAX_MASK, 3)
#define   HSW_FBCQ_DIS			REG_BIT(22)
#define   HSW_UNMASK_VBL_TO_REGS_IN_SRD REG_BIT(15) /* hsw */
#define   SKL_PSR_MASK_PLANE_FLIP	REG_BIT(11) /* skl+ */
#define   SKL_PLANE1_STRETCH_MAX_MASK	REG_GENMASK(1, 0)
#define   SKL_PLANE1_STRETCH_MAX_X8	REG_FIELD_PREP(SKL_PLANE1_STRETCH_MAX_MASK, 0)
#define   SKL_PLANE1_STRETCH_MAX_X4	REG_FIELD_PREP(SKL_PLANE1_STRETCH_MAX_MASK, 1)
#define   SKL_PLANE1_STRETCH_MAX_X2	REG_FIELD_PREP(SKL_PLANE1_STRETCH_MAX_MASK, 2)
#define   SKL_PLANE1_STRETCH_MAX_X1	REG_FIELD_PREP(SKL_PLANE1_STRETCH_MAX_MASK, 3)
#define   BDW_UNMASK_VBL_TO_REGS_IN_SRD	REG_BIT(0) /* bdw */

#define _CHICKEN_TRANS_A	0x420c0
#define _CHICKEN_TRANS_B	0x420c4
#define _CHICKEN_TRANS_C	0x420c8
#define _CHICKEN_TRANS_EDP	0x420cc
#define _CHICKEN_TRANS_D	0x420d8
#define CHICKEN_TRANS(trans)	_MMIO(_PICK((trans), \
					    [TRANSCODER_EDP] = _CHICKEN_TRANS_EDP, \
					    [TRANSCODER_A] = _CHICKEN_TRANS_A, \
					    [TRANSCODER_B] = _CHICKEN_TRANS_B, \
					    [TRANSCODER_C] = _CHICKEN_TRANS_C, \
					    [TRANSCODER_D] = _CHICKEN_TRANS_D))
#define _MTL_CHICKEN_TRANS_A	0x604e0
#define _MTL_CHICKEN_TRANS_B	0x614e0
#define MTL_CHICKEN_TRANS(trans)	_MMIO_TRANS((trans), \
						    _MTL_CHICKEN_TRANS_A, \
						    _MTL_CHICKEN_TRANS_B)
#define   PIPE_VBLANK_WITH_DELAY	REG_BIT(31) /* tgl+ */
#define   SKL_UNMASK_VBL_TO_PIPE_IN_SRD	REG_BIT(30) /* skl+ */
#define   HSW_FRAME_START_DELAY_MASK	REG_GENMASK(28, 27)
#define   HSW_FRAME_START_DELAY(x)	REG_FIELD_PREP(HSW_FRAME_START_DELAY_MASK, x)
#define   VSC_DATA_SEL_SOFTWARE_CONTROL	REG_BIT(25) /* GLK */
#define   FECSTALL_DIS_DPTSTREAM_DPTTG	REG_BIT(23)
#define   DDI_TRAINING_OVERRIDE_ENABLE	REG_BIT(19)
#define   ADLP_1_BASED_X_GRANULARITY	REG_BIT(18)
#define   DDI_TRAINING_OVERRIDE_VALUE	REG_BIT(18)
#define   DDIE_TRAINING_OVERRIDE_ENABLE	REG_BIT(17) /* CHICKEN_TRANS_A only */
#define   DDIE_TRAINING_OVERRIDE_VALUE	REG_BIT(16) /* CHICKEN_TRANS_A only */
#define   PSR2_ADD_VERTICAL_LINE_COUNT	REG_BIT(15)
#define   DP_FEC_BS_JITTER_WA		REG_BIT(15)
#define   PSR2_VSC_ENABLE_PROG_HEADER	REG_BIT(12)
#define   DP_DSC_INSERT_SF_AT_EOL_WA	REG_BIT(4)

#define DISP_ARB_CTL	_MMIO(0x45000)
#define   DISP_FBC_MEMORY_WAKE		REG_BIT(31)
#define   DISP_TILE_SURFACE_SWIZZLING	REG_BIT(13)
#define   DISP_FBC_WM_DIS		REG_BIT(15)

#define DISP_ARB_CTL2	_MMIO(0x45004)
#define   DISP_DATA_PARTITION_5_6	REG_BIT(6)
#define   DISP_IPC_ENABLE		REG_BIT(3)

#define GEN7_MSG_CTL	_MMIO(0x45010)
#define  WAIT_FOR_PCH_RESET_ACK		(1 << 1)
#define  WAIT_FOR_PCH_FLR_ACK		(1 << 0)

#define _BW_BUDDY0_CTL			0x45130
#define _BW_BUDDY1_CTL			0x45140
#define BW_BUDDY_CTL(x)			_MMIO(_PICK_EVEN(x, \
							 _BW_BUDDY0_CTL, \
							 _BW_BUDDY1_CTL))
#define   BW_BUDDY_DISABLE		REG_BIT(31)
#define   BW_BUDDY_TLB_REQ_TIMER_MASK	REG_GENMASK(21, 16)
#define   BW_BUDDY_TLB_REQ_TIMER(x)	REG_FIELD_PREP(BW_BUDDY_TLB_REQ_TIMER_MASK, x)

#define _BW_BUDDY0_PAGE_MASK		0x45134
#define _BW_BUDDY1_PAGE_MASK		0x45144
#define BW_BUDDY_PAGE_MASK(x)		_MMIO(_PICK_EVEN(x, \
							 _BW_BUDDY0_PAGE_MASK, \
							 _BW_BUDDY1_PAGE_MASK))

#define HSW_NDE_RSTWRN_OPT	_MMIO(0x46408)
#define  MTL_RESET_PICA_HANDSHAKE_EN	REG_BIT(6)
#define  RESET_PCH_HANDSHAKE_ENABLE	REG_BIT(4)

#define GEN8_CHICKEN_DCPR_1			_MMIO(0x46430)
#define   LATENCY_REPORTING_REMOVED_PIPE_D	REG_BIT(31)
#define   SKL_SELECT_ALTERNATE_DC_EXIT		REG_BIT(30)
#define   LATENCY_REPORTING_REMOVED_PIPE_C	REG_BIT(25)
#define   LATENCY_REPORTING_REMOVED_PIPE_B	REG_BIT(24)
#define   LATENCY_REPORTING_REMOVED_PIPE_A	REG_BIT(23)
#define   ICL_DELAY_PMRSP			REG_BIT(22)
#define   DISABLE_FLR_SRC			REG_BIT(15)
#define   MASK_WAKEMEM				REG_BIT(13)
#define   DDI_CLOCK_REG_ACCESS			REG_BIT(7)

#define GEN11_CHICKEN_DCPR_2			_MMIO(0x46434)
#define   DCPR_MASK_MAXLATENCY_MEMUP_CLR	REG_BIT(27)
#define   DCPR_MASK_LPMODE			REG_BIT(26)
#define   DCPR_SEND_RESP_IMM			REG_BIT(25)
#define   DCPR_CLEAR_MEMSTAT_DIS		REG_BIT(24)

#define XELPD_CHICKEN_DCPR_3			_MMIO(0x46438)
#define   DMD_RSP_TIMEOUT_DISABLE		REG_BIT(19)

#define SKL_DFSM			_MMIO(0x51000)
#define   SKL_DFSM_DISPLAY_PM_DISABLE	(1 << 27)
#define   SKL_DFSM_DISPLAY_HDCP_DISABLE	(1 << 25)
#define   SKL_DFSM_CDCLK_LIMIT_MASK	(3 << 23)
#define   SKL_DFSM_CDCLK_LIMIT_675	(0 << 23)
#define   SKL_DFSM_CDCLK_LIMIT_540	(1 << 23)
#define   SKL_DFSM_CDCLK_LIMIT_450	(2 << 23)
#define   SKL_DFSM_CDCLK_LIMIT_337_5	(3 << 23)
#define   ICL_DFSM_DMC_DISABLE		(1 << 23)
#define   SKL_DFSM_PIPE_A_DISABLE	(1 << 30)
#define   SKL_DFSM_PIPE_B_DISABLE	(1 << 21)
#define   SKL_DFSM_PIPE_C_DISABLE	(1 << 28)
#define   TGL_DFSM_PIPE_D_DISABLE	(1 << 22)
#define   GLK_DFSM_DISPLAY_DSC_DISABLE	(1 << 7)

#define XE2LPD_DE_CAP			_MMIO(0x41100)
#define   XE2LPD_DE_CAP_3DLUT_MASK	REG_GENMASK(31, 30)
#define   XE2LPD_DE_CAP_DSC_MASK	REG_GENMASK(29, 28)
#define   XE2LPD_DE_CAP_DSC_REMOVED	1
#define   XE2LPD_DE_CAP_SCALER_MASK	REG_GENMASK(27, 26)
#define   XE2LPD_DE_CAP_SCALER_SINGLE	1

#define SKL_DSSM				_MMIO(0x51004)
#define ICL_DSSM_CDCLK_PLL_REFCLK_MASK		(7 << 29)
#define ICL_DSSM_CDCLK_PLL_REFCLK_24MHz		(0 << 29)
#define ICL_DSSM_CDCLK_PLL_REFCLK_19_2MHz	(1 << 29)
#define ICL_DSSM_CDCLK_PLL_REFCLK_38_4MHz	(2 << 29)

#define GMD_ID_DISPLAY				_MMIO(0x510a0)
#define   GMD_ID_ARCH_MASK			REG_GENMASK(31, 22)
#define   GMD_ID_RELEASE_MASK			REG_GENMASK(21, 14)
#define   GMD_ID_STEP				REG_GENMASK(5, 0)

/*GEN11 chicken */
#define _PIPEA_CHICKEN				0x70038
#define _PIPEB_CHICKEN				0x71038
#define _PIPEC_CHICKEN				0x72038
#define PIPE_CHICKEN(pipe)			_MMIO_PIPE(pipe, _PIPEA_CHICKEN,\
							   _PIPEB_CHICKEN)
#define   UNDERRUN_RECOVERY_DISABLE_ADLP	REG_BIT(30)
#define   UNDERRUN_RECOVERY_ENABLE_DG2		REG_BIT(30)
#define   PIXEL_ROUNDING_TRUNC_FB_PASSTHRU	REG_BIT(15)
#define   DG2_RENDER_CCSTAG_4_3_EN		REG_BIT(12)
#define   PER_PIXEL_ALPHA_BYPASS_EN		REG_BIT(7)

/* PCH */

#define PCH_DISPLAY_BASE	0xc0000u

/* south display engine interrupt: IBX */
#define SDE_AUDIO_POWER_D	(1 << 27)
#define SDE_AUDIO_POWER_C	(1 << 26)
#define SDE_AUDIO_POWER_B	(1 << 25)
#define SDE_AUDIO_POWER_SHIFT	(25)
#define SDE_AUDIO_POWER_MASK	(7 << SDE_AUDIO_POWER_SHIFT)
#define SDE_GMBUS		(1 << 24)
#define SDE_AUDIO_HDCP_TRANSB	(1 << 23)
#define SDE_AUDIO_HDCP_TRANSA	(1 << 22)
#define SDE_AUDIO_HDCP_MASK	(3 << 22)
#define SDE_AUDIO_TRANSB	(1 << 21)
#define SDE_AUDIO_TRANSA	(1 << 20)
#define SDE_AUDIO_TRANS_MASK	(3 << 20)
#define SDE_POISON		(1 << 19)
/* 18 reserved */
#define SDE_FDI_RXB		(1 << 17)
#define SDE_FDI_RXA		(1 << 16)
#define SDE_FDI_MASK		(3 << 16)
#define SDE_AUXD		(1 << 15)
#define SDE_AUXC		(1 << 14)
#define SDE_AUXB		(1 << 13)
#define SDE_AUX_MASK		(7 << 13)
/* 12 reserved */
#define SDE_CRT_HOTPLUG         (1 << 11)
#define SDE_PORTD_HOTPLUG       (1 << 10)
#define SDE_PORTC_HOTPLUG       (1 << 9)
#define SDE_PORTB_HOTPLUG       (1 << 8)
#define SDE_SDVOB_HOTPLUG       (1 << 6)
#define SDE_HOTPLUG_MASK        (SDE_CRT_HOTPLUG | \
				 SDE_SDVOB_HOTPLUG |	\
				 SDE_PORTB_HOTPLUG |	\
				 SDE_PORTC_HOTPLUG |	\
				 SDE_PORTD_HOTPLUG)
#define SDE_TRANSB_CRC_DONE	(1 << 5)
#define SDE_TRANSB_CRC_ERR	(1 << 4)
#define SDE_TRANSB_FIFO_UNDER	(1 << 3)
#define SDE_TRANSA_CRC_DONE	(1 << 2)
#define SDE_TRANSA_CRC_ERR	(1 << 1)
#define SDE_TRANSA_FIFO_UNDER	(1 << 0)
#define SDE_TRANS_MASK		(0x3f)

/* south display engine interrupt: CPT - CNP */
#define SDE_AUDIO_POWER_D_CPT	(1 << 31)
#define SDE_AUDIO_POWER_C_CPT	(1 << 30)
#define SDE_AUDIO_POWER_B_CPT	(1 << 29)
#define SDE_AUDIO_POWER_SHIFT_CPT   29
#define SDE_AUDIO_POWER_MASK_CPT    (7 << 29)
#define SDE_AUXD_CPT		(1 << 27)
#define SDE_AUXC_CPT		(1 << 26)
#define SDE_AUXB_CPT		(1 << 25)
#define SDE_AUX_MASK_CPT	(7 << 25)
#define SDE_PORTE_HOTPLUG_SPT	(1 << 25)
#define SDE_PORTA_HOTPLUG_SPT	(1 << 24)
#define SDE_PORTD_HOTPLUG_CPT	(1 << 23)
#define SDE_PORTC_HOTPLUG_CPT	(1 << 22)
#define SDE_PORTB_HOTPLUG_CPT	(1 << 21)
#define SDE_CRT_HOTPLUG_CPT	(1 << 19)
#define SDE_SDVOB_HOTPLUG_CPT	(1 << 18)
#define SDE_HOTPLUG_MASK_CPT	(SDE_CRT_HOTPLUG_CPT |		\
				 SDE_SDVOB_HOTPLUG_CPT |	\
				 SDE_PORTD_HOTPLUG_CPT |	\
				 SDE_PORTC_HOTPLUG_CPT |	\
				 SDE_PORTB_HOTPLUG_CPT)
#define SDE_HOTPLUG_MASK_SPT	(SDE_PORTE_HOTPLUG_SPT |	\
				 SDE_PORTD_HOTPLUG_CPT |	\
				 SDE_PORTC_HOTPLUG_CPT |	\
				 SDE_PORTB_HOTPLUG_CPT |	\
				 SDE_PORTA_HOTPLUG_SPT)
#define SDE_GMBUS_CPT		(1 << 17)
#define SDE_ERROR_CPT		(1 << 16)
#define SDE_AUDIO_CP_REQ_C_CPT	(1 << 10)
#define SDE_AUDIO_CP_CHG_C_CPT	(1 << 9)
#define SDE_FDI_RXC_CPT		(1 << 8)
#define SDE_AUDIO_CP_REQ_B_CPT	(1 << 6)
#define SDE_AUDIO_CP_CHG_B_CPT	(1 << 5)
#define SDE_FDI_RXB_CPT		(1 << 4)
#define SDE_AUDIO_CP_REQ_A_CPT	(1 << 2)
#define SDE_AUDIO_CP_CHG_A_CPT	(1 << 1)
#define SDE_FDI_RXA_CPT		(1 << 0)
#define SDE_AUDIO_CP_REQ_CPT	(SDE_AUDIO_CP_REQ_C_CPT | \
				 SDE_AUDIO_CP_REQ_B_CPT | \
				 SDE_AUDIO_CP_REQ_A_CPT)
#define SDE_AUDIO_CP_CHG_CPT	(SDE_AUDIO_CP_CHG_C_CPT | \
				 SDE_AUDIO_CP_CHG_B_CPT | \
				 SDE_AUDIO_CP_CHG_A_CPT)
#define SDE_FDI_MASK_CPT	(SDE_FDI_RXC_CPT | \
				 SDE_FDI_RXB_CPT | \
				 SDE_FDI_RXA_CPT)

/* south display engine interrupt: ICP/TGP/MTP */
#define SDE_PICAINTERRUPT		REG_BIT(31)
#define SDE_GMBUS_ICP			(1 << 23)
#define SDE_TC_HOTPLUG_ICP(hpd_pin)	REG_BIT(24 + _HPD_PIN_TC(hpd_pin))
#define SDE_TC_HOTPLUG_DG2(hpd_pin)	REG_BIT(25 + _HPD_PIN_TC(hpd_pin)) /* sigh */
#define SDE_DDI_HOTPLUG_ICP(hpd_pin)	REG_BIT(16 + _HPD_PIN_DDI(hpd_pin))
#define SDE_DDI_HOTPLUG_MASK_ICP	(SDE_DDI_HOTPLUG_ICP(HPD_PORT_D) | \
					 SDE_DDI_HOTPLUG_ICP(HPD_PORT_C) | \
					 SDE_DDI_HOTPLUG_ICP(HPD_PORT_B) | \
					 SDE_DDI_HOTPLUG_ICP(HPD_PORT_A))
#define SDE_TC_HOTPLUG_MASK_ICP		(SDE_TC_HOTPLUG_ICP(HPD_PORT_TC6) | \
					 SDE_TC_HOTPLUG_ICP(HPD_PORT_TC5) | \
					 SDE_TC_HOTPLUG_ICP(HPD_PORT_TC4) | \
					 SDE_TC_HOTPLUG_ICP(HPD_PORT_TC3) | \
					 SDE_TC_HOTPLUG_ICP(HPD_PORT_TC2) | \
					 SDE_TC_HOTPLUG_ICP(HPD_PORT_TC1))

#define SDEISR  _MMIO(0xc4000)
#define SDEIMR  _MMIO(0xc4004)
#define SDEIIR  _MMIO(0xc4008)
#define SDEIER  _MMIO(0xc400c)

#define SERR_INT			_MMIO(0xc4040)
#define  SERR_INT_POISON		(1 << 31)
#define  SERR_INT_TRANS_FIFO_UNDERRUN(pipe)	(1 << ((pipe) * 3))

/* digital port hotplug */
#define PCH_PORT_HOTPLUG		_MMIO(0xc4030)	/* SHOTPLUG_CTL */
#define  PORTA_HOTPLUG_ENABLE		(1 << 28) /* LPT:LP+ & BXT */
#define  BXT_DDIA_HPD_INVERT            (1 << 27)
#define  PORTA_HOTPLUG_STATUS_MASK	(3 << 24) /* SPT+ & BXT */
#define  PORTA_HOTPLUG_NO_DETECT	(0 << 24) /* SPT+ & BXT */
#define  PORTA_HOTPLUG_SHORT_DETECT	(1 << 24) /* SPT+ & BXT */
#define  PORTA_HOTPLUG_LONG_DETECT	(2 << 24) /* SPT+ & BXT */
#define  PORTD_HOTPLUG_ENABLE		(1 << 20)
#define  PORTD_PULSE_DURATION_2ms	(0 << 18) /* pre-LPT */
#define  PORTD_PULSE_DURATION_4_5ms	(1 << 18) /* pre-LPT */
#define  PORTD_PULSE_DURATION_6ms	(2 << 18) /* pre-LPT */
#define  PORTD_PULSE_DURATION_100ms	(3 << 18) /* pre-LPT */
#define  PORTD_PULSE_DURATION_MASK	(3 << 18) /* pre-LPT */
#define  PORTD_HOTPLUG_STATUS_MASK	(3 << 16)
#define  PORTD_HOTPLUG_NO_DETECT	(0 << 16)
#define  PORTD_HOTPLUG_SHORT_DETECT	(1 << 16)
#define  PORTD_HOTPLUG_LONG_DETECT	(2 << 16)
#define  PORTC_HOTPLUG_ENABLE		(1 << 12)
#define  BXT_DDIC_HPD_INVERT            (1 << 11)
#define  PORTC_PULSE_DURATION_2ms	(0 << 10) /* pre-LPT */
#define  PORTC_PULSE_DURATION_4_5ms	(1 << 10) /* pre-LPT */
#define  PORTC_PULSE_DURATION_6ms	(2 << 10) /* pre-LPT */
#define  PORTC_PULSE_DURATION_100ms	(3 << 10) /* pre-LPT */
#define  PORTC_PULSE_DURATION_MASK	(3 << 10) /* pre-LPT */
#define  PORTC_HOTPLUG_STATUS_MASK	(3 << 8)
#define  PORTC_HOTPLUG_NO_DETECT	(0 << 8)
#define  PORTC_HOTPLUG_SHORT_DETECT	(1 << 8)
#define  PORTC_HOTPLUG_LONG_DETECT	(2 << 8)
#define  PORTB_HOTPLUG_ENABLE		(1 << 4)
#define  BXT_DDIB_HPD_INVERT            (1 << 3)
#define  PORTB_PULSE_DURATION_2ms	(0 << 2) /* pre-LPT */
#define  PORTB_PULSE_DURATION_4_5ms	(1 << 2) /* pre-LPT */
#define  PORTB_PULSE_DURATION_6ms	(2 << 2) /* pre-LPT */
#define  PORTB_PULSE_DURATION_100ms	(3 << 2) /* pre-LPT */
#define  PORTB_PULSE_DURATION_MASK	(3 << 2) /* pre-LPT */
#define  PORTB_HOTPLUG_STATUS_MASK	(3 << 0)
#define  PORTB_HOTPLUG_NO_DETECT	(0 << 0)
#define  PORTB_HOTPLUG_SHORT_DETECT	(1 << 0)
#define  PORTB_HOTPLUG_LONG_DETECT	(2 << 0)
#define  BXT_DDI_HPD_INVERT_MASK	(BXT_DDIA_HPD_INVERT | \
					BXT_DDIB_HPD_INVERT | \
					BXT_DDIC_HPD_INVERT)

#define PCH_PORT_HOTPLUG2		_MMIO(0xc403C)	/* SHOTPLUG_CTL2 SPT+ */
#define  PORTE_HOTPLUG_ENABLE		(1 << 4)
#define  PORTE_HOTPLUG_STATUS_MASK	(3 << 0)
#define  PORTE_HOTPLUG_NO_DETECT	(0 << 0)
#define  PORTE_HOTPLUG_SHORT_DETECT	(1 << 0)
#define  PORTE_HOTPLUG_LONG_DETECT	(2 << 0)

/* This register is a reuse of PCH_PORT_HOTPLUG register. The
 * functionality covered in PCH_PORT_HOTPLUG is split into
 * SHOTPLUG_CTL_DDI and SHOTPLUG_CTL_TC.
 */

#define SHOTPLUG_CTL_DDI				_MMIO(0xc4030)
#define   SHOTPLUG_CTL_DDI_HPD_ENABLE(hpd_pin)			(0x8 << (_HPD_PIN_DDI(hpd_pin) * 4))
#define   SHOTPLUG_CTL_DDI_HPD_OUTPUT_DATA(hpd_pin)		(0x4 << (_HPD_PIN_DDI(hpd_pin) * 4))
#define   SHOTPLUG_CTL_DDI_HPD_STATUS_MASK(hpd_pin)		(0x3 << (_HPD_PIN_DDI(hpd_pin) * 4))
#define   SHOTPLUG_CTL_DDI_HPD_NO_DETECT(hpd_pin)		(0x0 << (_HPD_PIN_DDI(hpd_pin) * 4))
#define   SHOTPLUG_CTL_DDI_HPD_SHORT_DETECT(hpd_pin)		(0x1 << (_HPD_PIN_DDI(hpd_pin) * 4))
#define   SHOTPLUG_CTL_DDI_HPD_LONG_DETECT(hpd_pin)		(0x2 << (_HPD_PIN_DDI(hpd_pin) * 4))
#define   SHOTPLUG_CTL_DDI_HPD_SHORT_LONG_DETECT(hpd_pin)	(0x3 << (_HPD_PIN_DDI(hpd_pin) * 4))

#define SHOTPLUG_CTL_TC				_MMIO(0xc4034)
#define   ICP_TC_HPD_ENABLE(hpd_pin)		(8 << (_HPD_PIN_TC(hpd_pin) * 4))
#define   ICP_TC_HPD_LONG_DETECT(hpd_pin)	(2 << (_HPD_PIN_TC(hpd_pin) * 4))
#define   ICP_TC_HPD_SHORT_DETECT(hpd_pin)	(1 << (_HPD_PIN_TC(hpd_pin) * 4))

#define SHPD_FILTER_CNT				_MMIO(0xc4038)
#define   SHPD_FILTER_CNT_500_ADJ		0x001D9
#define   SHPD_FILTER_CNT_250			0x000F8

#define _PCH_DPLL_A              0xc6014
#define _PCH_DPLL_B              0xc6018
#define PCH_DPLL(pll) _MMIO((pll) == 0 ? _PCH_DPLL_A : _PCH_DPLL_B)

#define _PCH_FPA0                0xc6040
#define  FP_CB_TUNE		(0x3 << 22)
#define _PCH_FPA1                0xc6044
#define _PCH_FPB0                0xc6048
#define _PCH_FPB1                0xc604c
#define PCH_FP0(pll) _MMIO((pll) == 0 ? _PCH_FPA0 : _PCH_FPB0)
#define PCH_FP1(pll) _MMIO((pll) == 0 ? _PCH_FPA1 : _PCH_FPB1)

#define PCH_DPLL_TEST           _MMIO(0xc606c)

#define PCH_DREF_CONTROL        _MMIO(0xC6200)
#define  DREF_CONTROL_MASK      0x7fc3
#define  DREF_CPU_SOURCE_OUTPUT_DISABLE         (0 << 13)
#define  DREF_CPU_SOURCE_OUTPUT_DOWNSPREAD      (2 << 13)
#define  DREF_CPU_SOURCE_OUTPUT_NONSPREAD       (3 << 13)
#define  DREF_CPU_SOURCE_OUTPUT_MASK		(3 << 13)
#define  DREF_SSC_SOURCE_DISABLE                (0 << 11)
#define  DREF_SSC_SOURCE_ENABLE                 (2 << 11)
#define  DREF_SSC_SOURCE_MASK			(3 << 11)
#define  DREF_NONSPREAD_SOURCE_DISABLE          (0 << 9)
#define  DREF_NONSPREAD_CK505_ENABLE		(1 << 9)
#define  DREF_NONSPREAD_SOURCE_ENABLE           (2 << 9)
#define  DREF_NONSPREAD_SOURCE_MASK		(3 << 9)
#define  DREF_SUPERSPREAD_SOURCE_DISABLE        (0 << 7)
#define  DREF_SUPERSPREAD_SOURCE_ENABLE         (2 << 7)
#define  DREF_SUPERSPREAD_SOURCE_MASK		(3 << 7)
#define  DREF_SSC4_DOWNSPREAD                   (0 << 6)
#define  DREF_SSC4_CENTERSPREAD                 (1 << 6)
#define  DREF_SSC1_DISABLE                      (0 << 1)
#define  DREF_SSC1_ENABLE                       (1 << 1)
#define  DREF_SSC4_DISABLE                      (0)
#define  DREF_SSC4_ENABLE                       (1)

#define PCH_RAWCLK_FREQ         _MMIO(0xc6204)
#define  FDL_TP1_TIMER_SHIFT    12
#define  FDL_TP1_TIMER_MASK     (3 << 12)
#define  FDL_TP2_TIMER_SHIFT    10
#define  FDL_TP2_TIMER_MASK     (3 << 10)
#define  RAWCLK_FREQ_MASK       0x3ff
#define  CNP_RAWCLK_DIV_MASK	(0x3ff << 16)
#define  CNP_RAWCLK_DIV(div)	((div) << 16)
#define  CNP_RAWCLK_FRAC_MASK	(0xf << 26)
#define  CNP_RAWCLK_DEN(den)	((den) << 26)
#define  ICP_RAWCLK_NUM(num)	((num) << 11)

#define PCH_DPLL_TMR_CFG        _MMIO(0xc6208)

#define PCH_SSC4_PARMS          _MMIO(0xc6210)
#define PCH_SSC4_AUX_PARMS      _MMIO(0xc6214)

#define PCH_DPLL_SEL		_MMIO(0xc7000)
#define	 TRANS_DPLLB_SEL(pipe)		(1 << ((pipe) * 4))
#define	 TRANS_DPLLA_SEL(pipe)		0
#define  TRANS_DPLL_ENABLE(pipe)	(1 << ((pipe) * 4 + 3))

/* transcoder */

#define _PCH_TRANS_HTOTAL_A		0xe0000
#define  TRANS_HTOTAL_SHIFT		16
#define  TRANS_HACTIVE_SHIFT		0
#define _PCH_TRANS_HBLANK_A		0xe0004
#define  TRANS_HBLANK_END_SHIFT		16
#define  TRANS_HBLANK_START_SHIFT	0
#define _PCH_TRANS_HSYNC_A		0xe0008
#define  TRANS_HSYNC_END_SHIFT		16
#define  TRANS_HSYNC_START_SHIFT	0
#define _PCH_TRANS_VTOTAL_A		0xe000c
#define  TRANS_VTOTAL_SHIFT		16
#define  TRANS_VACTIVE_SHIFT		0
#define _PCH_TRANS_VBLANK_A		0xe0010
#define  TRANS_VBLANK_END_SHIFT		16
#define  TRANS_VBLANK_START_SHIFT	0
#define _PCH_TRANS_VSYNC_A		0xe0014
#define  TRANS_VSYNC_END_SHIFT		16
#define  TRANS_VSYNC_START_SHIFT	0
#define _PCH_TRANS_VSYNCSHIFT_A		0xe0028

#define _PCH_TRANSA_DATA_M1	0xe0030
#define _PCH_TRANSA_DATA_N1	0xe0034
#define _PCH_TRANSA_DATA_M2	0xe0038
#define _PCH_TRANSA_DATA_N2	0xe003c
#define _PCH_TRANSA_LINK_M1	0xe0040
#define _PCH_TRANSA_LINK_N1	0xe0044
#define _PCH_TRANSA_LINK_M2	0xe0048
#define _PCH_TRANSA_LINK_N2	0xe004c

/* Per-transcoder DIP controls (PCH) */
#define _VIDEO_DIP_CTL_A         0xe0200
#define _VIDEO_DIP_DATA_A        0xe0208
#define _VIDEO_DIP_GCP_A         0xe0210
#define  GCP_COLOR_INDICATION		(1 << 2)
#define  GCP_DEFAULT_PHASE_ENABLE	(1 << 1)
#define  GCP_AV_MUTE			(1 << 0)

#define _VIDEO_DIP_CTL_B         0xe1200
#define _VIDEO_DIP_DATA_B        0xe1208
#define _VIDEO_DIP_GCP_B         0xe1210

#define TVIDEO_DIP_CTL(pipe) _MMIO_PIPE(pipe, _VIDEO_DIP_CTL_A, _VIDEO_DIP_CTL_B)
#define TVIDEO_DIP_DATA(pipe) _MMIO_PIPE(pipe, _VIDEO_DIP_DATA_A, _VIDEO_DIP_DATA_B)
#define TVIDEO_DIP_GCP(pipe) _MMIO_PIPE(pipe, _VIDEO_DIP_GCP_A, _VIDEO_DIP_GCP_B)

/* Per-transcoder DIP controls (VLV) */
#define _VLV_VIDEO_DIP_CTL_A		0x60200
#define _VLV_VIDEO_DIP_CTL_B		0x61170
#define _CHV_VIDEO_DIP_CTL_C		0x611f0
#define VLV_TVIDEO_DIP_CTL(pipe)	_MMIO_BASE_PIPE3(VLV_DISPLAY_BASE, (pipe), \
							 _VLV_VIDEO_DIP_CTL_A, \
							 _VLV_VIDEO_DIP_CTL_B, \
							 _CHV_VIDEO_DIP_CTL_C)

#define _VLV_VIDEO_DIP_DATA_A		0x60208
#define _VLV_VIDEO_DIP_DATA_B		0x61174
#define _CHV_VIDEO_DIP_DATA_C		0x611f4
#define VLV_TVIDEO_DIP_DATA(pipe)	_MMIO_BASE_PIPE3(VLV_DISPLAY_BASE, (pipe), \
							 _VLV_VIDEO_DIP_DATA_A, \
							 _VLV_VIDEO_DIP_DATA_B, \
							 _CHV_VIDEO_DIP_DATA_C)

#define _VLV_VIDEO_DIP_GDCP_PAYLOAD_A	0x60210
#define _VLV_VIDEO_DIP_GDCP_PAYLOAD_B	0x61178
#define _CHV_VIDEO_DIP_GDCP_PAYLOAD_C	0x611f8
#define VLV_TVIDEO_DIP_GCP(pipe)	_MMIO_BASE_PIPE3(VLV_DISPLAY_BASE, (pipe), \
							 _VLV_VIDEO_DIP_GDCP_PAYLOAD_A, \
							 _VLV_VIDEO_DIP_GDCP_PAYLOAD_B, \
							 _CHV_VIDEO_DIP_GDCP_PAYLOAD_C)

/* Haswell DIP controls */

#define _HSW_VIDEO_DIP_CTL_A		0x60200
#define _HSW_VIDEO_DIP_AVI_DATA_A	0x60220
#define _HSW_VIDEO_DIP_VS_DATA_A	0x60260
#define _HSW_VIDEO_DIP_SPD_DATA_A	0x602A0
#define _HSW_VIDEO_DIP_GMP_DATA_A	0x602E0
#define _HSW_VIDEO_DIP_VSC_DATA_A	0x60320
#define	_ADL_VIDEO_DIP_AS_DATA_A	0x60484
#define _GLK_VIDEO_DIP_DRM_DATA_A	0x60440
#define _HSW_VIDEO_DIP_AVI_ECC_A	0x60240
#define _HSW_VIDEO_DIP_VS_ECC_A		0x60280
#define _HSW_VIDEO_DIP_SPD_ECC_A	0x602C0
#define _HSW_VIDEO_DIP_GMP_ECC_A	0x60300
#define _HSW_VIDEO_DIP_VSC_ECC_A	0x60344
#define _HSW_VIDEO_DIP_GCP_A		0x60210

#define _HSW_VIDEO_DIP_CTL_B		0x61200
#define _HSW_VIDEO_DIP_AVI_DATA_B	0x61220
#define _HSW_VIDEO_DIP_VS_DATA_B	0x61260
#define _HSW_VIDEO_DIP_SPD_DATA_B	0x612A0
#define _HSW_VIDEO_DIP_GMP_DATA_B	0x612E0
#define _HSW_VIDEO_DIP_VSC_DATA_B	0x61320
#define _ADL_VIDEO_DIP_AS_DATA_B	0x61484
#define _GLK_VIDEO_DIP_DRM_DATA_B	0x61440
#define _HSW_VIDEO_DIP_BVI_ECC_B	0x61240
#define _HSW_VIDEO_DIP_VS_ECC_B		0x61280
#define _HSW_VIDEO_DIP_SPD_ECC_B	0x612C0
#define _HSW_VIDEO_DIP_GMP_ECC_B	0x61300
#define _HSW_VIDEO_DIP_VSC_ECC_B	0x61344
#define _HSW_VIDEO_DIP_GCP_B		0x61210

/* Icelake PPS_DATA and _ECC DIP Registers.
 * These are available for transcoders B,C and eDP.
 * Adding the _A so as to reuse the _MMIO_TRANS2
 * definition, with which it offsets to the right location.
 */

#define _ICL_VIDEO_DIP_PPS_DATA_A	0x60350
#define _ICL_VIDEO_DIP_PPS_DATA_B	0x61350
#define _ICL_VIDEO_DIP_PPS_ECC_A	0x603D4
#define _ICL_VIDEO_DIP_PPS_ECC_B	0x613D4

#define HSW_TVIDEO_DIP_CTL(trans)		_MMIO_TRANS2(dev_priv, trans, _HSW_VIDEO_DIP_CTL_A)
#define HSW_TVIDEO_DIP_GCP(trans)		_MMIO_TRANS2(dev_priv, trans, _HSW_VIDEO_DIP_GCP_A)
#define HSW_TVIDEO_DIP_AVI_DATA(trans, i)	_MMIO_TRANS2(dev_priv, trans, _HSW_VIDEO_DIP_AVI_DATA_A + (i) * 4)
#define HSW_TVIDEO_DIP_VS_DATA(trans, i)	_MMIO_TRANS2(dev_priv, trans, _HSW_VIDEO_DIP_VS_DATA_A + (i) * 4)
#define HSW_TVIDEO_DIP_SPD_DATA(trans, i)	_MMIO_TRANS2(dev_priv, trans, _HSW_VIDEO_DIP_SPD_DATA_A + (i) * 4)
#define HSW_TVIDEO_DIP_GMP_DATA(trans, i)	_MMIO_TRANS2(dev_priv, trans, _HSW_VIDEO_DIP_GMP_DATA_A + (i) * 4)
#define HSW_TVIDEO_DIP_VSC_DATA(trans, i)	_MMIO_TRANS2(dev_priv, trans, _HSW_VIDEO_DIP_VSC_DATA_A + (i) * 4)
#define GLK_TVIDEO_DIP_DRM_DATA(trans, i)	_MMIO_TRANS2(dev_priv, trans, _GLK_VIDEO_DIP_DRM_DATA_A + (i) * 4)
#define ICL_VIDEO_DIP_PPS_DATA(trans, i)	_MMIO_TRANS2(dev_priv, trans, _ICL_VIDEO_DIP_PPS_DATA_A + (i) * 4)
#define ICL_VIDEO_DIP_PPS_ECC(trans, i)		_MMIO_TRANS2(dev_priv, trans, _ICL_VIDEO_DIP_PPS_ECC_A + (i) * 4)
/*ADLP and later: */
#define ADL_TVIDEO_DIP_AS_SDP_DATA(trans, i)	_MMIO_TRANS2(dev_priv, trans,\
							     _ADL_VIDEO_DIP_AS_DATA_A + (i) * 4)

#define _HSW_STEREO_3D_CTL_A		0x70020
#define   S3D_ENABLE			(1 << 31)
#define _HSW_STEREO_3D_CTL_B		0x71020

#define HSW_STEREO_3D_CTL(trans)	_MMIO_PIPE2(dev_priv, trans, _HSW_STEREO_3D_CTL_A)

#define _PCH_TRANS_HTOTAL_B          0xe1000
#define _PCH_TRANS_HBLANK_B          0xe1004
#define _PCH_TRANS_HSYNC_B           0xe1008
#define _PCH_TRANS_VTOTAL_B          0xe100c
#define _PCH_TRANS_VBLANK_B          0xe1010
#define _PCH_TRANS_VSYNC_B           0xe1014
#define _PCH_TRANS_VSYNCSHIFT_B 0xe1028

#define PCH_TRANS_HTOTAL(pipe)		_MMIO_PIPE(pipe, _PCH_TRANS_HTOTAL_A, _PCH_TRANS_HTOTAL_B)
#define PCH_TRANS_HBLANK(pipe)		_MMIO_PIPE(pipe, _PCH_TRANS_HBLANK_A, _PCH_TRANS_HBLANK_B)
#define PCH_TRANS_HSYNC(pipe)		_MMIO_PIPE(pipe, _PCH_TRANS_HSYNC_A, _PCH_TRANS_HSYNC_B)
#define PCH_TRANS_VTOTAL(pipe)		_MMIO_PIPE(pipe, _PCH_TRANS_VTOTAL_A, _PCH_TRANS_VTOTAL_B)
#define PCH_TRANS_VBLANK(pipe)		_MMIO_PIPE(pipe, _PCH_TRANS_VBLANK_A, _PCH_TRANS_VBLANK_B)
#define PCH_TRANS_VSYNC(pipe)		_MMIO_PIPE(pipe, _PCH_TRANS_VSYNC_A, _PCH_TRANS_VSYNC_B)
#define PCH_TRANS_VSYNCSHIFT(pipe)	_MMIO_PIPE(pipe, _PCH_TRANS_VSYNCSHIFT_A, _PCH_TRANS_VSYNCSHIFT_B)

#define _PCH_TRANSB_DATA_M1	0xe1030
#define _PCH_TRANSB_DATA_N1	0xe1034
#define _PCH_TRANSB_DATA_M2	0xe1038
#define _PCH_TRANSB_DATA_N2	0xe103c
#define _PCH_TRANSB_LINK_M1	0xe1040
#define _PCH_TRANSB_LINK_N1	0xe1044
#define _PCH_TRANSB_LINK_M2	0xe1048
#define _PCH_TRANSB_LINK_N2	0xe104c

#define PCH_TRANS_DATA_M1(pipe)	_MMIO_PIPE(pipe, _PCH_TRANSA_DATA_M1, _PCH_TRANSB_DATA_M1)
#define PCH_TRANS_DATA_N1(pipe)	_MMIO_PIPE(pipe, _PCH_TRANSA_DATA_N1, _PCH_TRANSB_DATA_N1)
#define PCH_TRANS_DATA_M2(pipe)	_MMIO_PIPE(pipe, _PCH_TRANSA_DATA_M2, _PCH_TRANSB_DATA_M2)
#define PCH_TRANS_DATA_N2(pipe)	_MMIO_PIPE(pipe, _PCH_TRANSA_DATA_N2, _PCH_TRANSB_DATA_N2)
#define PCH_TRANS_LINK_M1(pipe)	_MMIO_PIPE(pipe, _PCH_TRANSA_LINK_M1, _PCH_TRANSB_LINK_M1)
#define PCH_TRANS_LINK_N1(pipe)	_MMIO_PIPE(pipe, _PCH_TRANSA_LINK_N1, _PCH_TRANSB_LINK_N1)
#define PCH_TRANS_LINK_M2(pipe)	_MMIO_PIPE(pipe, _PCH_TRANSA_LINK_M2, _PCH_TRANSB_LINK_M2)
#define PCH_TRANS_LINK_N2(pipe)	_MMIO_PIPE(pipe, _PCH_TRANSA_LINK_N2, _PCH_TRANSB_LINK_N2)

#define _PCH_TRANSACONF              0xf0008
#define _PCH_TRANSBCONF              0xf1008
#define PCH_TRANSCONF(pipe)	_MMIO_PIPE(pipe, _PCH_TRANSACONF, _PCH_TRANSBCONF)
#define LPT_TRANSCONF		PCH_TRANSCONF(PIPE_A) /* lpt has only one transcoder */
#define  TRANS_ENABLE			REG_BIT(31)
#define  TRANS_STATE_ENABLE		REG_BIT(30)
#define  TRANS_FRAME_START_DELAY_MASK	REG_GENMASK(28, 27) /* ibx */
#define  TRANS_FRAME_START_DELAY(x)	REG_FIELD_PREP(TRANS_FRAME_START_DELAY_MASK, (x)) /* ibx: 0-3 */
#define  TRANS_INTERLACE_MASK		REG_GENMASK(23, 21)
#define  TRANS_INTERLACE_PROGRESSIVE	REG_FIELD_PREP(TRANS_INTERLACE_MASK, 0)
#define  TRANS_INTERLACE_LEGACY_VSYNC_IBX	REG_FIELD_PREP(TRANS_INTERLACE_MASK, 2) /* ibx */
#define  TRANS_INTERLACE_INTERLACED	REG_FIELD_PREP(TRANS_INTERLACE_MASK, 3)
#define  TRANS_BPC_MASK			REG_GENMASK(7, 5) /* ibx */
#define  TRANS_BPC_8			REG_FIELD_PREP(TRANS_BPC_MASK, 0)
#define  TRANS_BPC_10			REG_FIELD_PREP(TRANS_BPC_MASK, 1)
#define  TRANS_BPC_6			REG_FIELD_PREP(TRANS_BPC_MASK, 2)
#define  TRANS_BPC_12			REG_FIELD_PREP(TRANS_BPC_MASK, 3)

#define _TRANSA_CHICKEN1	 0xf0060
#define _TRANSB_CHICKEN1	 0xf1060
#define TRANS_CHICKEN1(pipe)	_MMIO_PIPE(pipe, _TRANSA_CHICKEN1, _TRANSB_CHICKEN1)
#define   TRANS_CHICKEN1_HDMIUNIT_GC_DISABLE	REG_BIT(10)
#define   TRANS_CHICKEN1_DP0UNIT_GC_DISABLE	REG_BIT(4)

#define _TRANSA_CHICKEN2	 0xf0064
#define _TRANSB_CHICKEN2	 0xf1064
#define TRANS_CHICKEN2(pipe)	_MMIO_PIPE(pipe, _TRANSA_CHICKEN2, _TRANSB_CHICKEN2)
#define   TRANS_CHICKEN2_TIMING_OVERRIDE		REG_BIT(31)
#define   TRANS_CHICKEN2_FDI_POLARITY_REVERSED		REG_BIT(29)
#define   TRANS_CHICKEN2_FRAME_START_DELAY_MASK		REG_GENMASK(28, 27)
#define   TRANS_CHICKEN2_FRAME_START_DELAY(x)		REG_FIELD_PREP(TRANS_CHICKEN2_FRAME_START_DELAY_MASK, (x)) /* 0-3 */
#define   TRANS_CHICKEN2_DISABLE_DEEP_COLOR_COUNTER	REG_BIT(26)
#define   TRANS_CHICKEN2_DISABLE_DEEP_COLOR_MODESWITCH	REG_BIT(25)

#define SOUTH_CHICKEN1		_MMIO(0xc2000)
#define  FDIA_PHASE_SYNC_SHIFT_OVR	19
#define  FDIA_PHASE_SYNC_SHIFT_EN	18
#define  INVERT_DDIE_HPD			REG_BIT(28)
#define  INVERT_DDID_HPD_MTP			REG_BIT(27)
#define  INVERT_TC4_HPD				REG_BIT(26)
#define  INVERT_TC3_HPD				REG_BIT(25)
#define  INVERT_TC2_HPD				REG_BIT(24)
#define  INVERT_TC1_HPD				REG_BIT(23)
#define  INVERT_DDID_HPD			(1 << 18)
#define  INVERT_DDIC_HPD			(1 << 17)
#define  INVERT_DDIB_HPD			(1 << 16)
#define  INVERT_DDIA_HPD			(1 << 15)
#define  FDI_PHASE_SYNC_OVR(pipe) (1 << (FDIA_PHASE_SYNC_SHIFT_OVR - ((pipe) * 2)))
#define  FDI_PHASE_SYNC_EN(pipe) (1 << (FDIA_PHASE_SYNC_SHIFT_EN - ((pipe) * 2)))
#define  FDI_BC_BIFURCATION_SELECT	(1 << 12)
#define  CHASSIS_CLK_REQ_DURATION_MASK	(0xf << 8)
#define  CHASSIS_CLK_REQ_DURATION(x)	((x) << 8)
#define  SBCLK_RUN_REFCLK_DIS		(1 << 7)
#define  ICP_SECOND_PPS_IO_SELECT	REG_BIT(2)
#define  SPT_PWM_GRANULARITY		(1 << 0)
#define SOUTH_CHICKEN2		_MMIO(0xc2004)
#define  FDI_MPHY_IOSFSB_RESET_STATUS	(1 << 13)
#define  FDI_MPHY_IOSFSB_RESET_CTL	(1 << 12)
#define  LPT_PWM_GRANULARITY		(1 << 5)
#define  DPLS_EDP_PPS_FIX_DIS		(1 << 0)

#define SOUTH_DSPCLK_GATE_D	_MMIO(0xc2020)
#define  PCH_GMBUSUNIT_CLOCK_GATE_DISABLE (1 << 31)
#define  PCH_DPLUNIT_CLOCK_GATE_DISABLE (1 << 30)
#define  PCH_DPLSUNIT_CLOCK_GATE_DISABLE (1 << 29)
#define  PCH_DPMGUNIT_CLOCK_GATE_DISABLE (1 << 15)
#define  PCH_CPUNIT_CLOCK_GATE_DISABLE (1 << 14)
#define  CNP_PWM_CGE_GATING_DISABLE (1 << 13)
#define  PCH_LP_PARTITION_LEVEL_DISABLE  (1 << 12)

#define _PCH_DP_B		0xe4100
#define PCH_DP_B		_MMIO(_PCH_DP_B)
#define _PCH_DPB_AUX_CH_CTL	0xe4110
#define _PCH_DPB_AUX_CH_DATA1	0xe4114
#define _PCH_DPB_AUX_CH_DATA2	0xe4118
#define _PCH_DPB_AUX_CH_DATA3	0xe411c
#define _PCH_DPB_AUX_CH_DATA4	0xe4120
#define _PCH_DPB_AUX_CH_DATA5	0xe4124

#define _PCH_DP_C		0xe4200
#define PCH_DP_C		_MMIO(_PCH_DP_C)
#define _PCH_DPC_AUX_CH_CTL	0xe4210
#define _PCH_DPC_AUX_CH_DATA1	0xe4214
#define _PCH_DPC_AUX_CH_DATA2	0xe4218
#define _PCH_DPC_AUX_CH_DATA3	0xe421c
#define _PCH_DPC_AUX_CH_DATA4	0xe4220
#define _PCH_DPC_AUX_CH_DATA5	0xe4224

#define _PCH_DP_D		0xe4300
#define PCH_DP_D		_MMIO(_PCH_DP_D)
#define _PCH_DPD_AUX_CH_CTL	0xe4310
#define _PCH_DPD_AUX_CH_DATA1	0xe4314
#define _PCH_DPD_AUX_CH_DATA2	0xe4318
#define _PCH_DPD_AUX_CH_DATA3	0xe431c
#define _PCH_DPD_AUX_CH_DATA4	0xe4320
#define _PCH_DPD_AUX_CH_DATA5	0xe4324

#define PCH_DP_AUX_CH_CTL(aux_ch)		_MMIO_PORT((aux_ch) - AUX_CH_B, _PCH_DPB_AUX_CH_CTL, _PCH_DPC_AUX_CH_CTL)
#define PCH_DP_AUX_CH_DATA(aux_ch, i)	_MMIO(_PORT((aux_ch) - AUX_CH_B, _PCH_DPB_AUX_CH_DATA1, _PCH_DPC_AUX_CH_DATA1) + (i) * 4) /* 5 registers */

/* CPT */
#define _TRANS_DP_CTL_A		0xe0300
#define _TRANS_DP_CTL_B		0xe1300
#define _TRANS_DP_CTL_C		0xe2300
#define TRANS_DP_CTL(pipe)	_MMIO_PIPE(pipe, _TRANS_DP_CTL_A, _TRANS_DP_CTL_B)
#define  TRANS_DP_OUTPUT_ENABLE		REG_BIT(31)
#define  TRANS_DP_PORT_SEL_MASK		REG_GENMASK(30, 29)
#define  TRANS_DP_PORT_SEL_NONE		REG_FIELD_PREP(TRANS_DP_PORT_SEL_MASK, 3)
#define  TRANS_DP_PORT_SEL(port)	REG_FIELD_PREP(TRANS_DP_PORT_SEL_MASK, (port) - PORT_B)
#define  TRANS_DP_AUDIO_ONLY		REG_BIT(26)
#define  TRANS_DP_ENH_FRAMING		REG_BIT(18)
#define  TRANS_DP_BPC_MASK		REG_GENMASK(10, 9)
#define  TRANS_DP_BPC_8			REG_FIELD_PREP(TRANS_DP_BPC_MASK, 0)
#define  TRANS_DP_BPC_10		REG_FIELD_PREP(TRANS_DP_BPC_MASK, 1)
#define  TRANS_DP_BPC_6			REG_FIELD_PREP(TRANS_DP_BPC_MASK, 2)
#define  TRANS_DP_BPC_12		REG_FIELD_PREP(TRANS_DP_BPC_MASK, 3)
#define  TRANS_DP_VSYNC_ACTIVE_HIGH	REG_BIT(4)
#define  TRANS_DP_HSYNC_ACTIVE_HIGH	REG_BIT(3)

#define _TRANS_DP2_CTL_A			0x600a0
#define _TRANS_DP2_CTL_B			0x610a0
#define _TRANS_DP2_CTL_C			0x620a0
#define _TRANS_DP2_CTL_D			0x630a0
#define TRANS_DP2_CTL(trans)			_MMIO_TRANS(trans, _TRANS_DP2_CTL_A, _TRANS_DP2_CTL_B)
#define  TRANS_DP2_128B132B_CHANNEL_CODING	REG_BIT(31)
#define  TRANS_DP2_PANEL_REPLAY_ENABLE		REG_BIT(30)
#define  TRANS_DP2_DEBUG_ENABLE			REG_BIT(23)

#define _TRANS_DP2_VFREQHIGH_A			0x600a4
#define _TRANS_DP2_VFREQHIGH_B			0x610a4
#define _TRANS_DP2_VFREQHIGH_C			0x620a4
#define _TRANS_DP2_VFREQHIGH_D			0x630a4
#define TRANS_DP2_VFREQHIGH(trans)		_MMIO_TRANS(trans, _TRANS_DP2_VFREQHIGH_A, _TRANS_DP2_VFREQHIGH_B)
#define  TRANS_DP2_VFREQ_PIXEL_CLOCK_MASK	REG_GENMASK(31, 8)
#define  TRANS_DP2_VFREQ_PIXEL_CLOCK(clk_hz)	REG_FIELD_PREP(TRANS_DP2_VFREQ_PIXEL_CLOCK_MASK, (clk_hz))

#define _TRANS_DP2_VFREQLOW_A			0x600a8
#define _TRANS_DP2_VFREQLOW_B			0x610a8
#define _TRANS_DP2_VFREQLOW_C			0x620a8
#define _TRANS_DP2_VFREQLOW_D			0x630a8
#define TRANS_DP2_VFREQLOW(trans)		_MMIO_TRANS(trans, _TRANS_DP2_VFREQLOW_A, _TRANS_DP2_VFREQLOW_B)

/* SNB eDP training params */
/* SNB A-stepping */
#define  EDP_LINK_TRAIN_400MV_0DB_SNB_A		(0x38 << 22)
#define  EDP_LINK_TRAIN_400MV_6DB_SNB_A		(0x02 << 22)
#define  EDP_LINK_TRAIN_600MV_3_5DB_SNB_A	(0x01 << 22)
#define  EDP_LINK_TRAIN_800MV_0DB_SNB_A		(0x0 << 22)
/* SNB B-stepping */
#define  EDP_LINK_TRAIN_400_600MV_0DB_SNB_B	(0x0 << 22)
#define  EDP_LINK_TRAIN_400MV_3_5DB_SNB_B	(0x1 << 22)
#define  EDP_LINK_TRAIN_400_600MV_6DB_SNB_B	(0x3a << 22)
#define  EDP_LINK_TRAIN_600_800MV_3_5DB_SNB_B	(0x39 << 22)
#define  EDP_LINK_TRAIN_800_1200MV_0DB_SNB_B	(0x38 << 22)
#define  EDP_LINK_TRAIN_VOL_EMP_MASK_SNB	(0x3f << 22)

/* IVB */
#define EDP_LINK_TRAIN_400MV_0DB_IVB		(0x24 << 22)
#define EDP_LINK_TRAIN_400MV_3_5DB_IVB		(0x2a << 22)
#define EDP_LINK_TRAIN_400MV_6DB_IVB		(0x2f << 22)
#define EDP_LINK_TRAIN_600MV_0DB_IVB		(0x30 << 22)
#define EDP_LINK_TRAIN_600MV_3_5DB_IVB		(0x36 << 22)
#define EDP_LINK_TRAIN_800MV_0DB_IVB		(0x38 << 22)
#define EDP_LINK_TRAIN_800MV_3_5DB_IVB		(0x3e << 22)

/* legacy values */
#define EDP_LINK_TRAIN_500MV_0DB_IVB		(0x00 << 22)
#define EDP_LINK_TRAIN_1000MV_0DB_IVB		(0x20 << 22)
#define EDP_LINK_TRAIN_500MV_3_5DB_IVB		(0x02 << 22)
#define EDP_LINK_TRAIN_1000MV_3_5DB_IVB		(0x22 << 22)
#define EDP_LINK_TRAIN_1000MV_6DB_IVB		(0x23 << 22)

#define  EDP_LINK_TRAIN_VOL_EMP_MASK_IVB	(0x3f << 22)

#define  VLV_PMWGICZ				_MMIO(0x1300a4)

#define  HSW_EDRAM_CAP				_MMIO(0x120010)
#define    EDRAM_ENABLED			0x1
#define    EDRAM_NUM_BANKS(cap)			(((cap) >> 1) & 0xf)
#define    EDRAM_WAYS_IDX(cap)			(((cap) >> 5) & 0x7)
#define    EDRAM_SETS_IDX(cap)			(((cap) >> 8) & 0x3)

#define VLV_CHICKEN_3				_MMIO(VLV_DISPLAY_BASE + 0x7040C)
#define  PIXEL_OVERLAP_CNT_MASK			(3 << 30)
#define  PIXEL_OVERLAP_CNT_SHIFT		30

#define GEN6_PCODE_MAILBOX			_MMIO(0x138124)
#define   GEN6_PCODE_READY			(1 << 31)
#define   GEN6_PCODE_MB_PARAM2			REG_GENMASK(23, 16)
#define   GEN6_PCODE_MB_PARAM1			REG_GENMASK(15, 8)
#define   GEN6_PCODE_MB_COMMAND			REG_GENMASK(7, 0)
#define   GEN6_PCODE_ERROR_MASK			0xFF
#define     GEN6_PCODE_SUCCESS			0x0
#define     GEN6_PCODE_ILLEGAL_CMD		0x1
#define     GEN6_PCODE_MIN_FREQ_TABLE_GT_RATIO_OUT_OF_RANGE 0x2
#define     GEN6_PCODE_TIMEOUT			0x3
#define     GEN6_PCODE_UNIMPLEMENTED_CMD	0xFF
#define     GEN7_PCODE_TIMEOUT			0x2
#define     GEN7_PCODE_ILLEGAL_DATA		0x3
#define     GEN11_PCODE_ILLEGAL_SUBCOMMAND	0x4
#define     GEN11_PCODE_LOCKED			0x6
#define     GEN11_PCODE_REJECTED		0x11
#define     GEN7_PCODE_MIN_FREQ_TABLE_GT_RATIO_OUT_OF_RANGE 0x10
#define   GEN6_PCODE_WRITE_RC6VIDS		0x4
#define   GEN6_PCODE_READ_RC6VIDS		0x5
#define     GEN6_ENCODE_RC6_VID(mv)		(((mv) - 245) / 5)
#define     GEN6_DECODE_RC6_VID(vids)		(((vids) * 5) + 245)
#define   BDW_PCODE_DISPLAY_FREQ_CHANGE_REQ	0x18
#define   GEN9_PCODE_READ_MEM_LATENCY		0x6
#define     GEN9_MEM_LATENCY_LEVEL_3_7_MASK	REG_GENMASK(31, 24)
#define     GEN9_MEM_LATENCY_LEVEL_2_6_MASK	REG_GENMASK(23, 16)
#define     GEN9_MEM_LATENCY_LEVEL_1_5_MASK	REG_GENMASK(15, 8)
#define     GEN9_MEM_LATENCY_LEVEL_0_4_MASK	REG_GENMASK(7, 0)
#define   SKL_PCODE_LOAD_HDCP_KEYS		0x5
#define   SKL_PCODE_CDCLK_CONTROL		0x7
#define     SKL_CDCLK_PREPARE_FOR_CHANGE	0x3
#define     SKL_CDCLK_READY_FOR_CHANGE		0x1
#define   GEN6_PCODE_WRITE_MIN_FREQ_TABLE	0x8
#define   GEN6_PCODE_READ_MIN_FREQ_TABLE	0x9
#define   GEN6_READ_OC_PARAMS			0xc
#define   ICL_PCODE_MEM_SUBSYSYSTEM_INFO	0xd
#define     ICL_PCODE_MEM_SS_READ_GLOBAL_INFO	(0x0 << 8)
#define     ICL_PCODE_MEM_SS_READ_QGV_POINT_INFO(point)	(((point) << 16) | (0x1 << 8))
#define     ADL_PCODE_MEM_SS_READ_PSF_GV_INFO	((0) | (0x2 << 8))
#define   DISPLAY_TO_PCODE_CDCLK_MAX		0x28D
#define   DISPLAY_TO_PCODE_VOLTAGE_MASK		REG_GENMASK(1, 0)
#define	  DISPLAY_TO_PCODE_VOLTAGE_MAX		DISPLAY_TO_PCODE_VOLTAGE_MASK
#define   DISPLAY_TO_PCODE_CDCLK_VALID		REG_BIT(27)
#define   DISPLAY_TO_PCODE_PIPE_COUNT_VALID	REG_BIT(31)
#define   DISPLAY_TO_PCODE_CDCLK_MASK		REG_GENMASK(25, 16)
#define   DISPLAY_TO_PCODE_PIPE_COUNT_MASK	REG_GENMASK(30, 28)
#define   DISPLAY_TO_PCODE_CDCLK(x)		REG_FIELD_PREP(DISPLAY_TO_PCODE_CDCLK_MASK, (x))
#define   DISPLAY_TO_PCODE_PIPE_COUNT(x)	REG_FIELD_PREP(DISPLAY_TO_PCODE_PIPE_COUNT_MASK, (x))
#define   DISPLAY_TO_PCODE_VOLTAGE(x)		REG_FIELD_PREP(DISPLAY_TO_PCODE_VOLTAGE_MASK, (x))
#define   DISPLAY_TO_PCODE_UPDATE_MASK(cdclk, num_pipes, voltage_level) \
		((DISPLAY_TO_PCODE_CDCLK(cdclk)) | \
		(DISPLAY_TO_PCODE_PIPE_COUNT(num_pipes)) | \
		(DISPLAY_TO_PCODE_VOLTAGE(voltage_level)))
#define   ICL_PCODE_SAGV_DE_MEM_SS_CONFIG	0xe
#define     ICL_PCODE_REP_QGV_MASK		REG_GENMASK(1, 0)
#define     ICL_PCODE_REP_QGV_SAFE		REG_FIELD_PREP(ICL_PCODE_REP_QGV_MASK, 0)
#define     ICL_PCODE_REP_QGV_POLL		REG_FIELD_PREP(ICL_PCODE_REP_QGV_MASK, 1)
#define     ICL_PCODE_REP_QGV_REJECTED		REG_FIELD_PREP(ICL_PCODE_REP_QGV_MASK, 2)
#define     ADLS_PCODE_REP_PSF_MASK		REG_GENMASK(3, 2)
#define     ADLS_PCODE_REP_PSF_SAFE		REG_FIELD_PREP(ADLS_PCODE_REP_PSF_MASK, 0)
#define     ADLS_PCODE_REP_PSF_POLL		REG_FIELD_PREP(ADLS_PCODE_REP_PSF_MASK, 1)
#define     ADLS_PCODE_REP_PSF_REJECTED		REG_FIELD_PREP(ADLS_PCODE_REP_PSF_MASK, 2)
#define     ICL_PCODE_REQ_QGV_PT_MASK		REG_GENMASK(7, 0)
#define     ICL_PCODE_REQ_QGV_PT(x)		REG_FIELD_PREP(ICL_PCODE_REQ_QGV_PT_MASK, (x))
#define     ADLS_PCODE_REQ_PSF_PT_MASK		REG_GENMASK(10, 8)
#define     ADLS_PCODE_REQ_PSF_PT(x)		REG_FIELD_PREP(ADLS_PCODE_REQ_PSF_PT_MASK, (x))
#define   GEN6_PCODE_READ_D_COMP		0x10
#define   GEN6_PCODE_WRITE_D_COMP		0x11
#define   ICL_PCODE_EXIT_TCCOLD			0x12
#define   HSW_PCODE_DE_WRITE_FREQ_REQ		0x17
#define   DISPLAY_IPS_CONTROL			0x19
#define   TGL_PCODE_TCCOLD			0x26
#define     TGL_PCODE_EXIT_TCCOLD_DATA_L_EXIT_FAILED	REG_BIT(0)
#define     TGL_PCODE_EXIT_TCCOLD_DATA_L_BLOCK_REQ	0
#define     TGL_PCODE_EXIT_TCCOLD_DATA_L_UNBLOCK_REQ	REG_BIT(0)
            /* See also IPS_CTL */
#define     IPS_PCODE_CONTROL			(1 << 30)
#define   HSW_PCODE_DYNAMIC_DUTY_CYCLE_CONTROL	0x1A
#define   GEN9_PCODE_SAGV_CONTROL		0x21
#define     GEN9_SAGV_DISABLE			0x0
#define     GEN9_SAGV_IS_DISABLED		0x1
#define     GEN9_SAGV_ENABLE			0x3
#define   DG1_PCODE_STATUS			0x7E
#define     DG1_UNCORE_GET_INIT_STATUS		0x0
#define     DG1_UNCORE_INIT_STATUS_COMPLETE	0x1
#define   PCODE_POWER_SETUP			0x7C
#define     POWER_SETUP_SUBCOMMAND_READ_I1	0x4
#define     POWER_SETUP_SUBCOMMAND_WRITE_I1	0x5
#define	    POWER_SETUP_I1_WATTS		REG_BIT(31)
#define	    POWER_SETUP_I1_SHIFT		6	/* 10.6 fixed point format */
#define	    POWER_SETUP_I1_DATA_MASK		REG_GENMASK(15, 0)
#define GEN12_PCODE_READ_SAGV_BLOCK_TIME_US	0x23
#define   XEHP_PCODE_FREQUENCY_CONFIG		0x6e	/* pvc */
/* XEHP_PCODE_FREQUENCY_CONFIG sub-commands (param1) */
#define     PCODE_MBOX_FC_SC_READ_FUSED_P0	0x0
#define     PCODE_MBOX_FC_SC_READ_FUSED_PN	0x1
/* PCODE_MBOX_DOMAIN_* - mailbox domain IDs */
/*   XEHP_PCODE_FREQUENCY_CONFIG param2 */
#define     PCODE_MBOX_DOMAIN_NONE		0x0
#define     PCODE_MBOX_DOMAIN_MEDIAFF		0x3
#define GEN6_PCODE_DATA				_MMIO(0x138128)
#define   GEN6_PCODE_FREQ_IA_RATIO_SHIFT	8
#define   GEN6_PCODE_FREQ_RING_RATIO_SHIFT	16
#define GEN6_PCODE_DATA1			_MMIO(0x13812C)

#define MTL_PCODE_STOLEN_ACCESS			_MMIO(0x138914)
#define   STOLEN_ACCESS_ALLOWED			0x1

/* IVYBRIDGE DPF */
#define GEN7_L3CDERRST1(slice)		_MMIO(0xB008 + (slice) * 0x200) /* L3CD Error Status 1 */
#define   GEN7_L3CDERRST1_ROW_MASK	(0x7ff << 14)
#define   GEN7_PARITY_ERROR_VALID	(1 << 13)
#define   GEN7_L3CDERRST1_BANK_MASK	(3 << 11)
#define   GEN7_L3CDERRST1_SUBBANK_MASK	(7 << 8)
#define GEN7_PARITY_ERROR_ROW(reg) \
		(((reg) & GEN7_L3CDERRST1_ROW_MASK) >> 14)
#define GEN7_PARITY_ERROR_BANK(reg) \
		(((reg) & GEN7_L3CDERRST1_BANK_MASK) >> 11)
#define GEN7_PARITY_ERROR_SUBBANK(reg) \
		(((reg) & GEN7_L3CDERRST1_SUBBANK_MASK) >> 8)
#define   GEN7_L3CDERRST1_ENABLE	(1 << 7)

/* These are the 4 32-bit write offset registers for each stream
 * output buffer.  It determines the offset from the
 * 3DSTATE_SO_BUFFERs that the next streamed vertex output goes to.
 */
#define GEN7_SO_WRITE_OFFSET(n)		_MMIO(0x5280 + (n) * 4)

/*
 * HSW - ICL power wells
 *
 * Platforms have up to 3 power well control register sets, each set
 * controlling up to 16 power wells via a request/status HW flag tuple:
 * - main (HSW_PWR_WELL_CTL[1-4])
 * - AUX  (ICL_PWR_WELL_CTL_AUX[1-4])
 * - DDI  (ICL_PWR_WELL_CTL_DDI[1-4])
 * Each control register set consists of up to 4 registers used by different
 * sources that can request a power well to be enabled:
 * - BIOS   (HSW_PWR_WELL_CTL1/ICL_PWR_WELL_CTL_AUX1/ICL_PWR_WELL_CTL_DDI1)
 * - DRIVER (HSW_PWR_WELL_CTL2/ICL_PWR_WELL_CTL_AUX2/ICL_PWR_WELL_CTL_DDI2)
 * - KVMR   (HSW_PWR_WELL_CTL3)   (only in the main register set)
 * - DEBUG  (HSW_PWR_WELL_CTL4/ICL_PWR_WELL_CTL_AUX4/ICL_PWR_WELL_CTL_DDI4)
 */
#define HSW_PWR_WELL_CTL1			_MMIO(0x45400)
#define HSW_PWR_WELL_CTL2			_MMIO(0x45404)
#define HSW_PWR_WELL_CTL3			_MMIO(0x45408)
#define HSW_PWR_WELL_CTL4			_MMIO(0x4540C)
#define   HSW_PWR_WELL_CTL_REQ(pw_idx)		(0x2 << ((pw_idx) * 2))
#define   HSW_PWR_WELL_CTL_STATE(pw_idx)	(0x1 << ((pw_idx) * 2))

/* HSW/BDW power well */
#define   HSW_PW_CTL_IDX_GLOBAL			15

/* SKL/BXT/GLK power wells */
#define   SKL_PW_CTL_IDX_PW_2			15
#define   SKL_PW_CTL_IDX_PW_1			14
#define   GLK_PW_CTL_IDX_AUX_C			10
#define   GLK_PW_CTL_IDX_AUX_B			9
#define   GLK_PW_CTL_IDX_AUX_A			8
#define   SKL_PW_CTL_IDX_DDI_D			4
#define   SKL_PW_CTL_IDX_DDI_C			3
#define   SKL_PW_CTL_IDX_DDI_B			2
#define   SKL_PW_CTL_IDX_DDI_A_E		1
#define   GLK_PW_CTL_IDX_DDI_A			1
#define   SKL_PW_CTL_IDX_MISC_IO		0

/* ICL/TGL - power wells */
#define   TGL_PW_CTL_IDX_PW_5			4
#define   ICL_PW_CTL_IDX_PW_4			3
#define   ICL_PW_CTL_IDX_PW_3			2
#define   ICL_PW_CTL_IDX_PW_2			1
#define   ICL_PW_CTL_IDX_PW_1			0

/* XE_LPD - power wells */
#define   XELPD_PW_CTL_IDX_PW_D			8
#define   XELPD_PW_CTL_IDX_PW_C			7
#define   XELPD_PW_CTL_IDX_PW_B			6
#define   XELPD_PW_CTL_IDX_PW_A			5

#define ICL_PWR_WELL_CTL_AUX1			_MMIO(0x45440)
#define ICL_PWR_WELL_CTL_AUX2			_MMIO(0x45444)
#define ICL_PWR_WELL_CTL_AUX4			_MMIO(0x4544C)
#define   TGL_PW_CTL_IDX_AUX_TBT6		14
#define   TGL_PW_CTL_IDX_AUX_TBT5		13
#define   TGL_PW_CTL_IDX_AUX_TBT4		12
#define   ICL_PW_CTL_IDX_AUX_TBT4		11
#define   TGL_PW_CTL_IDX_AUX_TBT3		11
#define   ICL_PW_CTL_IDX_AUX_TBT3		10
#define   TGL_PW_CTL_IDX_AUX_TBT2		10
#define   ICL_PW_CTL_IDX_AUX_TBT2		9
#define   TGL_PW_CTL_IDX_AUX_TBT1		9
#define   ICL_PW_CTL_IDX_AUX_TBT1		8
#define   TGL_PW_CTL_IDX_AUX_TC6		8
#define   XELPD_PW_CTL_IDX_AUX_E			8
#define   TGL_PW_CTL_IDX_AUX_TC5		7
#define   XELPD_PW_CTL_IDX_AUX_D			7
#define   TGL_PW_CTL_IDX_AUX_TC4		6
#define   ICL_PW_CTL_IDX_AUX_F			5
#define   TGL_PW_CTL_IDX_AUX_TC3		5
#define   ICL_PW_CTL_IDX_AUX_E			4
#define   TGL_PW_CTL_IDX_AUX_TC2		4
#define   ICL_PW_CTL_IDX_AUX_D			3
#define   TGL_PW_CTL_IDX_AUX_TC1		3
#define   ICL_PW_CTL_IDX_AUX_C			2
#define   ICL_PW_CTL_IDX_AUX_B			1
#define   ICL_PW_CTL_IDX_AUX_A			0

#define ICL_PWR_WELL_CTL_DDI1			_MMIO(0x45450)
#define ICL_PWR_WELL_CTL_DDI2			_MMIO(0x45454)
#define ICL_PWR_WELL_CTL_DDI4			_MMIO(0x4545C)
#define   XELPD_PW_CTL_IDX_DDI_E			8
#define   TGL_PW_CTL_IDX_DDI_TC6		8
#define   XELPD_PW_CTL_IDX_DDI_D			7
#define   TGL_PW_CTL_IDX_DDI_TC5		7
#define   TGL_PW_CTL_IDX_DDI_TC4		6
#define   ICL_PW_CTL_IDX_DDI_F			5
#define   TGL_PW_CTL_IDX_DDI_TC3		5
#define   ICL_PW_CTL_IDX_DDI_E			4
#define   TGL_PW_CTL_IDX_DDI_TC2		4
#define   ICL_PW_CTL_IDX_DDI_D			3
#define   TGL_PW_CTL_IDX_DDI_TC1		3
#define   ICL_PW_CTL_IDX_DDI_C			2
#define   ICL_PW_CTL_IDX_DDI_B			1
#define   ICL_PW_CTL_IDX_DDI_A			0

/* HSW - power well misc debug registers */
#define HSW_PWR_WELL_CTL5			_MMIO(0x45410)
#define   HSW_PWR_WELL_ENABLE_SINGLE_STEP	(1 << 31)
#define   HSW_PWR_WELL_PWR_GATE_OVERRIDE	(1 << 20)
#define   HSW_PWR_WELL_FORCE_ON			(1 << 19)
#define HSW_PWR_WELL_CTL6			_MMIO(0x45414)

/* SKL Fuse Status */
enum skl_power_gate {
	SKL_PG0,
	SKL_PG1,
	SKL_PG2,
	ICL_PG3,
	ICL_PG4,
};

#define SKL_FUSE_STATUS				_MMIO(0x42000)
#define  SKL_FUSE_DOWNLOAD_STATUS		(1 << 31)
/*
 * PG0 is HW controlled, so doesn't have a corresponding power well control knob
 * SKL_DISP_PW1_IDX..SKL_DISP_PW2_IDX -> PG1..PG2
 */
#define  SKL_PW_CTL_IDX_TO_PG(pw_idx)		\
	((pw_idx) - SKL_PW_CTL_IDX_PW_1 + SKL_PG1)
/*
 * PG0 is HW controlled, so doesn't have a corresponding power well control knob
 * ICL_DISP_PW1_IDX..ICL_DISP_PW4_IDX -> PG1..PG4
 */
#define  ICL_PW_CTL_IDX_TO_PG(pw_idx)		\
	((pw_idx) - ICL_PW_CTL_IDX_PW_1 + SKL_PG1)
#define  SKL_FUSE_PG_DIST_STATUS(pg)		(1 << (27 - (pg)))

/* Per-pipe DDI Function Control */
#define _TRANS_DDI_FUNC_CTL_A		0x60400
#define _TRANS_DDI_FUNC_CTL_B		0x61400
#define _TRANS_DDI_FUNC_CTL_C		0x62400
#define _TRANS_DDI_FUNC_CTL_D		0x63400
#define _TRANS_DDI_FUNC_CTL_EDP		0x6F400
#define _TRANS_DDI_FUNC_CTL_DSI0	0x6b400
#define _TRANS_DDI_FUNC_CTL_DSI1	0x6bc00
#define TRANS_DDI_FUNC_CTL(tran) _MMIO_TRANS2(dev_priv, tran, _TRANS_DDI_FUNC_CTL_A)

#define  TRANS_DDI_FUNC_ENABLE		(1 << 31)
/* Those bits are ignored by pipe EDP since it can only connect to DDI A */
#define  TRANS_DDI_PORT_SHIFT		28
#define  TGL_TRANS_DDI_PORT_SHIFT	27
#define  TRANS_DDI_PORT_MASK		(7 << TRANS_DDI_PORT_SHIFT)
#define  TGL_TRANS_DDI_PORT_MASK	(0xf << TGL_TRANS_DDI_PORT_SHIFT)
#define  TRANS_DDI_SELECT_PORT(x)	((x) << TRANS_DDI_PORT_SHIFT)
#define  TGL_TRANS_DDI_SELECT_PORT(x)	(((x) + 1) << TGL_TRANS_DDI_PORT_SHIFT)
#define  TRANS_DDI_MODE_SELECT_MASK	(7 << 24)
#define  TRANS_DDI_MODE_SELECT_HDMI	(0 << 24)
#define  TRANS_DDI_MODE_SELECT_DVI	(1 << 24)
#define  TRANS_DDI_MODE_SELECT_DP_SST	(2 << 24)
#define  TRANS_DDI_MODE_SELECT_DP_MST	(3 << 24)
#define  TRANS_DDI_MODE_SELECT_FDI_OR_128B132B	(4 << 24)
#define  TRANS_DDI_BPC_MASK		(7 << 20)
#define  TRANS_DDI_BPC_8		(0 << 20)
#define  TRANS_DDI_BPC_10		(1 << 20)
#define  TRANS_DDI_BPC_6		(2 << 20)
#define  TRANS_DDI_BPC_12		(3 << 20)
#define  TRANS_DDI_PORT_SYNC_MASTER_SELECT_MASK	REG_GENMASK(19, 18)
#define  TRANS_DDI_PORT_SYNC_MASTER_SELECT(x)	REG_FIELD_PREP(TRANS_DDI_PORT_SYNC_MASTER_SELECT_MASK, (x))
#define  TRANS_DDI_PVSYNC		(1 << 17)
#define  TRANS_DDI_PHSYNC		(1 << 16)
#define  TRANS_DDI_PORT_SYNC_ENABLE	REG_BIT(15)
#define  TRANS_DDI_EDP_INPUT_MASK	(7 << 12)
#define  TRANS_DDI_EDP_INPUT_A_ON	(0 << 12)
#define  TRANS_DDI_EDP_INPUT_A_ONOFF	(4 << 12)
#define  TRANS_DDI_EDP_INPUT_B_ONOFF	(5 << 12)
#define  TRANS_DDI_EDP_INPUT_C_ONOFF	(6 << 12)
#define  TRANS_DDI_EDP_INPUT_D_ONOFF	(7 << 12)
#define  TRANS_DDI_MST_TRANSPORT_SELECT_MASK	REG_GENMASK(11, 10)
#define  TRANS_DDI_MST_TRANSPORT_SELECT(trans)	\
	REG_FIELD_PREP(TRANS_DDI_MST_TRANSPORT_SELECT_MASK, trans)
#define  TRANS_DDI_HDCP_SIGNALLING	(1 << 9)
#define  TRANS_DDI_DP_VC_PAYLOAD_ALLOC	(1 << 8)
#define  TRANS_DDI_HDMI_SCRAMBLER_CTS_ENABLE (1 << 7)
#define  TRANS_DDI_HDMI_SCRAMBLER_RESET_FREQ (1 << 6)
#define  TRANS_DDI_HDCP_SELECT		REG_BIT(5)
#define  TRANS_DDI_BFI_ENABLE		(1 << 4)
#define  TRANS_DDI_HIGH_TMDS_CHAR_RATE	(1 << 4)
#define  TRANS_DDI_PORT_WIDTH_MASK	REG_GENMASK(3, 1)
#define  TRANS_DDI_PORT_WIDTH(width)	REG_FIELD_PREP(TRANS_DDI_PORT_WIDTH_MASK, (width) - 1)
#define  TRANS_DDI_HDMI_SCRAMBLING	(1 << 0)
#define  TRANS_DDI_HDMI_SCRAMBLING_MASK (TRANS_DDI_HDMI_SCRAMBLER_CTS_ENABLE \
					| TRANS_DDI_HDMI_SCRAMBLER_RESET_FREQ \
					| TRANS_DDI_HDMI_SCRAMBLING)

#define _TRANS_DDI_FUNC_CTL2_A		0x60404
#define _TRANS_DDI_FUNC_CTL2_B		0x61404
#define _TRANS_DDI_FUNC_CTL2_C		0x62404
#define _TRANS_DDI_FUNC_CTL2_EDP	0x6f404
#define _TRANS_DDI_FUNC_CTL2_DSI0	0x6b404
#define _TRANS_DDI_FUNC_CTL2_DSI1	0x6bc04
#define TRANS_DDI_FUNC_CTL2(tran)	_MMIO_TRANS2(dev_priv, tran, _TRANS_DDI_FUNC_CTL2_A)
#define  PORT_SYNC_MODE_ENABLE			REG_BIT(4)
#define  PORT_SYNC_MODE_MASTER_SELECT_MASK	REG_GENMASK(2, 0)
#define  PORT_SYNC_MODE_MASTER_SELECT(x)	REG_FIELD_PREP(PORT_SYNC_MODE_MASTER_SELECT_MASK, (x))

#define TRANS_CMTG_CHICKEN		_MMIO(0x6fa90)
#define  DISABLE_DPT_CLK_GATING		REG_BIT(1)

/* DisplayPort Transport Control */
#define _DP_TP_CTL_A			0x64040
#define _DP_TP_CTL_B			0x64140
#define _TGL_DP_TP_CTL_A		0x60540
#define DP_TP_CTL(port) _MMIO_PORT(port, _DP_TP_CTL_A, _DP_TP_CTL_B)
#define TGL_DP_TP_CTL(tran) _MMIO_TRANS2(dev_priv, (tran), _TGL_DP_TP_CTL_A)
#define  DP_TP_CTL_ENABLE			(1 << 31)
#define  DP_TP_CTL_FEC_ENABLE			(1 << 30)
#define  DP_TP_CTL_MODE_SST			(0 << 27)
#define  DP_TP_CTL_MODE_MST			(1 << 27)
#define  DP_TP_CTL_FORCE_ACT			(1 << 25)
#define  DP_TP_CTL_TRAIN_PAT4_SEL_MASK		(3 << 19)
#define  DP_TP_CTL_TRAIN_PAT4_SEL_TP4A		(0 << 19)
#define  DP_TP_CTL_TRAIN_PAT4_SEL_TP4B		(1 << 19)
#define  DP_TP_CTL_TRAIN_PAT4_SEL_TP4C		(2 << 19)
#define  DP_TP_CTL_ENHANCED_FRAME_ENABLE	(1 << 18)
#define  DP_TP_CTL_FDI_AUTOTRAIN		(1 << 15)
#define  DP_TP_CTL_LINK_TRAIN_MASK		(7 << 8)
#define  DP_TP_CTL_LINK_TRAIN_PAT1		(0 << 8)
#define  DP_TP_CTL_LINK_TRAIN_PAT2		(1 << 8)
#define  DP_TP_CTL_LINK_TRAIN_PAT3		(4 << 8)
#define  DP_TP_CTL_LINK_TRAIN_PAT4		(5 << 8)
#define  DP_TP_CTL_LINK_TRAIN_IDLE		(2 << 8)
#define  DP_TP_CTL_LINK_TRAIN_NORMAL		(3 << 8)
#define  DP_TP_CTL_SCRAMBLE_DISABLE		(1 << 7)

/* DisplayPort Transport Status */
#define _DP_TP_STATUS_A			0x64044
#define _DP_TP_STATUS_B			0x64144
#define _TGL_DP_TP_STATUS_A		0x60544
#define DP_TP_STATUS(port) _MMIO_PORT(port, _DP_TP_STATUS_A, _DP_TP_STATUS_B)
#define TGL_DP_TP_STATUS(tran) _MMIO_TRANS2(dev_priv, (tran), _TGL_DP_TP_STATUS_A)
#define  DP_TP_STATUS_FEC_ENABLE_LIVE		(1 << 28)
#define  DP_TP_STATUS_IDLE_DONE			(1 << 25)
#define  DP_TP_STATUS_ACT_SENT			(1 << 24)
#define  DP_TP_STATUS_MODE_STATUS_MST		(1 << 23)
#define  DP_TP_STATUS_AUTOTRAIN_DONE		(1 << 12)
#define  DP_TP_STATUS_PAYLOAD_MAPPING_VC2	(3 << 8)
#define  DP_TP_STATUS_PAYLOAD_MAPPING_VC1	(3 << 4)
#define  DP_TP_STATUS_PAYLOAD_MAPPING_VC0	(3 << 0)

/* DDI Buffer Control */
#define _DDI_BUF_CTL_A				0x64000
#define _DDI_BUF_CTL_B				0x64100
/* Known as DDI_CTL_DE in MTL+ */
#define DDI_BUF_CTL(port) _MMIO_PORT(port, _DDI_BUF_CTL_A, _DDI_BUF_CTL_B)
#define  DDI_BUF_CTL_ENABLE			(1 << 31)
#define  XE2LPD_DDI_BUF_D2D_LINK_ENABLE		REG_BIT(29)
#define  XE2LPD_DDI_BUF_D2D_LINK_STATE		REG_BIT(28)
#define  DDI_BUF_TRANS_SELECT(n)	((n) << 24)
#define  DDI_BUF_EMP_MASK			(0xf << 24)
#define  DDI_BUF_PHY_LINK_RATE(r)		((r) << 20)
#define  DDI_BUF_PORT_DATA_MASK			REG_GENMASK(19, 18)
#define  DDI_BUF_PORT_DATA_10BIT		REG_FIELD_PREP(DDI_BUF_PORT_DATA_MASK, 0)
#define  DDI_BUF_PORT_DATA_20BIT		REG_FIELD_PREP(DDI_BUF_PORT_DATA_MASK, 1)
#define  DDI_BUF_PORT_DATA_40BIT		REG_FIELD_PREP(DDI_BUF_PORT_DATA_MASK, 2)
#define  DDI_BUF_PORT_REVERSAL			(1 << 16)
#define  DDI_BUF_IS_IDLE			(1 << 7)
#define  DDI_BUF_CTL_TC_PHY_OWNERSHIP		REG_BIT(6)
#define  DDI_A_4_LANES				(1 << 4)
#define  DDI_PORT_WIDTH(width)			(((width) - 1) << 1)
#define  DDI_PORT_WIDTH_MASK			(7 << 1)
#define  DDI_PORT_WIDTH_SHIFT			1
#define  DDI_INIT_DISPLAY_DETECTED		(1 << 0)

/* DDI Buffer Translations */
#define _DDI_BUF_TRANS_A		0x64E00
#define _DDI_BUF_TRANS_B		0x64E60
#define DDI_BUF_TRANS_LO(port, i)	_MMIO(_PORT(port, _DDI_BUF_TRANS_A, _DDI_BUF_TRANS_B) + (i) * 8)
#define  DDI_BUF_BALANCE_LEG_ENABLE	(1 << 31)
#define DDI_BUF_TRANS_HI(port, i)	_MMIO(_PORT(port, _DDI_BUF_TRANS_A, _DDI_BUF_TRANS_B) + (i) * 8 + 4)

/* DDI DP Compliance Control */
#define _DDI_DP_COMP_CTL_A			0x605F0
#define _DDI_DP_COMP_CTL_B			0x615F0
#define DDI_DP_COMP_CTL(pipe)			_MMIO_PIPE(pipe, _DDI_DP_COMP_CTL_A, _DDI_DP_COMP_CTL_B)
#define   DDI_DP_COMP_CTL_ENABLE		(1 << 31)
#define   DDI_DP_COMP_CTL_D10_2			(0 << 28)
#define   DDI_DP_COMP_CTL_SCRAMBLED_0		(1 << 28)
#define   DDI_DP_COMP_CTL_PRBS7			(2 << 28)
#define   DDI_DP_COMP_CTL_CUSTOM80		(3 << 28)
#define   DDI_DP_COMP_CTL_HBR2			(4 << 28)
#define   DDI_DP_COMP_CTL_SCRAMBLED_1		(5 << 28)
#define   DDI_DP_COMP_CTL_HBR2_RESET		(0xFC << 0)

/* DDI DP Compliance Pattern */
#define _DDI_DP_COMP_PAT_A			0x605F4
#define _DDI_DP_COMP_PAT_B			0x615F4
#define DDI_DP_COMP_PAT(pipe, i)		_MMIO(_PIPE(pipe, _DDI_DP_COMP_PAT_A, _DDI_DP_COMP_PAT_B) + (i) * 4)

/* Sideband Interface (SBI) is programmed indirectly, via
 * SBI_ADDR, which contains the register offset; and SBI_DATA,
 * which contains the payload */
#define SBI_ADDR			_MMIO(0xC6000)
#define SBI_DATA			_MMIO(0xC6004)
#define SBI_CTL_STAT			_MMIO(0xC6008)
#define  SBI_CTL_DEST_ICLK		(0x0 << 16)
#define  SBI_CTL_DEST_MPHY		(0x1 << 16)
#define  SBI_CTL_OP_IORD		(0x2 << 8)
#define  SBI_CTL_OP_IOWR		(0x3 << 8)
#define  SBI_CTL_OP_CRRD		(0x6 << 8)
#define  SBI_CTL_OP_CRWR		(0x7 << 8)
#define  SBI_RESPONSE_FAIL		(0x1 << 1)
#define  SBI_RESPONSE_SUCCESS		(0x0 << 1)
#define  SBI_BUSY			(0x1 << 0)
#define  SBI_READY			(0x0 << 0)

/* SBI offsets */
#define  SBI_SSCDIVINTPHASE			0x0200
#define  SBI_SSCDIVINTPHASE6			0x0600
#define   SBI_SSCDIVINTPHASE_DIVSEL_SHIFT	1
#define   SBI_SSCDIVINTPHASE_DIVSEL_MASK	(0x7f << 1)
#define   SBI_SSCDIVINTPHASE_DIVSEL(x)		((x) << 1)
#define   SBI_SSCDIVINTPHASE_INCVAL_SHIFT	8
#define   SBI_SSCDIVINTPHASE_INCVAL_MASK	(0x7f << 8)
#define   SBI_SSCDIVINTPHASE_INCVAL(x)		((x) << 8)
#define   SBI_SSCDIVINTPHASE_DIR(x)		((x) << 15)
#define   SBI_SSCDIVINTPHASE_PROPAGATE		(1 << 0)
#define  SBI_SSCDITHPHASE			0x0204
#define  SBI_SSCCTL				0x020c
#define  SBI_SSCCTL6				0x060C
#define   SBI_SSCCTL_PATHALT			(1 << 3)
#define   SBI_SSCCTL_DISABLE			(1 << 0)
#define  SBI_SSCAUXDIV6				0x0610
#define   SBI_SSCAUXDIV_FINALDIV2SEL_SHIFT	4
#define   SBI_SSCAUXDIV_FINALDIV2SEL_MASK	(1 << 4)
#define   SBI_SSCAUXDIV_FINALDIV2SEL(x)		((x) << 4)
#define  SBI_DBUFF0				0x2a00
#define  SBI_GEN0				0x1f00
#define   SBI_GEN0_CFG_BUFFENABLE_DISABLE	(1 << 0)

/* LPT PIXCLK_GATE */
#define PIXCLK_GATE			_MMIO(0xC6020)
#define  PIXCLK_GATE_UNGATE		(1 << 0)
#define  PIXCLK_GATE_GATE		(0 << 0)

/* SPLL */
#define SPLL_CTL			_MMIO(0x46020)
#define  SPLL_PLL_ENABLE		(1 << 31)
#define  SPLL_REF_BCLK			(0 << 28)
#define  SPLL_REF_MUXED_SSC		(1 << 28) /* CPU SSC if fused enabled, PCH SSC otherwise */
#define  SPLL_REF_NON_SSC_HSW		(2 << 28)
#define  SPLL_REF_PCH_SSC_BDW		(2 << 28)
#define  SPLL_REF_LCPLL			(3 << 28)
#define  SPLL_REF_MASK			(3 << 28)
#define  SPLL_FREQ_810MHz		(0 << 26)
#define  SPLL_FREQ_1350MHz		(1 << 26)
#define  SPLL_FREQ_2700MHz		(2 << 26)
#define  SPLL_FREQ_MASK			(3 << 26)

/* WRPLL */
#define _WRPLL_CTL1			0x46040
#define _WRPLL_CTL2			0x46060
#define WRPLL_CTL(pll)			_MMIO_PIPE(pll, _WRPLL_CTL1, _WRPLL_CTL2)
#define  WRPLL_PLL_ENABLE		(1 << 31)
#define  WRPLL_REF_BCLK			(0 << 28)
#define  WRPLL_REF_PCH_SSC		(1 << 28)
#define  WRPLL_REF_MUXED_SSC_BDW	(2 << 28) /* CPU SSC if fused enabled, PCH SSC otherwise */
#define  WRPLL_REF_SPECIAL_HSW		(2 << 28) /* muxed SSC (ULT), non-SSC (non-ULT) */
#define  WRPLL_REF_LCPLL		(3 << 28)
#define  WRPLL_REF_MASK			(3 << 28)
/* WRPLL divider programming */
#define  WRPLL_DIVIDER_REFERENCE(x)	((x) << 0)
#define  WRPLL_DIVIDER_REF_MASK		(0xff)
#define  WRPLL_DIVIDER_POST(x)		((x) << 8)
#define  WRPLL_DIVIDER_POST_MASK	(0x3f << 8)
#define  WRPLL_DIVIDER_POST_SHIFT	8
#define  WRPLL_DIVIDER_FEEDBACK(x)	((x) << 16)
#define  WRPLL_DIVIDER_FB_SHIFT		16
#define  WRPLL_DIVIDER_FB_MASK		(0xff << 16)

/* Port clock selection */
#define _PORT_CLK_SEL_A			0x46100
#define _PORT_CLK_SEL_B			0x46104
#define PORT_CLK_SEL(port) _MMIO_PORT(port, _PORT_CLK_SEL_A, _PORT_CLK_SEL_B)
#define  PORT_CLK_SEL_MASK		REG_GENMASK(31, 29)
#define  PORT_CLK_SEL_LCPLL_2700	REG_FIELD_PREP(PORT_CLK_SEL_MASK, 0)
#define  PORT_CLK_SEL_LCPLL_1350	REG_FIELD_PREP(PORT_CLK_SEL_MASK, 1)
#define  PORT_CLK_SEL_LCPLL_810		REG_FIELD_PREP(PORT_CLK_SEL_MASK, 2)
#define  PORT_CLK_SEL_SPLL		REG_FIELD_PREP(PORT_CLK_SEL_MASK, 3)
#define  PORT_CLK_SEL_WRPLL(pll)	REG_FIELD_PREP(PORT_CLK_SEL_MASK, 4 + (pll))
#define  PORT_CLK_SEL_WRPLL1		REG_FIELD_PREP(PORT_CLK_SEL_MASK, 4)
#define  PORT_CLK_SEL_WRPLL2		REG_FIELD_PREP(PORT_CLK_SEL_MASK, 5)
#define  PORT_CLK_SEL_NONE		REG_FIELD_PREP(PORT_CLK_SEL_MASK, 7)

/* On ICL+ this is the same as PORT_CLK_SEL, but all bits change. */
#define DDI_CLK_SEL(port)		PORT_CLK_SEL(port)
#define  DDI_CLK_SEL_MASK		REG_GENMASK(31, 28)
#define  DDI_CLK_SEL_NONE		REG_FIELD_PREP(DDI_CLK_SEL_MASK, 0x0)
#define  DDI_CLK_SEL_MG			REG_FIELD_PREP(DDI_CLK_SEL_MASK, 0x8)
#define  DDI_CLK_SEL_TBT_162		REG_FIELD_PREP(DDI_CLK_SEL_MASK, 0xC)
#define  DDI_CLK_SEL_TBT_270		REG_FIELD_PREP(DDI_CLK_SEL_MASK, 0xD)
#define  DDI_CLK_SEL_TBT_540		REG_FIELD_PREP(DDI_CLK_SEL_MASK, 0xE)
#define  DDI_CLK_SEL_TBT_810		REG_FIELD_PREP(DDI_CLK_SEL_MASK, 0xF)

/* Transcoder clock selection */
#define _TRANS_CLK_SEL_A		0x46140
#define _TRANS_CLK_SEL_B		0x46144
#define TRANS_CLK_SEL(tran) _MMIO_TRANS(tran, _TRANS_CLK_SEL_A, _TRANS_CLK_SEL_B)
/* For each transcoder, we need to select the corresponding port clock */
#define  TRANS_CLK_SEL_DISABLED		(0x0 << 29)
#define  TRANS_CLK_SEL_PORT(x)		(((x) + 1) << 29)
#define  TGL_TRANS_CLK_SEL_DISABLED	(0x0 << 28)
#define  TGL_TRANS_CLK_SEL_PORT(x)	(((x) + 1) << 28)


#define CDCLK_FREQ			_MMIO(0x46200)

#define _TRANSA_MSA_MISC		0x60410
#define _TRANSB_MSA_MISC		0x61410
#define _TRANSC_MSA_MISC		0x62410
#define _TRANS_EDP_MSA_MISC		0x6f410
#define TRANS_MSA_MISC(tran) _MMIO_TRANS2(dev_priv, tran, _TRANSA_MSA_MISC)
/* See DP_MSA_MISC_* for the bit definitions */

#define _TRANS_A_SET_CONTEXT_LATENCY		0x6007C
#define _TRANS_B_SET_CONTEXT_LATENCY		0x6107C
#define _TRANS_C_SET_CONTEXT_LATENCY		0x6207C
#define _TRANS_D_SET_CONTEXT_LATENCY		0x6307C
#define TRANS_SET_CONTEXT_LATENCY(tran)		_MMIO_TRANS2(dev_priv, tran, _TRANS_A_SET_CONTEXT_LATENCY)
#define  TRANS_SET_CONTEXT_LATENCY_MASK		REG_GENMASK(15, 0)
#define  TRANS_SET_CONTEXT_LATENCY_VALUE(x)	REG_FIELD_PREP(TRANS_SET_CONTEXT_LATENCY_MASK, (x))

/* LCPLL Control */
#define LCPLL_CTL			_MMIO(0x130040)
#define  LCPLL_PLL_DISABLE		(1 << 31)
#define  LCPLL_PLL_LOCK			(1 << 30)
#define  LCPLL_REF_NON_SSC		(0 << 28)
#define  LCPLL_REF_BCLK			(2 << 28)
#define  LCPLL_REF_PCH_SSC		(3 << 28)
#define  LCPLL_REF_MASK			(3 << 28)
#define  LCPLL_CLK_FREQ_MASK		(3 << 26)
#define  LCPLL_CLK_FREQ_450		(0 << 26)
#define  LCPLL_CLK_FREQ_54O_BDW		(1 << 26)
#define  LCPLL_CLK_FREQ_337_5_BDW	(2 << 26)
#define  LCPLL_CLK_FREQ_675_BDW		(3 << 26)
#define  LCPLL_CD_CLOCK_DISABLE		(1 << 25)
#define  LCPLL_ROOT_CD_CLOCK_DISABLE	(1 << 24)
#define  LCPLL_CD2X_CLOCK_DISABLE	(1 << 23)
#define  LCPLL_POWER_DOWN_ALLOW		(1 << 22)
#define  LCPLL_CD_SOURCE_FCLK		(1 << 21)
#define  LCPLL_CD_SOURCE_FCLK_DONE	(1 << 19)

/*
 * SKL Clocks
 */

/* CDCLK_CTL */
#define CDCLK_CTL			_MMIO(0x46000)
#define  CDCLK_FREQ_SEL_MASK		REG_GENMASK(27, 26)
#define  CDCLK_FREQ_450_432		REG_FIELD_PREP(CDCLK_FREQ_SEL_MASK, 0)
#define  CDCLK_FREQ_540		REG_FIELD_PREP(CDCLK_FREQ_SEL_MASK, 1)
#define  CDCLK_FREQ_337_308		REG_FIELD_PREP(CDCLK_FREQ_SEL_MASK, 2)
#define  CDCLK_FREQ_675_617		REG_FIELD_PREP(CDCLK_FREQ_SEL_MASK, 3)
<<<<<<< HEAD
#define  MDCLK_SOURCE_SEL_CDCLK_PLL	REG_BIT(25)
=======
#define  MDCLK_SOURCE_SEL_MASK		REG_GENMASK(25, 25)
#define  MDCLK_SOURCE_SEL_CD2XCLK	REG_FIELD_PREP(MDCLK_SOURCE_SEL_MASK, 0)
#define  MDCLK_SOURCE_SEL_CDCLK_PLL	REG_FIELD_PREP(MDCLK_SOURCE_SEL_MASK, 1)
>>>>>>> 0c383648
#define  BXT_CDCLK_CD2X_DIV_SEL_MASK	REG_GENMASK(23, 22)
#define  BXT_CDCLK_CD2X_DIV_SEL_1	REG_FIELD_PREP(BXT_CDCLK_CD2X_DIV_SEL_MASK, 0)
#define  BXT_CDCLK_CD2X_DIV_SEL_1_5	REG_FIELD_PREP(BXT_CDCLK_CD2X_DIV_SEL_MASK, 1)
#define  BXT_CDCLK_CD2X_DIV_SEL_2	REG_FIELD_PREP(BXT_CDCLK_CD2X_DIV_SEL_MASK, 2)
#define  BXT_CDCLK_CD2X_DIV_SEL_4	REG_FIELD_PREP(BXT_CDCLK_CD2X_DIV_SEL_MASK, 3)
#define  BXT_CDCLK_CD2X_PIPE(pipe)	((pipe) << 20)
#define  CDCLK_DIVMUX_CD_OVERRIDE	(1 << 19)
#define  BXT_CDCLK_CD2X_PIPE_NONE	BXT_CDCLK_CD2X_PIPE(3)
#define  ICL_CDCLK_CD2X_PIPE(pipe)	(_PICK(pipe, 0, 2, 6) << 19)
#define  ICL_CDCLK_CD2X_PIPE_NONE	(7 << 19)
#define  TGL_CDCLK_CD2X_PIPE(pipe)	BXT_CDCLK_CD2X_PIPE(pipe)
#define  TGL_CDCLK_CD2X_PIPE_NONE	ICL_CDCLK_CD2X_PIPE_NONE
#define  BXT_CDCLK_SSA_PRECHARGE_ENABLE	(1 << 16)
#define  CDCLK_FREQ_DECIMAL_MASK	(0x7ff)

/* CDCLK_SQUASH_CTL */
#define CDCLK_SQUASH_CTL		_MMIO(0x46008)
#define  CDCLK_SQUASH_ENABLE		REG_BIT(31)
#define  CDCLK_SQUASH_WINDOW_SIZE_MASK	REG_GENMASK(27, 24)
#define  CDCLK_SQUASH_WINDOW_SIZE(x)	REG_FIELD_PREP(CDCLK_SQUASH_WINDOW_SIZE_MASK, (x))
#define  CDCLK_SQUASH_WAVEFORM_MASK	REG_GENMASK(15, 0)
#define  CDCLK_SQUASH_WAVEFORM(x)	REG_FIELD_PREP(CDCLK_SQUASH_WAVEFORM_MASK, (x))

/* LCPLL_CTL */
#define LCPLL1_CTL		_MMIO(0x46010)
#define LCPLL2_CTL		_MMIO(0x46014)
#define  LCPLL_PLL_ENABLE	(1 << 31)

/* DPLL control1 */
#define DPLL_CTRL1		_MMIO(0x6C058)
#define  DPLL_CTRL1_HDMI_MODE(id)		(1 << ((id) * 6 + 5))
#define  DPLL_CTRL1_SSC(id)			(1 << ((id) * 6 + 4))
#define  DPLL_CTRL1_LINK_RATE_MASK(id)		(7 << ((id) * 6 + 1))
#define  DPLL_CTRL1_LINK_RATE_SHIFT(id)		((id) * 6 + 1)
#define  DPLL_CTRL1_LINK_RATE(linkrate, id)	((linkrate) << ((id) * 6 + 1))
#define  DPLL_CTRL1_OVERRIDE(id)		(1 << ((id) * 6))
#define  DPLL_CTRL1_LINK_RATE_2700		0
#define  DPLL_CTRL1_LINK_RATE_1350		1
#define  DPLL_CTRL1_LINK_RATE_810		2
#define  DPLL_CTRL1_LINK_RATE_1620		3
#define  DPLL_CTRL1_LINK_RATE_1080		4
#define  DPLL_CTRL1_LINK_RATE_2160		5

/* DPLL control2 */
#define DPLL_CTRL2				_MMIO(0x6C05C)
#define  DPLL_CTRL2_DDI_CLK_OFF(port)		(1 << ((port) + 15))
#define  DPLL_CTRL2_DDI_CLK_SEL_MASK(port)	(3 << ((port) * 3 + 1))
#define  DPLL_CTRL2_DDI_CLK_SEL_SHIFT(port)    ((port) * 3 + 1)
#define  DPLL_CTRL2_DDI_CLK_SEL(clk, port)	((clk) << ((port) * 3 + 1))
#define  DPLL_CTRL2_DDI_SEL_OVERRIDE(port)     (1 << ((port) * 3))

/* DPLL Status */
#define DPLL_STATUS	_MMIO(0x6C060)
#define  DPLL_LOCK(id) (1 << ((id) * 8))

/* DPLL cfg */
#define _DPLL1_CFGCR1	0x6C040
#define _DPLL2_CFGCR1	0x6C048
#define _DPLL3_CFGCR1	0x6C050
#define  DPLL_CFGCR1_FREQ_ENABLE	(1 << 31)
#define  DPLL_CFGCR1_DCO_FRACTION_MASK	(0x7fff << 9)
#define  DPLL_CFGCR1_DCO_FRACTION(x)	((x) << 9)
#define  DPLL_CFGCR1_DCO_INTEGER_MASK	(0x1ff)

#define _DPLL1_CFGCR2	0x6C044
#define _DPLL2_CFGCR2	0x6C04C
#define _DPLL3_CFGCR2	0x6C054
#define  DPLL_CFGCR2_QDIV_RATIO_MASK	(0xff << 8)
#define  DPLL_CFGCR2_QDIV_RATIO(x)	((x) << 8)
#define  DPLL_CFGCR2_QDIV_MODE(x)	((x) << 7)
#define  DPLL_CFGCR2_KDIV_MASK		(3 << 5)
#define  DPLL_CFGCR2_KDIV(x)		((x) << 5)
#define  DPLL_CFGCR2_KDIV_5 (0 << 5)
#define  DPLL_CFGCR2_KDIV_2 (1 << 5)
#define  DPLL_CFGCR2_KDIV_3 (2 << 5)
#define  DPLL_CFGCR2_KDIV_1 (3 << 5)
#define  DPLL_CFGCR2_PDIV_MASK		(7 << 2)
#define  DPLL_CFGCR2_PDIV(x)		((x) << 2)
#define  DPLL_CFGCR2_PDIV_1 (0 << 2)
#define  DPLL_CFGCR2_PDIV_2 (1 << 2)
#define  DPLL_CFGCR2_PDIV_3 (2 << 2)
#define  DPLL_CFGCR2_PDIV_7 (4 << 2)
#define  DPLL_CFGCR2_PDIV_7_INVALID	(5 << 2)
#define  DPLL_CFGCR2_CENTRAL_FREQ_MASK	(3)

#define DPLL_CFGCR1(id)	_MMIO_PIPE((id) - SKL_DPLL1, _DPLL1_CFGCR1, _DPLL2_CFGCR1)
#define DPLL_CFGCR2(id)	_MMIO_PIPE((id) - SKL_DPLL1, _DPLL1_CFGCR2, _DPLL2_CFGCR2)

/* ICL Clocks */
#define ICL_DPCLKA_CFGCR0			_MMIO(0x164280)
#define  ICL_DPCLKA_CFGCR0_DDI_CLK_OFF(phy)	(1 << _PICK(phy, 10, 11, 24, 4, 5))
#define  RKL_DPCLKA_CFGCR0_DDI_CLK_OFF(phy)	REG_BIT((phy) + 10)
#define  ICL_DPCLKA_CFGCR0_TC_CLK_OFF(tc_port)	(1 << ((tc_port) < TC_PORT_4 ? \
						       (tc_port) + 12 : \
						       (tc_port) - TC_PORT_4 + 21))
#define  ICL_DPCLKA_CFGCR0_DDI_CLK_SEL_SHIFT(phy)	((phy) * 2)
#define  ICL_DPCLKA_CFGCR0_DDI_CLK_SEL_MASK(phy)	(3 << ICL_DPCLKA_CFGCR0_DDI_CLK_SEL_SHIFT(phy))
#define  ICL_DPCLKA_CFGCR0_DDI_CLK_SEL(pll, phy)	((pll) << ICL_DPCLKA_CFGCR0_DDI_CLK_SEL_SHIFT(phy))
#define  RKL_DPCLKA_CFGCR0_DDI_CLK_SEL_SHIFT(phy)	_PICK(phy, 0, 2, 4, 27)
#define  RKL_DPCLKA_CFGCR0_DDI_CLK_SEL_MASK(phy) \
	(3 << RKL_DPCLKA_CFGCR0_DDI_CLK_SEL_SHIFT(phy))
#define  RKL_DPCLKA_CFGCR0_DDI_CLK_SEL(pll, phy) \
	((pll) << RKL_DPCLKA_CFGCR0_DDI_CLK_SEL_SHIFT(phy))

/*
 * DG1 Clocks
 * First registers controls the first A and B, while the second register
 * controls the phy C and D. The bits on these registers are the
 * same, but refer to different phys
 */
#define _DG1_DPCLKA_CFGCR0				0x164280
#define _DG1_DPCLKA1_CFGCR0				0x16C280
#define _DG1_DPCLKA_PHY_IDX(phy)			((phy) % 2)
#define _DG1_DPCLKA_PLL_IDX(pll)			((pll) % 2)
#define DG1_DPCLKA_CFGCR0(phy)				_MMIO_PHY((phy) / 2, \
								  _DG1_DPCLKA_CFGCR0, \
								  _DG1_DPCLKA1_CFGCR0)
#define   DG1_DPCLKA_CFGCR0_DDI_CLK_OFF(phy)		REG_BIT(_DG1_DPCLKA_PHY_IDX(phy) + 10)
#define   DG1_DPCLKA_CFGCR0_DDI_CLK_SEL_SHIFT(phy)	(_DG1_DPCLKA_PHY_IDX(phy) * 2)
#define   DG1_DPCLKA_CFGCR0_DDI_CLK_SEL(pll, phy)	(_DG1_DPCLKA_PLL_IDX(pll) << DG1_DPCLKA_CFGCR0_DDI_CLK_SEL_SHIFT(phy))
#define   DG1_DPCLKA_CFGCR0_DDI_CLK_SEL_MASK(phy)	(0x3 << DG1_DPCLKA_CFGCR0_DDI_CLK_SEL_SHIFT(phy))

/* ADLS Clocks */
#define _ADLS_DPCLKA_CFGCR0			0x164280
#define _ADLS_DPCLKA_CFGCR1			0x1642BC
#define ADLS_DPCLKA_CFGCR(phy)			_MMIO_PHY((phy) / 3, \
							  _ADLS_DPCLKA_CFGCR0, \
							  _ADLS_DPCLKA_CFGCR1)
#define  ADLS_DPCLKA_CFGCR_DDI_SHIFT(phy)		(((phy) % 3) * 2)
/* ADLS DPCLKA_CFGCR0 DDI mask */
#define  ADLS_DPCLKA_DDII_SEL_MASK			REG_GENMASK(5, 4)
#define  ADLS_DPCLKA_DDIB_SEL_MASK			REG_GENMASK(3, 2)
#define  ADLS_DPCLKA_DDIA_SEL_MASK			REG_GENMASK(1, 0)
/* ADLS DPCLKA_CFGCR1 DDI mask */
#define  ADLS_DPCLKA_DDIK_SEL_MASK			REG_GENMASK(3, 2)
#define  ADLS_DPCLKA_DDIJ_SEL_MASK			REG_GENMASK(1, 0)
#define  ADLS_DPCLKA_CFGCR_DDI_CLK_SEL_MASK(phy)	_PICK((phy), \
							ADLS_DPCLKA_DDIA_SEL_MASK, \
							ADLS_DPCLKA_DDIB_SEL_MASK, \
							ADLS_DPCLKA_DDII_SEL_MASK, \
							ADLS_DPCLKA_DDIJ_SEL_MASK, \
							ADLS_DPCLKA_DDIK_SEL_MASK)

/* ICL PLL */
#define _DPLL0_ENABLE		0x46010
#define _DPLL1_ENABLE		0x46014
#define _ADLS_DPLL2_ENABLE	0x46018
#define _ADLS_DPLL3_ENABLE	0x46030
#define   PLL_ENABLE		REG_BIT(31)
#define   PLL_LOCK		REG_BIT(30)
#define   PLL_POWER_ENABLE	REG_BIT(27)
#define   PLL_POWER_STATE	REG_BIT(26)
#define ICL_DPLL_ENABLE(pll)	_MMIO(_PICK_EVEN_2RANGES(pll, 3,			\
							_DPLL0_ENABLE, _DPLL1_ENABLE,	\
							_ADLS_DPLL3_ENABLE, _ADLS_DPLL3_ENABLE))

#define _DG2_PLL3_ENABLE	0x4601C

#define DG2_PLL_ENABLE(pll)	_MMIO(_PICK_EVEN_2RANGES(pll, 3,			\
							_DPLL0_ENABLE, _DPLL1_ENABLE,	\
							_DG2_PLL3_ENABLE, _DG2_PLL3_ENABLE))

#define TBT_PLL_ENABLE		_MMIO(0x46020)

#define _MG_PLL1_ENABLE		0x46030
#define _MG_PLL2_ENABLE		0x46034
#define _MG_PLL3_ENABLE		0x46038
#define _MG_PLL4_ENABLE		0x4603C
/* Bits are the same as _DPLL0_ENABLE */
#define MG_PLL_ENABLE(tc_port)	_MMIO_PORT((tc_port), _MG_PLL1_ENABLE, \
					   _MG_PLL2_ENABLE)

/* DG1 PLL */
#define DG1_DPLL_ENABLE(pll)    _MMIO(_PICK_EVEN_2RANGES(pll, 2,			\
							_DPLL0_ENABLE, _DPLL1_ENABLE,	\
							_MG_PLL1_ENABLE, _MG_PLL2_ENABLE))

/* ADL-P Type C PLL */
#define PORTTC1_PLL_ENABLE	0x46038
#define PORTTC2_PLL_ENABLE	0x46040

#define ADLP_PORTTC_PLL_ENABLE(tc_port)		_MMIO_PORT((tc_port), \
							    PORTTC1_PLL_ENABLE, \
							    PORTTC2_PLL_ENABLE)

#define _ICL_DPLL0_CFGCR0		0x164000
#define _ICL_DPLL1_CFGCR0		0x164080
#define ICL_DPLL_CFGCR0(pll)		_MMIO_PLL(pll, _ICL_DPLL0_CFGCR0, \
						  _ICL_DPLL1_CFGCR0)
#define   DPLL_CFGCR0_HDMI_MODE		(1 << 30)
#define   DPLL_CFGCR0_SSC_ENABLE	(1 << 29)
#define   DPLL_CFGCR0_SSC_ENABLE_ICL	(1 << 25)
#define   DPLL_CFGCR0_LINK_RATE_MASK	(0xf << 25)
#define   DPLL_CFGCR0_LINK_RATE_2700	(0 << 25)
#define   DPLL_CFGCR0_LINK_RATE_1350	(1 << 25)
#define   DPLL_CFGCR0_LINK_RATE_810	(2 << 25)
#define   DPLL_CFGCR0_LINK_RATE_1620	(3 << 25)
#define   DPLL_CFGCR0_LINK_RATE_1080	(4 << 25)
#define   DPLL_CFGCR0_LINK_RATE_2160	(5 << 25)
#define   DPLL_CFGCR0_LINK_RATE_3240	(6 << 25)
#define   DPLL_CFGCR0_LINK_RATE_4050	(7 << 25)
#define   DPLL_CFGCR0_DCO_FRACTION_MASK	(0x7fff << 10)
#define   DPLL_CFGCR0_DCO_FRACTION_SHIFT	(10)
#define   DPLL_CFGCR0_DCO_FRACTION(x)	((x) << 10)
#define   DPLL_CFGCR0_DCO_INTEGER_MASK	(0x3ff)

#define _ICL_DPLL0_CFGCR1		0x164004
#define _ICL_DPLL1_CFGCR1		0x164084
#define ICL_DPLL_CFGCR1(pll)		_MMIO_PLL(pll, _ICL_DPLL0_CFGCR1, \
						  _ICL_DPLL1_CFGCR1)
#define   DPLL_CFGCR1_QDIV_RATIO_MASK	(0xff << 10)
#define   DPLL_CFGCR1_QDIV_RATIO_SHIFT	(10)
#define   DPLL_CFGCR1_QDIV_RATIO(x)	((x) << 10)
#define   DPLL_CFGCR1_QDIV_MODE_SHIFT	(9)
#define   DPLL_CFGCR1_QDIV_MODE(x)	((x) << 9)
#define   DPLL_CFGCR1_KDIV_MASK		(7 << 6)
#define   DPLL_CFGCR1_KDIV_SHIFT		(6)
#define   DPLL_CFGCR1_KDIV(x)		((x) << 6)
#define   DPLL_CFGCR1_KDIV_1		(1 << 6)
#define   DPLL_CFGCR1_KDIV_2		(2 << 6)
#define   DPLL_CFGCR1_KDIV_3		(4 << 6)
#define   DPLL_CFGCR1_PDIV_MASK		(0xf << 2)
#define   DPLL_CFGCR1_PDIV_SHIFT		(2)
#define   DPLL_CFGCR1_PDIV(x)		((x) << 2)
#define   DPLL_CFGCR1_PDIV_2		(1 << 2)
#define   DPLL_CFGCR1_PDIV_3		(2 << 2)
#define   DPLL_CFGCR1_PDIV_5		(4 << 2)
#define   DPLL_CFGCR1_PDIV_7		(8 << 2)
#define   DPLL_CFGCR1_CENTRAL_FREQ	(3 << 0)
#define   DPLL_CFGCR1_CENTRAL_FREQ_8400	(3 << 0)
#define   TGL_DPLL_CFGCR1_CFSELOVRD_NORMAL_XTAL	(0 << 0)

#define _TGL_DPLL0_CFGCR0		0x164284
#define _TGL_DPLL1_CFGCR0		0x16428C
#define _TGL_TBTPLL_CFGCR0		0x16429C
#define TGL_DPLL_CFGCR0(pll)		_MMIO(_PICK_EVEN_2RANGES(pll, 2,		\
					      _TGL_DPLL0_CFGCR0, _TGL_DPLL1_CFGCR0,	\
					      _TGL_TBTPLL_CFGCR0, _TGL_TBTPLL_CFGCR0))
#define RKL_DPLL_CFGCR0(pll)		_MMIO_PLL(pll, _TGL_DPLL0_CFGCR0, \
						  _TGL_DPLL1_CFGCR0)

#define _TGL_DPLL0_DIV0					0x164B00
#define _TGL_DPLL1_DIV0					0x164C00
#define TGL_DPLL0_DIV0(pll)				_MMIO_PLL(pll, _TGL_DPLL0_DIV0, _TGL_DPLL1_DIV0)
#define   TGL_DPLL0_DIV0_AFC_STARTUP_MASK		REG_GENMASK(27, 25)
#define   TGL_DPLL0_DIV0_AFC_STARTUP(val)		REG_FIELD_PREP(TGL_DPLL0_DIV0_AFC_STARTUP_MASK, (val))

#define _TGL_DPLL0_CFGCR1		0x164288
#define _TGL_DPLL1_CFGCR1		0x164290
#define _TGL_TBTPLL_CFGCR1		0x1642A0
#define TGL_DPLL_CFGCR1(pll)		_MMIO(_PICK_EVEN_2RANGES(pll, 2,		\
					      _TGL_DPLL0_CFGCR1, _TGL_DPLL1_CFGCR1,	\
					      _TGL_TBTPLL_CFGCR1, _TGL_TBTPLL_CFGCR1))
#define RKL_DPLL_CFGCR1(pll)		_MMIO_PLL(pll, _TGL_DPLL0_CFGCR1, \
						  _TGL_DPLL1_CFGCR1)

#define _DG1_DPLL2_CFGCR0		0x16C284
#define _DG1_DPLL3_CFGCR0		0x16C28C
#define DG1_DPLL_CFGCR0(pll)		_MMIO(_PICK_EVEN_2RANGES(pll, 2,		\
					      _TGL_DPLL0_CFGCR0, _TGL_DPLL1_CFGCR0,	\
					      _DG1_DPLL2_CFGCR0, _DG1_DPLL3_CFGCR0))

#define _DG1_DPLL2_CFGCR1               0x16C288
#define _DG1_DPLL3_CFGCR1               0x16C290
#define DG1_DPLL_CFGCR1(pll)            _MMIO(_PICK_EVEN_2RANGES(pll, 2,		\
					      _TGL_DPLL0_CFGCR1, _TGL_DPLL1_CFGCR1,	\
					      _DG1_DPLL2_CFGCR1, _DG1_DPLL3_CFGCR1))

/* For ADL-S DPLL4_CFGCR0/1 are used to control DPLL2 */
#define _ADLS_DPLL4_CFGCR0		0x164294
#define _ADLS_DPLL3_CFGCR0		0x1642C0
#define ADLS_DPLL_CFGCR0(pll)		_MMIO(_PICK_EVEN_2RANGES(pll, 2,		\
					      _TGL_DPLL0_CFGCR0, _TGL_DPLL1_CFGCR0,	\
					      _ADLS_DPLL4_CFGCR0, _ADLS_DPLL3_CFGCR0))

#define _ADLS_DPLL4_CFGCR1		0x164298
#define _ADLS_DPLL3_CFGCR1		0x1642C4
#define ADLS_DPLL_CFGCR1(pll)		_MMIO(_PICK_EVEN_2RANGES(pll, 2,		\
					      _TGL_DPLL0_CFGCR1, _TGL_DPLL1_CFGCR1,	\
					      _ADLS_DPLL4_CFGCR1, _ADLS_DPLL3_CFGCR1))

/* BXT display engine PLL */
#define BXT_DE_PLL_CTL			_MMIO(0x6d000)
#define   BXT_DE_PLL_RATIO(x)		(x)	/* {60,65,100} * 19.2MHz */
#define   BXT_DE_PLL_RATIO_MASK		0xff

#define BXT_DE_PLL_ENABLE		_MMIO(0x46070)
#define   BXT_DE_PLL_PLL_ENABLE		(1 << 31)
#define   BXT_DE_PLL_LOCK		(1 << 30)
#define   BXT_DE_PLL_FREQ_REQ		(1 << 23)
#define   BXT_DE_PLL_FREQ_REQ_ACK	(1 << 22)
#define   ICL_CDCLK_PLL_RATIO(x)	(x)
#define   ICL_CDCLK_PLL_RATIO_MASK	0xff

/* GEN9 DC */
#define DC_STATE_EN			_MMIO(0x45504)
#define  DC_STATE_DISABLE		0
#define  DC_STATE_EN_DC3CO		REG_BIT(30)
#define  DC_STATE_DC3CO_STATUS		REG_BIT(29)
#define  HOLD_PHY_CLKREQ_PG1_LATCH	REG_BIT(21)
#define  HOLD_PHY_PG1_LATCH		REG_BIT(20)
#define  DC_STATE_EN_UPTO_DC5		(1 << 0)
#define  DC_STATE_EN_DC9		(1 << 3)
#define  DC_STATE_EN_UPTO_DC6		(2 << 0)
#define  DC_STATE_EN_UPTO_DC5_DC6_MASK   0x3

#define  DC_STATE_DEBUG                  _MMIO(0x45520)
#define  DC_STATE_DEBUG_MASK_CORES	(1 << 0)
#define  DC_STATE_DEBUG_MASK_MEMORY_UP	(1 << 1)

#define D_COMP_BDW			_MMIO(0x138144)

/* Pipe WM_LINETIME - watermark line time */
#define _WM_LINETIME_A		0x45270
#define _WM_LINETIME_B		0x45274
#define WM_LINETIME(pipe) _MMIO_PIPE(pipe, _WM_LINETIME_A, _WM_LINETIME_B)
#define  HSW_LINETIME_MASK	REG_GENMASK(8, 0)
#define  HSW_LINETIME(x)	REG_FIELD_PREP(HSW_LINETIME_MASK, (x))
#define  HSW_IPS_LINETIME_MASK	REG_GENMASK(24, 16)
#define  HSW_IPS_LINETIME(x)	REG_FIELD_PREP(HSW_IPS_LINETIME_MASK, (x))

/* SFUSE_STRAP */
#define SFUSE_STRAP			_MMIO(0xc2014)
#define  SFUSE_STRAP_FUSE_LOCK		(1 << 13)
#define  SFUSE_STRAP_RAW_FREQUENCY	(1 << 8)
#define  SFUSE_STRAP_DISPLAY_DISABLED	(1 << 7)
#define  SFUSE_STRAP_CRT_DISABLED	(1 << 6)
#define  SFUSE_STRAP_DDIF_DETECTED	(1 << 3)
#define  SFUSE_STRAP_DDIB_DETECTED	(1 << 2)
#define  SFUSE_STRAP_DDIC_DETECTED	(1 << 1)
#define  SFUSE_STRAP_DDID_DETECTED	(1 << 0)

#define WM_MISC				_MMIO(0x45260)
#define  WM_MISC_DATA_PARTITION_5_6	(1 << 0)

#define WM_DBG				_MMIO(0x45280)
#define  WM_DBG_DISALLOW_MULTIPLE_LP	(1 << 0)
#define  WM_DBG_DISALLOW_MAXFIFO	(1 << 1)
#define  WM_DBG_DISALLOW_SPRITE		(1 << 2)

#define _MMIO_PLANE_GAMC(plane, i, a, b)  _MMIO(_PIPE(plane, a, b) + (i) * 4)

/* Plane CSC Registers */
#define _PLANE_CSC_RY_GY_1_A	0x70210
#define _PLANE_CSC_RY_GY_2_A	0x70310

#define _PLANE_CSC_RY_GY_1_B	0x71210
#define _PLANE_CSC_RY_GY_2_B	0x71310

#define _PLANE_CSC_RY_GY_1(pipe)	_PIPE(pipe, _PLANE_CSC_RY_GY_1_A, \
					      _PLANE_CSC_RY_GY_1_B)
#define _PLANE_CSC_RY_GY_2(pipe)	_PIPE(pipe, _PLANE_CSC_RY_GY_2_A, \
					      _PLANE_CSC_RY_GY_2_B)
#define PLANE_CSC_COEFF(pipe, plane, index)	_MMIO_PLANE(plane, \
							    _PLANE_CSC_RY_GY_1(pipe) +  (index) * 4, \
							    _PLANE_CSC_RY_GY_2(pipe) + (index) * 4)

#define _PLANE_CSC_PREOFF_HI_1_A		0x70228
#define _PLANE_CSC_PREOFF_HI_2_A		0x70328

#define _PLANE_CSC_PREOFF_HI_1_B		0x71228
#define _PLANE_CSC_PREOFF_HI_2_B		0x71328

#define _PLANE_CSC_PREOFF_HI_1(pipe)	_PIPE(pipe, _PLANE_CSC_PREOFF_HI_1_A, \
					      _PLANE_CSC_PREOFF_HI_1_B)
#define _PLANE_CSC_PREOFF_HI_2(pipe)	_PIPE(pipe, _PLANE_CSC_PREOFF_HI_2_A, \
					      _PLANE_CSC_PREOFF_HI_2_B)
#define PLANE_CSC_PREOFF(pipe, plane, index)	_MMIO_PLANE(plane, _PLANE_CSC_PREOFF_HI_1(pipe) + \
							    (index) * 4, _PLANE_CSC_PREOFF_HI_2(pipe) + \
							    (index) * 4)

#define _PLANE_CSC_POSTOFF_HI_1_A		0x70234
#define _PLANE_CSC_POSTOFF_HI_2_A		0x70334

#define _PLANE_CSC_POSTOFF_HI_1_B		0x71234
#define _PLANE_CSC_POSTOFF_HI_2_B		0x71334

#define _PLANE_CSC_POSTOFF_HI_1(pipe)	_PIPE(pipe, _PLANE_CSC_POSTOFF_HI_1_A, \
					      _PLANE_CSC_POSTOFF_HI_1_B)
#define _PLANE_CSC_POSTOFF_HI_2(pipe)	_PIPE(pipe, _PLANE_CSC_POSTOFF_HI_2_A, \
					      _PLANE_CSC_POSTOFF_HI_2_B)
#define PLANE_CSC_POSTOFF(pipe, plane, index)	_MMIO_PLANE(plane, _PLANE_CSC_POSTOFF_HI_1(pipe) + \
							    (index) * 4, _PLANE_CSC_POSTOFF_HI_2(pipe) + \
							    (index) * 4)

/* Gen4+ Timestamp and Pipe Frame time stamp registers */
#define GEN4_TIMESTAMP		_MMIO(0x2358)
#define ILK_TIMESTAMP_HI	_MMIO(0x70070)
#define IVB_TIMESTAMP_CTR	_MMIO(0x44070)

#define GEN9_TIMESTAMP_OVERRIDE				_MMIO(0x44074)
#define  GEN9_TIMESTAMP_OVERRIDE_US_COUNTER_DIVIDER_SHIFT	0
#define  GEN9_TIMESTAMP_OVERRIDE_US_COUNTER_DIVIDER_MASK	0x3ff
#define  GEN9_TIMESTAMP_OVERRIDE_US_COUNTER_DENOMINATOR_SHIFT	12
#define  GEN9_TIMESTAMP_OVERRIDE_US_COUNTER_DENOMINATOR_MASK	(0xf << 12)

/* g4x+, except vlv/chv! */
#define _PIPE_FRMTMSTMP_A		0x70048
#define _PIPE_FRMTMSTMP_B		0x71048
#define PIPE_FRMTMSTMP(pipe)		\
	_MMIO_PIPE(pipe, _PIPE_FRMTMSTMP_A, _PIPE_FRMTMSTMP_B)

/* g4x+, except vlv/chv! */
#define _PIPE_FLIPTMSTMP_A		0x7004C
#define _PIPE_FLIPTMSTMP_B		0x7104C
#define PIPE_FLIPTMSTMP(pipe)		\
	_MMIO_PIPE(pipe, _PIPE_FLIPTMSTMP_A, _PIPE_FLIPTMSTMP_B)

/* tgl+ */
#define _PIPE_FLIPDONETMSTMP_A		0x70054
#define _PIPE_FLIPDONETMSTMP_B		0x71054
#define PIPE_FLIPDONETIMSTMP(pipe)	\
	_MMIO_PIPE(pipe, _PIPE_FLIPDONETMSTMP_A, _PIPE_FLIPDONETMSTMP_B)

#define _VLV_PIPE_MSA_MISC_A			0x70048
#define VLV_PIPE_MSA_MISC(pipe)		\
			_MMIO_PIPE2(dev_priv, pipe, _VLV_PIPE_MSA_MISC_A)
#define   VLV_MSA_MISC1_HW_ENABLE			REG_BIT(31)
#define   VLV_MSA_MISC1_SW_S3D_MASK			REG_GENMASK(2, 0) /* MSA MISC1 3:1 */

#define GGC				_MMIO(0x108040)
#define   GMS_MASK			REG_GENMASK(15, 8)
#define   GGMS_MASK			REG_GENMASK(7, 6)

#define GEN6_GSMBASE			_MMIO(0x108100)
#define GEN6_DSMBASE			_MMIO(0x1080C0)
#define   GEN6_BDSM_MASK		REG_GENMASK64(31, 20)
#define   GEN11_BDSM_MASK		REG_GENMASK64(63, 20)

#define XEHP_CLOCK_GATE_DIS		_MMIO(0x101014)
#define   SGSI_SIDECLK_DIS		REG_BIT(17)
#define   SGGI_DIS			REG_BIT(15)
#define   SGR_DIS			REG_BIT(13)

#define _ICL_PHY_MISC_A		0x64C00
#define _ICL_PHY_MISC_B		0x64C04
#define _DG2_PHY_MISC_TC1	0x64C14 /* TC1="PHY E" but offset as if "PHY F" */
#define ICL_PHY_MISC(port)	_MMIO_PORT(port, _ICL_PHY_MISC_A, _ICL_PHY_MISC_B)
#define DG2_PHY_MISC(port)	((port) == PHY_E ? _MMIO(_DG2_PHY_MISC_TC1) : \
				 ICL_PHY_MISC(port))
#define  ICL_PHY_MISC_MUX_DDID			(1 << 28)
#define  ICL_PHY_MISC_DE_IO_COMP_PWR_DOWN	(1 << 23)
#define  DG2_PHY_DP_TX_ACK_MASK			REG_GENMASK(23, 20)

#define PORT_TX_DFLEXDPSP(fia)			_MMIO_FIA((fia), 0x008A0)
#define   MODULAR_FIA_MASK			(1 << 4)
#define   TC_LIVE_STATE_TBT(idx)		(1 << ((idx) * 8 + 6))
#define   TC_LIVE_STATE_TC(idx)			(1 << ((idx) * 8 + 5))
#define   DP_LANE_ASSIGNMENT_SHIFT(idx)		((idx) * 8)
#define   DP_LANE_ASSIGNMENT_MASK(idx)		(0xf << ((idx) * 8))
#define   DP_LANE_ASSIGNMENT(idx, x)		((x) << ((idx) * 8))

#define PORT_TX_DFLEXDPPMS(fia)			_MMIO_FIA((fia), 0x00890)
#define   DP_PHY_MODE_STATUS_COMPLETED(idx)	(1 << (idx))

#define PORT_TX_DFLEXDPCSSS(fia)		_MMIO_FIA((fia), 0x00894)
#define   DP_PHY_MODE_STATUS_NOT_SAFE(idx)	(1 << (idx))

#define PORT_TX_DFLEXPA1(fia)			_MMIO_FIA((fia), 0x00880)
#define   DP_PIN_ASSIGNMENT_SHIFT(idx)		((idx) * 4)
#define   DP_PIN_ASSIGNMENT_MASK(idx)		(0xf << ((idx) * 4))
#define   DP_PIN_ASSIGNMENT(idx, x)		((x) << ((idx) * 4))

#define _TCSS_DDI_STATUS_1			0x161500
#define _TCSS_DDI_STATUS_2			0x161504
#define TCSS_DDI_STATUS(tc)			_MMIO(_PICK_EVEN(tc, \
								 _TCSS_DDI_STATUS_1, \
								 _TCSS_DDI_STATUS_2))
#define  TCSS_DDI_STATUS_PIN_ASSIGNMENT_MASK	REG_GENMASK(28, 25)
#define  TCSS_DDI_STATUS_READY			REG_BIT(2)
#define  TCSS_DDI_STATUS_HPD_LIVE_STATUS_TBT	REG_BIT(1)
#define  TCSS_DDI_STATUS_HPD_LIVE_STATUS_ALT	REG_BIT(0)

#define PRIMARY_SPI_TRIGGER			_MMIO(0x102040)
#define PRIMARY_SPI_ADDRESS			_MMIO(0x102080)
#define PRIMARY_SPI_REGIONID			_MMIO(0x102084)
#define SPI_STATIC_REGIONS			_MMIO(0x102090)
#define   OPTIONROM_SPI_REGIONID_MASK		REG_GENMASK(7, 0)
#define OROM_OFFSET				_MMIO(0x1020c0)
#define   OROM_OFFSET_MASK			REG_GENMASK(20, 16)

#define CLKREQ_POLICY			_MMIO(0x101038)
#define  CLKREQ_POLICY_MEM_UP_OVRD	REG_BIT(1)

#define CLKGATE_DIS_MISC			_MMIO(0x46534)
#define  CLKGATE_DIS_MISC_DMASC_GATING_DIS	REG_BIT(21)

#define _MTL_CLKGATE_DIS_TRANS_A			0x604E8
#define _MTL_CLKGATE_DIS_TRANS_B			0x614E8
#define MTL_CLKGATE_DIS_TRANS(trans)			_MMIO_TRANS2(dev_priv, trans, _MTL_CLKGATE_DIS_TRANS_A)
#define  MTL_CLKGATE_DIS_TRANS_DMASC_GATING_DIS		REG_BIT(7)

#define MTL_MEM_SS_INFO_GLOBAL			_MMIO(0x45700)
#define   MTL_N_OF_ENABLED_QGV_POINTS_MASK	REG_GENMASK(11, 8)
#define   MTL_N_OF_POPULATED_CH_MASK		REG_GENMASK(7, 4)
#define   MTL_DDR_TYPE_MASK			REG_GENMASK(3, 0)

#define MTL_MEM_SS_INFO_QGV_POINT_OFFSET	0x45710
#define MTL_MEM_SS_INFO_QGV_POINT_LOW(point)	_MMIO(MTL_MEM_SS_INFO_QGV_POINT_OFFSET + (point) * 8)
#define   MTL_TRCD_MASK			REG_GENMASK(31, 24)
#define   MTL_TRP_MASK			REG_GENMASK(23, 16)
#define   MTL_DCLK_MASK			REG_GENMASK(15, 0)

#define MTL_MEM_SS_INFO_QGV_POINT_HIGH(point)	_MMIO(MTL_MEM_SS_INFO_QGV_POINT_OFFSET + (point) * 8 + 4)
#define   MTL_TRAS_MASK			REG_GENMASK(16, 8)
#define   MTL_TRDPRE_MASK		REG_GENMASK(7, 0)

#define MTL_MEDIA_GSI_BASE		0x380000

#endif /* _I915_REG_H_ */<|MERGE_RESOLUTION|>--- conflicted
+++ resolved
@@ -195,370 +195,6 @@
 #define  DPIO_SFR_BYPASS		(1 << 1)
 #define  DPIO_CMNRST			(1 << 0)
 
-<<<<<<< HEAD
-/*
- * Per pipe/PLL DPIO regs
- */
-#define _VLV_PLL_DW3_CH0		0x800c
-#define   DPIO_POST_DIV_SHIFT		(28) /* 3 bits */
-#define   DPIO_POST_DIV_DAC		0
-#define   DPIO_POST_DIV_HDMIDP		1 /* DAC 225-400M rate */
-#define   DPIO_POST_DIV_LVDS1		2
-#define   DPIO_POST_DIV_LVDS2		3
-#define   DPIO_K_SHIFT			(24) /* 4 bits */
-#define   DPIO_P1_SHIFT			(21) /* 3 bits */
-#define   DPIO_P2_SHIFT			(16) /* 5 bits */
-#define   DPIO_N_SHIFT			(12) /* 4 bits */
-#define   DPIO_ENABLE_CALIBRATION	(1 << 11)
-#define   DPIO_M1DIV_SHIFT		(8) /* 3 bits */
-#define   DPIO_M2DIV_MASK		0xff
-#define _VLV_PLL_DW3_CH1		0x802c
-#define VLV_PLL_DW3(ch) _PIPE(ch, _VLV_PLL_DW3_CH0, _VLV_PLL_DW3_CH1)
-
-#define _VLV_PLL_DW5_CH0		0x8014
-#define   DPIO_REFSEL_OVERRIDE		27
-#define   DPIO_PLL_MODESEL_SHIFT	24 /* 3 bits */
-#define   DPIO_BIAS_CURRENT_CTL_SHIFT	21 /* 3 bits, always 0x7 */
-#define   DPIO_PLL_REFCLK_SEL_SHIFT	16 /* 2 bits */
-#define   DPIO_PLL_REFCLK_SEL_MASK	3
-#define   DPIO_DRIVER_CTL_SHIFT		12 /* always set to 0x8 */
-#define   DPIO_CLK_BIAS_CTL_SHIFT	8 /* always set to 0x5 */
-#define _VLV_PLL_DW5_CH1		0x8034
-#define VLV_PLL_DW5(ch) _PIPE(ch, _VLV_PLL_DW5_CH0, _VLV_PLL_DW5_CH1)
-
-#define _VLV_PLL_DW7_CH0		0x801c
-#define _VLV_PLL_DW7_CH1		0x803c
-#define VLV_PLL_DW7(ch) _PIPE(ch, _VLV_PLL_DW7_CH0, _VLV_PLL_DW7_CH1)
-
-#define _VLV_PLL_DW8_CH0		0x8040
-#define _VLV_PLL_DW8_CH1		0x8060
-#define VLV_PLL_DW8(ch) _PIPE(ch, _VLV_PLL_DW8_CH0, _VLV_PLL_DW8_CH1)
-
-#define VLV_PLL_DW9_BCAST		0xc044
-#define _VLV_PLL_DW9_CH0		0x8044
-#define _VLV_PLL_DW9_CH1		0x8064
-#define VLV_PLL_DW9(ch) _PIPE(ch, _VLV_PLL_DW9_CH0, _VLV_PLL_DW9_CH1)
-
-#define _VLV_PLL_DW10_CH0		0x8048
-#define _VLV_PLL_DW10_CH1		0x8068
-#define VLV_PLL_DW10(ch) _PIPE(ch, _VLV_PLL_DW10_CH0, _VLV_PLL_DW10_CH1)
-
-#define _VLV_PLL_DW11_CH0		0x804c
-#define _VLV_PLL_DW11_CH1		0x806c
-#define VLV_PLL_DW11(ch) _PIPE(ch, _VLV_PLL_DW11_CH0, _VLV_PLL_DW11_CH1)
-
-/* Spec for ref block start counts at DW10 */
-#define VLV_REF_DW13			0x80ac
-
-#define VLV_CMN_DW0			0x8100
-
-/*
- * Per DDI channel DPIO regs
- */
-
-#define _VLV_PCS_DW0_CH0		0x8200
-#define _VLV_PCS_DW0_CH1		0x8400
-#define   DPIO_PCS_TX_LANE2_RESET	(1 << 16)
-#define   DPIO_PCS_TX_LANE1_RESET	(1 << 7)
-#define   DPIO_LEFT_TXFIFO_RST_MASTER2	(1 << 4)
-#define   DPIO_RIGHT_TXFIFO_RST_MASTER2	(1 << 3)
-#define VLV_PCS_DW0(ch) _PORT(ch, _VLV_PCS_DW0_CH0, _VLV_PCS_DW0_CH1)
-
-#define _VLV_PCS01_DW0_CH0		0x200
-#define _VLV_PCS23_DW0_CH0		0x400
-#define _VLV_PCS01_DW0_CH1		0x2600
-#define _VLV_PCS23_DW0_CH1		0x2800
-#define VLV_PCS01_DW0(ch) _PORT(ch, _VLV_PCS01_DW0_CH0, _VLV_PCS01_DW0_CH1)
-#define VLV_PCS23_DW0(ch) _PORT(ch, _VLV_PCS23_DW0_CH0, _VLV_PCS23_DW0_CH1)
-
-#define _VLV_PCS_DW1_CH0		0x8204
-#define _VLV_PCS_DW1_CH1		0x8404
-#define   CHV_PCS_REQ_SOFTRESET_EN	(1 << 23)
-#define   DPIO_PCS_CLK_CRI_RXEB_EIOS_EN	(1 << 22)
-#define   DPIO_PCS_CLK_CRI_RXDIGFILTSG_EN (1 << 21)
-#define   DPIO_PCS_CLK_DATAWIDTH_SHIFT	(6)
-#define   DPIO_PCS_CLK_SOFT_RESET	(1 << 5)
-#define VLV_PCS_DW1(ch) _PORT(ch, _VLV_PCS_DW1_CH0, _VLV_PCS_DW1_CH1)
-
-#define _VLV_PCS01_DW1_CH0		0x204
-#define _VLV_PCS23_DW1_CH0		0x404
-#define _VLV_PCS01_DW1_CH1		0x2604
-#define _VLV_PCS23_DW1_CH1		0x2804
-#define VLV_PCS01_DW1(ch) _PORT(ch, _VLV_PCS01_DW1_CH0, _VLV_PCS01_DW1_CH1)
-#define VLV_PCS23_DW1(ch) _PORT(ch, _VLV_PCS23_DW1_CH0, _VLV_PCS23_DW1_CH1)
-
-#define _VLV_PCS_DW8_CH0		0x8220
-#define _VLV_PCS_DW8_CH1		0x8420
-#define   CHV_PCS_USEDCLKCHANNEL_OVRRIDE	(1 << 20)
-#define   CHV_PCS_USEDCLKCHANNEL		(1 << 21)
-#define VLV_PCS_DW8(ch) _PORT(ch, _VLV_PCS_DW8_CH0, _VLV_PCS_DW8_CH1)
-
-#define _VLV_PCS01_DW8_CH0		0x0220
-#define _VLV_PCS23_DW8_CH0		0x0420
-#define _VLV_PCS01_DW8_CH1		0x2620
-#define _VLV_PCS23_DW8_CH1		0x2820
-#define VLV_PCS01_DW8(port) _PORT(port, _VLV_PCS01_DW8_CH0, _VLV_PCS01_DW8_CH1)
-#define VLV_PCS23_DW8(port) _PORT(port, _VLV_PCS23_DW8_CH0, _VLV_PCS23_DW8_CH1)
-
-#define _VLV_PCS_DW9_CH0		0x8224
-#define _VLV_PCS_DW9_CH1		0x8424
-#define   DPIO_PCS_TX2MARGIN_MASK	(0x7 << 13)
-#define   DPIO_PCS_TX2MARGIN_000	(0 << 13)
-#define   DPIO_PCS_TX2MARGIN_101	(1 << 13)
-#define   DPIO_PCS_TX1MARGIN_MASK	(0x7 << 10)
-#define   DPIO_PCS_TX1MARGIN_000	(0 << 10)
-#define   DPIO_PCS_TX1MARGIN_101	(1 << 10)
-#define	VLV_PCS_DW9(ch) _PORT(ch, _VLV_PCS_DW9_CH0, _VLV_PCS_DW9_CH1)
-
-#define _VLV_PCS01_DW9_CH0		0x224
-#define _VLV_PCS23_DW9_CH0		0x424
-#define _VLV_PCS01_DW9_CH1		0x2624
-#define _VLV_PCS23_DW9_CH1		0x2824
-#define VLV_PCS01_DW9(ch) _PORT(ch, _VLV_PCS01_DW9_CH0, _VLV_PCS01_DW9_CH1)
-#define VLV_PCS23_DW9(ch) _PORT(ch, _VLV_PCS23_DW9_CH0, _VLV_PCS23_DW9_CH1)
-
-#define _CHV_PCS_DW10_CH0		0x8228
-#define _CHV_PCS_DW10_CH1		0x8428
-#define   DPIO_PCS_SWING_CALC_TX0_TX2	(1 << 30)
-#define   DPIO_PCS_SWING_CALC_TX1_TX3	(1 << 31)
-#define   DPIO_PCS_TX2DEEMP_MASK	(0xf << 24)
-#define   DPIO_PCS_TX2DEEMP_9P5		(0 << 24)
-#define   DPIO_PCS_TX2DEEMP_6P0		(2 << 24)
-#define   DPIO_PCS_TX1DEEMP_MASK	(0xf << 16)
-#define   DPIO_PCS_TX1DEEMP_9P5		(0 << 16)
-#define   DPIO_PCS_TX1DEEMP_6P0		(2 << 16)
-#define CHV_PCS_DW10(ch) _PORT(ch, _CHV_PCS_DW10_CH0, _CHV_PCS_DW10_CH1)
-
-#define _VLV_PCS01_DW10_CH0		0x0228
-#define _VLV_PCS23_DW10_CH0		0x0428
-#define _VLV_PCS01_DW10_CH1		0x2628
-#define _VLV_PCS23_DW10_CH1		0x2828
-#define VLV_PCS01_DW10(port) _PORT(port, _VLV_PCS01_DW10_CH0, _VLV_PCS01_DW10_CH1)
-#define VLV_PCS23_DW10(port) _PORT(port, _VLV_PCS23_DW10_CH0, _VLV_PCS23_DW10_CH1)
-
-#define _VLV_PCS_DW11_CH0		0x822c
-#define _VLV_PCS_DW11_CH1		0x842c
-#define   DPIO_TX2_STAGGER_MASK(x)	((x) << 24)
-#define   DPIO_LANEDESKEW_STRAP_OVRD	(1 << 3)
-#define   DPIO_LEFT_TXFIFO_RST_MASTER	(1 << 1)
-#define   DPIO_RIGHT_TXFIFO_RST_MASTER	(1 << 0)
-#define VLV_PCS_DW11(ch) _PORT(ch, _VLV_PCS_DW11_CH0, _VLV_PCS_DW11_CH1)
-
-#define _VLV_PCS01_DW11_CH0		0x022c
-#define _VLV_PCS23_DW11_CH0		0x042c
-#define _VLV_PCS01_DW11_CH1		0x262c
-#define _VLV_PCS23_DW11_CH1		0x282c
-#define VLV_PCS01_DW11(ch) _PORT(ch, _VLV_PCS01_DW11_CH0, _VLV_PCS01_DW11_CH1)
-#define VLV_PCS23_DW11(ch) _PORT(ch, _VLV_PCS23_DW11_CH0, _VLV_PCS23_DW11_CH1)
-
-#define _VLV_PCS01_DW12_CH0		0x0230
-#define _VLV_PCS23_DW12_CH0		0x0430
-#define _VLV_PCS01_DW12_CH1		0x2630
-#define _VLV_PCS23_DW12_CH1		0x2830
-#define VLV_PCS01_DW12(ch) _PORT(ch, _VLV_PCS01_DW12_CH0, _VLV_PCS01_DW12_CH1)
-#define VLV_PCS23_DW12(ch) _PORT(ch, _VLV_PCS23_DW12_CH0, _VLV_PCS23_DW12_CH1)
-
-#define _VLV_PCS_DW12_CH0		0x8230
-#define _VLV_PCS_DW12_CH1		0x8430
-#define   DPIO_TX2_STAGGER_MULT(x)	((x) << 20)
-#define   DPIO_TX1_STAGGER_MULT(x)	((x) << 16)
-#define   DPIO_TX1_STAGGER_MASK(x)	((x) << 8)
-#define   DPIO_LANESTAGGER_STRAP_OVRD	(1 << 6)
-#define   DPIO_LANESTAGGER_STRAP(x)	((x) << 0)
-#define VLV_PCS_DW12(ch) _PORT(ch, _VLV_PCS_DW12_CH0, _VLV_PCS_DW12_CH1)
-
-#define _VLV_PCS_DW14_CH0		0x8238
-#define _VLV_PCS_DW14_CH1		0x8438
-#define	VLV_PCS_DW14(ch) _PORT(ch, _VLV_PCS_DW14_CH0, _VLV_PCS_DW14_CH1)
-
-#define _VLV_PCS_DW23_CH0		0x825c
-#define _VLV_PCS_DW23_CH1		0x845c
-#define VLV_PCS_DW23(ch) _PORT(ch, _VLV_PCS_DW23_CH0, _VLV_PCS_DW23_CH1)
-
-#define _VLV_TX_DW2_CH0			0x8288
-#define _VLV_TX_DW2_CH1			0x8488
-#define   DPIO_SWING_MARGIN000_SHIFT	16
-#define   DPIO_SWING_MARGIN000_MASK	(0xff << DPIO_SWING_MARGIN000_SHIFT)
-#define   DPIO_UNIQ_TRANS_SCALE_SHIFT	8
-#define VLV_TX_DW2(ch) _PORT(ch, _VLV_TX_DW2_CH0, _VLV_TX_DW2_CH1)
-
-#define _VLV_TX_DW3_CH0			0x828c
-#define _VLV_TX_DW3_CH1			0x848c
-/* The following bit for CHV phy */
-#define   DPIO_TX_UNIQ_TRANS_SCALE_EN	(1 << 27)
-#define   DPIO_SWING_MARGIN101_SHIFT	16
-#define   DPIO_SWING_MARGIN101_MASK	(0xff << DPIO_SWING_MARGIN101_SHIFT)
-#define VLV_TX_DW3(ch) _PORT(ch, _VLV_TX_DW3_CH0, _VLV_TX_DW3_CH1)
-
-#define _VLV_TX_DW4_CH0			0x8290
-#define _VLV_TX_DW4_CH1			0x8490
-#define   DPIO_SWING_DEEMPH9P5_SHIFT	24
-#define   DPIO_SWING_DEEMPH9P5_MASK	(0xff << DPIO_SWING_DEEMPH9P5_SHIFT)
-#define   DPIO_SWING_DEEMPH6P0_SHIFT	16
-#define   DPIO_SWING_DEEMPH6P0_MASK	(0xff << DPIO_SWING_DEEMPH6P0_SHIFT)
-#define VLV_TX_DW4(ch) _PORT(ch, _VLV_TX_DW4_CH0, _VLV_TX_DW4_CH1)
-
-#define _VLV_TX3_DW4_CH0		0x690
-#define _VLV_TX3_DW4_CH1		0x2a90
-#define VLV_TX3_DW4(ch) _PORT(ch, _VLV_TX3_DW4_CH0, _VLV_TX3_DW4_CH1)
-
-#define _VLV_TX_DW5_CH0			0x8294
-#define _VLV_TX_DW5_CH1			0x8494
-#define   DPIO_TX_OCALINIT_EN		(1 << 31)
-#define VLV_TX_DW5(ch) _PORT(ch, _VLV_TX_DW5_CH0, _VLV_TX_DW5_CH1)
-
-#define _VLV_TX_DW11_CH0		0x82ac
-#define _VLV_TX_DW11_CH1		0x84ac
-#define VLV_TX_DW11(ch) _PORT(ch, _VLV_TX_DW11_CH0, _VLV_TX_DW11_CH1)
-
-#define _VLV_TX_DW14_CH0		0x82b8
-#define _VLV_TX_DW14_CH1		0x84b8
-#define VLV_TX_DW14(ch) _PORT(ch, _VLV_TX_DW14_CH0, _VLV_TX_DW14_CH1)
-
-/* CHV dpPhy registers */
-#define _CHV_PLL_DW0_CH0		0x8000
-#define _CHV_PLL_DW0_CH1		0x8180
-#define CHV_PLL_DW0(ch) _PIPE(ch, _CHV_PLL_DW0_CH0, _CHV_PLL_DW0_CH1)
-
-#define _CHV_PLL_DW1_CH0		0x8004
-#define _CHV_PLL_DW1_CH1		0x8184
-#define   DPIO_CHV_N_DIV_SHIFT		8
-#define   DPIO_CHV_M1_DIV_BY_2		(0 << 0)
-#define CHV_PLL_DW1(ch) _PIPE(ch, _CHV_PLL_DW1_CH0, _CHV_PLL_DW1_CH1)
-
-#define _CHV_PLL_DW2_CH0		0x8008
-#define _CHV_PLL_DW2_CH1		0x8188
-#define CHV_PLL_DW2(ch) _PIPE(ch, _CHV_PLL_DW2_CH0, _CHV_PLL_DW2_CH1)
-
-#define _CHV_PLL_DW3_CH0		0x800c
-#define _CHV_PLL_DW3_CH1		0x818c
-#define  DPIO_CHV_FRAC_DIV_EN		(1 << 16)
-#define  DPIO_CHV_FIRST_MOD		(0 << 8)
-#define  DPIO_CHV_SECOND_MOD		(1 << 8)
-#define  DPIO_CHV_FEEDFWD_GAIN_SHIFT	0
-#define  DPIO_CHV_FEEDFWD_GAIN_MASK		(0xF << 0)
-#define CHV_PLL_DW3(ch) _PIPE(ch, _CHV_PLL_DW3_CH0, _CHV_PLL_DW3_CH1)
-
-#define _CHV_PLL_DW6_CH0		0x8018
-#define _CHV_PLL_DW6_CH1		0x8198
-#define   DPIO_CHV_GAIN_CTRL_SHIFT	16
-#define	  DPIO_CHV_INT_COEFF_SHIFT	8
-#define   DPIO_CHV_PROP_COEFF_SHIFT	0
-#define CHV_PLL_DW6(ch) _PIPE(ch, _CHV_PLL_DW6_CH0, _CHV_PLL_DW6_CH1)
-
-#define _CHV_PLL_DW8_CH0		0x8020
-#define _CHV_PLL_DW8_CH1		0x81A0
-#define   DPIO_CHV_TDC_TARGET_CNT_SHIFT 0
-#define   DPIO_CHV_TDC_TARGET_CNT_MASK  (0x3FF << 0)
-#define CHV_PLL_DW8(ch) _PIPE(ch, _CHV_PLL_DW8_CH0, _CHV_PLL_DW8_CH1)
-
-#define _CHV_PLL_DW9_CH0		0x8024
-#define _CHV_PLL_DW9_CH1		0x81A4
-#define  DPIO_CHV_INT_LOCK_THRESHOLD_SHIFT		1 /* 3 bits */
-#define  DPIO_CHV_INT_LOCK_THRESHOLD_MASK		(7 << 1)
-#define  DPIO_CHV_INT_LOCK_THRESHOLD_SEL_COARSE	1 /* 1: coarse & 0 : fine  */
-#define CHV_PLL_DW9(ch) _PIPE(ch, _CHV_PLL_DW9_CH0, _CHV_PLL_DW9_CH1)
-
-#define _CHV_CMN_DW0_CH0               0x8100
-#define   DPIO_ALLDL_POWERDOWN_SHIFT_CH0	19
-#define   DPIO_ANYDL_POWERDOWN_SHIFT_CH0	18
-#define   DPIO_ALLDL_POWERDOWN			(1 << 1)
-#define   DPIO_ANYDL_POWERDOWN			(1 << 0)
-
-#define _CHV_CMN_DW5_CH0               0x8114
-#define   CHV_BUFRIGHTENA1_DISABLE	(0 << 20)
-#define   CHV_BUFRIGHTENA1_NORMAL	(1 << 20)
-#define   CHV_BUFRIGHTENA1_FORCE	(3 << 20)
-#define   CHV_BUFRIGHTENA1_MASK		(3 << 20)
-#define   CHV_BUFLEFTENA1_DISABLE	(0 << 22)
-#define   CHV_BUFLEFTENA1_NORMAL	(1 << 22)
-#define   CHV_BUFLEFTENA1_FORCE		(3 << 22)
-#define   CHV_BUFLEFTENA1_MASK		(3 << 22)
-
-#define _CHV_CMN_DW13_CH0		0x8134
-#define _CHV_CMN_DW0_CH1		0x8080
-#define   DPIO_CHV_S1_DIV_SHIFT		21
-#define   DPIO_CHV_P1_DIV_SHIFT		13 /* 3 bits */
-#define   DPIO_CHV_P2_DIV_SHIFT		8  /* 5 bits */
-#define   DPIO_CHV_K_DIV_SHIFT		4
-#define   DPIO_PLL_FREQLOCK		(1 << 1)
-#define   DPIO_PLL_LOCK			(1 << 0)
-#define CHV_CMN_DW13(ch) _PIPE(ch, _CHV_CMN_DW13_CH0, _CHV_CMN_DW0_CH1)
-
-#define _CHV_CMN_DW14_CH0		0x8138
-#define _CHV_CMN_DW1_CH1		0x8084
-#define   DPIO_AFC_RECAL		(1 << 14)
-#define   DPIO_DCLKP_EN			(1 << 13)
-#define   CHV_BUFLEFTENA2_DISABLE	(0 << 17) /* CL2 DW1 only */
-#define   CHV_BUFLEFTENA2_NORMAL	(1 << 17) /* CL2 DW1 only */
-#define   CHV_BUFLEFTENA2_FORCE		(3 << 17) /* CL2 DW1 only */
-#define   CHV_BUFLEFTENA2_MASK		(3 << 17) /* CL2 DW1 only */
-#define   CHV_BUFRIGHTENA2_DISABLE	(0 << 19) /* CL2 DW1 only */
-#define   CHV_BUFRIGHTENA2_NORMAL	(1 << 19) /* CL2 DW1 only */
-#define   CHV_BUFRIGHTENA2_FORCE	(3 << 19) /* CL2 DW1 only */
-#define   CHV_BUFRIGHTENA2_MASK		(3 << 19) /* CL2 DW1 only */
-#define CHV_CMN_DW14(ch) _PIPE(ch, _CHV_CMN_DW14_CH0, _CHV_CMN_DW1_CH1)
-
-#define _CHV_CMN_DW19_CH0		0x814c
-#define _CHV_CMN_DW6_CH1		0x8098
-#define   DPIO_ALLDL_POWERDOWN_SHIFT_CH1	30 /* CL2 DW6 only */
-#define   DPIO_ANYDL_POWERDOWN_SHIFT_CH1	29 /* CL2 DW6 only */
-#define   DPIO_DYNPWRDOWNEN_CH1		(1 << 28) /* CL2 DW6 only */
-#define   CHV_CMN_USEDCLKCHANNEL	(1 << 13)
-
-#define CHV_CMN_DW19(ch) _PIPE(ch, _CHV_CMN_DW19_CH0, _CHV_CMN_DW6_CH1)
-
-#define CHV_CMN_DW28			0x8170
-#define   DPIO_CL1POWERDOWNEN		(1 << 23)
-#define   DPIO_DYNPWRDOWNEN_CH0		(1 << 22)
-#define   DPIO_SUS_CLK_CONFIG_ON		(0 << 0)
-#define   DPIO_SUS_CLK_CONFIG_CLKREQ		(1 << 0)
-#define   DPIO_SUS_CLK_CONFIG_GATE		(2 << 0)
-#define   DPIO_SUS_CLK_CONFIG_GATE_CLKREQ	(3 << 0)
-
-#define CHV_CMN_DW30			0x8178
-#define   DPIO_CL2_LDOFUSE_PWRENB	(1 << 6)
-#define   DPIO_LRC_BYPASS		(1 << 3)
-
-#define _TXLANE(ch, lane, offset) ((ch ? 0x2400 : 0) + \
-					(lane) * 0x200 + (offset))
-
-#define CHV_TX_DW0(ch, lane) _TXLANE(ch, lane, 0x80)
-#define CHV_TX_DW1(ch, lane) _TXLANE(ch, lane, 0x84)
-#define CHV_TX_DW2(ch, lane) _TXLANE(ch, lane, 0x88)
-#define CHV_TX_DW3(ch, lane) _TXLANE(ch, lane, 0x8c)
-#define CHV_TX_DW4(ch, lane) _TXLANE(ch, lane, 0x90)
-#define CHV_TX_DW5(ch, lane) _TXLANE(ch, lane, 0x94)
-#define CHV_TX_DW6(ch, lane) _TXLANE(ch, lane, 0x98)
-#define CHV_TX_DW7(ch, lane) _TXLANE(ch, lane, 0x9c)
-#define CHV_TX_DW8(ch, lane) _TXLANE(ch, lane, 0xa0)
-#define CHV_TX_DW9(ch, lane) _TXLANE(ch, lane, 0xa4)
-#define CHV_TX_DW10(ch, lane) _TXLANE(ch, lane, 0xa8)
-#define CHV_TX_DW11(ch, lane) _TXLANE(ch, lane, 0xac)
-#define   DPIO_FRC_LATENCY_SHFIT	8
-#define CHV_TX_DW14(ch, lane) _TXLANE(ch, lane, 0xb8)
-#define   DPIO_UPAR_SHIFT		30
-
-/* BXT PHY registers */
-#define _BXT_PHY0_BASE			0x6C000
-#define _BXT_PHY1_BASE			0x162000
-#define _BXT_PHY2_BASE			0x163000
-#define BXT_PHY_BASE(phy)							\
-	 _PICK_EVEN_2RANGES(phy, 1,						\
-			    _BXT_PHY0_BASE, _BXT_PHY0_BASE,			\
-			    _BXT_PHY1_BASE, _BXT_PHY2_BASE)
-
-#define _BXT_PHY(phy, reg)						\
-	_MMIO(BXT_PHY_BASE(phy) - _BXT_PHY0_BASE + (reg))
-
-#define _BXT_PHY_CH(phy, ch, reg_ch0, reg_ch1)		\
-	(BXT_PHY_BASE(phy) + _PIPE((ch), (reg_ch0) - _BXT_PHY0_BASE,	\
-					 (reg_ch1) - _BXT_PHY0_BASE))
-#define _MMIO_BXT_PHY_CH(phy, ch, reg_ch0, reg_ch1)		\
-	_MMIO(_BXT_PHY_CH(phy, ch, reg_ch0, reg_ch1))
-
-=======
->>>>>>> 0c383648
 #define BXT_P_CR_GT_DISP_PWRON		_MMIO(0x138090)
 #define  MIPIO_RST_CTRL				(1 << 2)
 
@@ -1007,112 +643,6 @@
 #define   GEN7_FF_DS_SCHED_LOAD_BALANCE	(0x1 << 4)  /* Default */
 #define   GEN7_FF_DS_SCHED_HW		(0x0 << 4)
 
-<<<<<<< HEAD
-/*
- * Framebuffer compression (915+ only)
- */
-
-#define FBC_CFB_BASE		_MMIO(0x3200) /* 4k page aligned */
-#define FBC_LL_BASE		_MMIO(0x3204) /* 4k page aligned */
-#define FBC_CONTROL		_MMIO(0x3208)
-#define   FBC_CTL_EN			REG_BIT(31)
-#define   FBC_CTL_PERIODIC		REG_BIT(30)
-#define   FBC_CTL_INTERVAL_MASK		REG_GENMASK(29, 16)
-#define   FBC_CTL_INTERVAL(x)		REG_FIELD_PREP(FBC_CTL_INTERVAL_MASK, (x))
-#define   FBC_CTL_STOP_ON_MOD		REG_BIT(15)
-#define   FBC_CTL_UNCOMPRESSIBLE	REG_BIT(14) /* i915+ */
-#define   FBC_CTL_C3_IDLE		REG_BIT(13) /* i945gm only */
-#define   FBC_CTL_STRIDE_MASK		REG_GENMASK(12, 5)
-#define   FBC_CTL_STRIDE(x)		REG_FIELD_PREP(FBC_CTL_STRIDE_MASK, (x))
-#define   FBC_CTL_FENCENO_MASK		REG_GENMASK(3, 0)
-#define   FBC_CTL_FENCENO(x)		REG_FIELD_PREP(FBC_CTL_FENCENO_MASK, (x))
-#define FBC_COMMAND		_MMIO(0x320c)
-#define   FBC_CMD_COMPRESS		REG_BIT(0)
-#define FBC_STATUS		_MMIO(0x3210)
-#define   FBC_STAT_COMPRESSING		REG_BIT(31)
-#define   FBC_STAT_COMPRESSED		REG_BIT(30)
-#define   FBC_STAT_MODIFIED		REG_BIT(29)
-#define   FBC_STAT_CURRENT_LINE_MASK	REG_GENMASK(10, 0)
-#define FBC_CONTROL2		_MMIO(0x3214) /* i965gm only */
-#define   FBC_CTL_FENCE_DBL		REG_BIT(4)
-#define   FBC_CTL_IDLE_MASK		REG_GENMASK(3, 2)
-#define   FBC_CTL_IDLE_IMM		REG_FIELD_PREP(FBC_CTL_IDLE_MASK, 0)
-#define   FBC_CTL_IDLE_FULL		REG_FIELD_PREP(FBC_CTL_IDLE_MASK, 1)
-#define   FBC_CTL_IDLE_LINE		REG_FIELD_PREP(FBC_CTL_IDLE_MASK, 2)
-#define   FBC_CTL_IDLE_DEBUG		REG_FIELD_PREP(FBC_CTL_IDLE_MASK, 3)
-#define   FBC_CTL_CPU_FENCE_EN		REG_BIT(1)
-#define   FBC_CTL_PLANE_MASK		REG_GENMASK(1, 0)
-#define   FBC_CTL_PLANE(i9xx_plane)	REG_FIELD_PREP(FBC_CTL_PLANE_MASK, (i9xx_plane))
-#define FBC_FENCE_OFF		_MMIO(0x3218)  /* i965gm only, BSpec typo has 321Bh */
-#define FBC_MOD_NUM		_MMIO(0x3220)  /* i965gm only */
-#define   FBC_MOD_NUM_MASK		REG_GENMASK(31, 1)
-#define   FBC_MOD_NUM_VALID		REG_BIT(0)
-#define FBC_TAG(i)		_MMIO(0x3300 + (i) * 4) /* 49 reisters */
-#define   FBC_TAG_MASK			REG_GENMASK(1, 0) /* 16 tags per register */
-#define   FBC_TAG_MODIFIED		REG_FIELD_PREP(FBC_TAG_MASK, 0)
-#define   FBC_TAG_UNCOMPRESSED		REG_FIELD_PREP(FBC_TAG_MASK, 1)
-#define   FBC_TAG_UNCOMPRESSIBLE	REG_FIELD_PREP(FBC_TAG_MASK, 2)
-#define   FBC_TAG_COMPRESSED		REG_FIELD_PREP(FBC_TAG_MASK, 3)
-
-#define FBC_LL_SIZE		(1536)
-
-/* Framebuffer compression for GM45+ */
-#define DPFC_CB_BASE			_MMIO(0x3200)
-#define ILK_DPFC_CB_BASE(fbc_id)	_MMIO_PIPE((fbc_id), 0x43200, 0x43240)
-#define DPFC_CONTROL			_MMIO(0x3208)
-#define ILK_DPFC_CONTROL(fbc_id)	_MMIO_PIPE((fbc_id), 0x43208, 0x43248)
-#define   DPFC_CTL_EN				REG_BIT(31)
-#define   DPFC_CTL_PLANE_MASK_G4X		REG_BIT(30) /* g4x-snb */
-#define   DPFC_CTL_PLANE_G4X(i9xx_plane)	REG_FIELD_PREP(DPFC_CTL_PLANE_MASK_G4X, (i9xx_plane))
-#define   DPFC_CTL_FENCE_EN_G4X			REG_BIT(29) /* g4x-snb */
-#define   DPFC_CTL_PLANE_MASK_IVB		REG_GENMASK(30, 29) /* ivb only */
-#define   DPFC_CTL_PLANE_IVB(i9xx_plane)	REG_FIELD_PREP(DPFC_CTL_PLANE_MASK_IVB, (i9xx_plane))
-#define   DPFC_CTL_FENCE_EN_IVB			REG_BIT(28) /* ivb+ */
-#define   DPFC_CTL_PERSISTENT_MODE		REG_BIT(25) /* g4x-snb */
-#define   DPFC_CTL_PLANE_BINDING_MASK		REG_GENMASK(12, 11) /* lnl+ */
-#define   DPFC_CTL_PLANE_BINDING(plane_id)	REG_FIELD_PREP(DPFC_CTL_PLANE_BINDING_MASK, (plane_id))
-#define   DPFC_CTL_FALSE_COLOR			REG_BIT(10) /* ivb+ */
-#define   DPFC_CTL_SR_EN			REG_BIT(10) /* g4x only */
-#define   DPFC_CTL_SR_EXIT_DIS			REG_BIT(9) /* g4x only */
-#define   DPFC_CTL_LIMIT_MASK			REG_GENMASK(7, 6)
-#define   DPFC_CTL_LIMIT_1X			REG_FIELD_PREP(DPFC_CTL_LIMIT_MASK, 0)
-#define   DPFC_CTL_LIMIT_2X			REG_FIELD_PREP(DPFC_CTL_LIMIT_MASK, 1)
-#define   DPFC_CTL_LIMIT_4X			REG_FIELD_PREP(DPFC_CTL_LIMIT_MASK, 2)
-#define   DPFC_CTL_FENCENO_MASK			REG_GENMASK(3, 0)
-#define   DPFC_CTL_FENCENO(fence)		REG_FIELD_PREP(DPFC_CTL_FENCENO_MASK, (fence))
-#define DPFC_RECOMP_CTL			_MMIO(0x320c)
-#define ILK_DPFC_RECOMP_CTL(fbc_id)	_MMIO_PIPE((fbc_id), 0x4320c, 0x4324c)
-#define   DPFC_RECOMP_STALL_EN			REG_BIT(27)
-#define   DPFC_RECOMP_STALL_WM_MASK		REG_GENMASK(26, 16)
-#define   DPFC_RECOMP_TIMER_COUNT_MASK		REG_GENMASK(5, 0)
-#define DPFC_STATUS			_MMIO(0x3210)
-#define ILK_DPFC_STATUS(fbc_id)		_MMIO_PIPE((fbc_id), 0x43210, 0x43250)
-#define   DPFC_INVAL_SEG_MASK			REG_GENMASK(26, 16)
-#define   DPFC_COMP_SEG_MASK			REG_GENMASK(10, 0)
-#define DPFC_STATUS2			_MMIO(0x3214)
-#define ILK_DPFC_STATUS2(fbc_id)	_MMIO_PIPE((fbc_id), 0x43214, 0x43254)
-#define   DPFC_COMP_SEG_MASK_IVB		REG_GENMASK(11, 0)
-#define DPFC_FENCE_YOFF			_MMIO(0x3218)
-#define ILK_DPFC_FENCE_YOFF(fbc_id)	_MMIO_PIPE((fbc_id), 0x43218, 0x43258)
-#define DPFC_CHICKEN			_MMIO(0x3224)
-#define ILK_DPFC_CHICKEN(fbc_id)	_MMIO_PIPE((fbc_id), 0x43224, 0x43264)
-#define   DPFC_HT_MODIFY			REG_BIT(31) /* pre-ivb */
-#define   DPFC_NUKE_ON_ANY_MODIFICATION		REG_BIT(23) /* bdw+ */
-#define   DPFC_CHICKEN_COMP_DUMMY_PIXEL		REG_BIT(14) /* glk+ */
-#define   DPFC_CHICKEN_FORCE_SLB_INVALIDATION	REG_BIT(13) /* icl+ */
-#define   DPFC_DISABLE_DUMMY0			REG_BIT(8) /* ivb+ */
-
-#define GLK_FBC_STRIDE(fbc_id)	_MMIO_PIPE((fbc_id), 0x43228, 0x43268)
-#define   FBC_STRIDE_OVERRIDE	REG_BIT(15)
-#define   FBC_STRIDE_MASK	REG_GENMASK(14, 0)
-#define   FBC_STRIDE(x)		REG_FIELD_PREP(FBC_STRIDE_MASK, (x))
-
-#define ILK_FBC_RT_BASE		_MMIO(0x2128)
-#define   ILK_FBC_RT_VALID	REG_BIT(0)
-#define   SNB_FBC_FRONT_BUFFER	REG_BIT(1)
-
-=======
->>>>>>> 0c383648
 #define ILK_DISPLAY_CHICKEN1	_MMIO(0x42000)
 #define   ILK_FBCQ_DIS			REG_BIT(22)
 #define   ILK_PABSTRETCH_DIS		REG_BIT(21)
@@ -2795,16 +2325,6 @@
 #define _CURBBASE_IVB		0x71084
 #define _CURBPOS_IVB		0x71088
 
-<<<<<<< HEAD
-#define CURCNTR(pipe) _MMIO_CURSOR2(pipe, _CURACNTR)
-#define CURBASE(pipe) _MMIO_CURSOR2(pipe, _CURABASE)
-#define CURPOS(pipe) _MMIO_CURSOR2(pipe, _CURAPOS)
-#define CURPOS_ERLY_TPT(pipe) _MMIO_CURSOR2(pipe, _CURAPOS_ERLY_TPT)
-#define CURSIZE(pipe) _MMIO_CURSOR2(pipe, _CURASIZE)
-#define CUR_FBC_CTL(pipe) _MMIO_CURSOR2(pipe, _CUR_FBC_CTL_A)
-#define CUR_CHICKEN(pipe) _MMIO_CURSOR2(pipe, _CUR_CHICKEN_A)
-#define CURSURFLIVE(pipe) _MMIO_CURSOR2(pipe, _CURASURFLIVE)
-=======
 #define CURCNTR(pipe) _MMIO_CURSOR2(dev_priv, pipe, _CURACNTR)
 #define CURBASE(pipe) _MMIO_CURSOR2(dev_priv, pipe, _CURABASE)
 #define CURPOS(pipe) _MMIO_CURSOR2(dev_priv, pipe, _CURAPOS)
@@ -2813,7 +2333,6 @@
 #define CUR_FBC_CTL(pipe) _MMIO_CURSOR2(dev_priv, pipe, _CUR_FBC_CTL_A)
 #define CUR_CHICKEN(pipe) _MMIO_CURSOR2(dev_priv, pipe, _CUR_CHICKEN_A)
 #define CURSURFLIVE(pipe) _MMIO_CURSOR2(dev_priv, pipe, _CURASURFLIVE)
->>>>>>> 0c383648
 
 /* Display A control */
 #define _DSPAADDR_VLV				0x7017C /* vlv/chv */
@@ -5286,13 +4805,9 @@
 #define  CDCLK_FREQ_540		REG_FIELD_PREP(CDCLK_FREQ_SEL_MASK, 1)
 #define  CDCLK_FREQ_337_308		REG_FIELD_PREP(CDCLK_FREQ_SEL_MASK, 2)
 #define  CDCLK_FREQ_675_617		REG_FIELD_PREP(CDCLK_FREQ_SEL_MASK, 3)
-<<<<<<< HEAD
-#define  MDCLK_SOURCE_SEL_CDCLK_PLL	REG_BIT(25)
-=======
 #define  MDCLK_SOURCE_SEL_MASK		REG_GENMASK(25, 25)
 #define  MDCLK_SOURCE_SEL_CD2XCLK	REG_FIELD_PREP(MDCLK_SOURCE_SEL_MASK, 0)
 #define  MDCLK_SOURCE_SEL_CDCLK_PLL	REG_FIELD_PREP(MDCLK_SOURCE_SEL_MASK, 1)
->>>>>>> 0c383648
 #define  BXT_CDCLK_CD2X_DIV_SEL_MASK	REG_GENMASK(23, 22)
 #define  BXT_CDCLK_CD2X_DIV_SEL_1	REG_FIELD_PREP(BXT_CDCLK_CD2X_DIV_SEL_MASK, 0)
 #define  BXT_CDCLK_CD2X_DIV_SEL_1_5	REG_FIELD_PREP(BXT_CDCLK_CD2X_DIV_SEL_MASK, 1)
