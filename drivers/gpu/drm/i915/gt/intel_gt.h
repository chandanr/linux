--- conflicted
+++ resolved
@@ -14,11 +14,7 @@
 
 #define GT_TRACE(gt, fmt, ...) do {					\
 	const struct intel_gt *gt__ __maybe_unused = (gt);		\
-<<<<<<< HEAD
-	GEM_TRACE("%s  " fmt, dev_name(gt__->i915->drm.dev),		\
-=======
 	GEM_TRACE("%s " fmt, dev_name(gt__->i915->drm.dev),		\
->>>>>>> 04d5ce62
 		  ##__VA_ARGS__);					\
 } while (0)
 
