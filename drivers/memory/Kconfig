--- conflicted
+++ resolved
@@ -179,7 +179,6 @@
 	  This driver is for the ARM PL351/PL353 Static Memory
 	  Controller(SMC) module.
 
-<<<<<<< HEAD
 config RENESAS_RPCIF
 	tristate "Renesas RPC-IF driver"
 	depends on ARCH_RENESAS
@@ -188,7 +187,7 @@
 	  This supports Renesas R-Car Gen3 RPC-IF which provides either SPI
 	  host or HyperFlash. You'll have to select individual components
 	  under the corresponding menu.
-=======
+
 config STM32_FMC2_EBI
 	tristate "Support for FMC2 External Bus Interface on STM32MP SoCs"
 	depends on MACH_STM32MP157 || COMPILE_TEST
@@ -198,7 +197,6 @@
 	  controller. This driver configures the transactions with external
 	  devices (like SRAM, ethernet adapters, FPGAs, LCD displays, ...) on
 	  SOCs containing the FMC2 External Bus Interface.
->>>>>>> 6a138027
 
 source "drivers/memory/samsung/Kconfig"
 source "drivers/memory/tegra/Kconfig"
