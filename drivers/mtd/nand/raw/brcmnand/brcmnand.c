--- conflicted
+++ resolved
@@ -2728,14 +2728,8 @@
 		flash_dma_writel(ctrl, FLASH_DMA_ERROR_STATUS, 0);
 	}
 
-<<<<<<< HEAD
-	if (has_edu(ctrl))
-		ctrl->edu_config = edu_readl(ctrl, EDU_CONFIG);
-	else {
-=======
 	if (has_edu(ctrl)) {
 		ctrl->edu_config = edu_readl(ctrl, EDU_CONFIG);
->>>>>>> 358c7c61
 		edu_writel(ctrl, EDU_CONFIG, ctrl->edu_config);
 		edu_readl(ctrl, EDU_CONFIG);
 		brcmnand_edu_init(ctrl);
