// SPDX-License-Identifier: GPL-2.0-or-later
/*
 * Cryptographic API.
 *
 * Glue code for the SHA1 Secure Hash Algorithm assembler implementation using
 * Supplemental SSE3 instructions.
 *
 * This file is based on sha1_generic.c
 *
 * Copyright (c) Alan Smithee.
 * Copyright (c) Andrew McDonald <andrew@mcdonald.org.uk>
 * Copyright (c) Jean-Francois Dive <jef@linuxbe.org>
 * Copyright (c) Mathias Krause <minipli@googlemail.com>
 * Copyright (c) Chandramouli Narayanan <mouli@linux.intel.com>
 */

#define pr_fmt(fmt)	KBUILD_MODNAME ": " fmt

#include <crypto/internal/hash.h>
#include <crypto/internal/simd.h>
#include <linux/init.h>
#include <linux/module.h>
#include <linux/mm.h>
#include <linux/cryptohash.h>
#include <linux/types.h>
#include <crypto/sha.h>
#include <crypto/sha1_base.h>
#include <asm/simd.h>

static int sha1_update(struct shash_desc *desc, const u8 *data,
			     unsigned int len, sha1_block_fn *sha1_xform)
{
	struct sha1_state *sctx = shash_desc_ctx(desc);

	if (!crypto_simd_usable() ||
	    (sctx->count % SHA1_BLOCK_SIZE) + len < SHA1_BLOCK_SIZE)
		return crypto_sha1_update(desc, data, len);

	/*
	 * Make sure struct sha1_state begins directly with the SHA1
	 * 160-bit internal state, as this is what the asm functions expect.
	 */
	BUILD_BUG_ON(offsetof(struct sha1_state, state) != 0);

	kernel_fpu_begin();
	sha1_base_do_update(desc, data, len, sha1_xform);
	kernel_fpu_end();

	return 0;
}

static int sha1_finup(struct shash_desc *desc, const u8 *data,
		      unsigned int len, u8 *out, sha1_block_fn *sha1_xform)
{
	if (!crypto_simd_usable())
		return crypto_sha1_finup(desc, data, len, out);

	kernel_fpu_begin();
	if (len)
		sha1_base_do_update(desc, data, len, sha1_xform);
	sha1_base_do_finalize(desc, sha1_xform);
	kernel_fpu_end();

	return sha1_base_finish(desc, out);
}

asmlinkage void sha1_transform_ssse3(struct sha1_state *state,
				     const u8 *data, int blocks);

static int sha1_ssse3_update(struct shash_desc *desc, const u8 *data,
			     unsigned int len)
{
	return sha1_update(desc, data, len, sha1_transform_ssse3);
}

static int sha1_ssse3_finup(struct shash_desc *desc, const u8 *data,
			      unsigned int len, u8 *out)
{
	return sha1_finup(desc, data, len, out, sha1_transform_ssse3);
}

/* Add padding and return the message digest. */
static int sha1_ssse3_final(struct shash_desc *desc, u8 *out)
{
	return sha1_ssse3_finup(desc, NULL, 0, out);
}

static struct shash_alg sha1_ssse3_alg = {
	.digestsize	=	SHA1_DIGEST_SIZE,
	.init		=	sha1_base_init,
	.update		=	sha1_ssse3_update,
	.final		=	sha1_ssse3_final,
	.finup		=	sha1_ssse3_finup,
	.descsize	=	sizeof(struct sha1_state),
	.base		=	{
		.cra_name	=	"sha1",
		.cra_driver_name =	"sha1-ssse3",
		.cra_priority	=	150,
		.cra_blocksize	=	SHA1_BLOCK_SIZE,
		.cra_module	=	THIS_MODULE,
	}
};

static int register_sha1_ssse3(void)
{
	if (boot_cpu_has(X86_FEATURE_SSSE3))
		return crypto_register_shash(&sha1_ssse3_alg);
	return 0;
}

static void unregister_sha1_ssse3(void)
{
	if (boot_cpu_has(X86_FEATURE_SSSE3))
		crypto_unregister_shash(&sha1_ssse3_alg);
}

<<<<<<< HEAD
#ifdef CONFIG_AS_AVX
=======
>>>>>>> 04d5ce62
asmlinkage void sha1_transform_avx(struct sha1_state *state,
				   const u8 *data, int blocks);

static int sha1_avx_update(struct shash_desc *desc, const u8 *data,
			     unsigned int len)
{
	return sha1_update(desc, data, len, sha1_transform_avx);
}

static int sha1_avx_finup(struct shash_desc *desc, const u8 *data,
			      unsigned int len, u8 *out)
{
	return sha1_finup(desc, data, len, out, sha1_transform_avx);
}

static int sha1_avx_final(struct shash_desc *desc, u8 *out)
{
	return sha1_avx_finup(desc, NULL, 0, out);
}

static struct shash_alg sha1_avx_alg = {
	.digestsize	=	SHA1_DIGEST_SIZE,
	.init		=	sha1_base_init,
	.update		=	sha1_avx_update,
	.final		=	sha1_avx_final,
	.finup		=	sha1_avx_finup,
	.descsize	=	sizeof(struct sha1_state),
	.base		=	{
		.cra_name	=	"sha1",
		.cra_driver_name =	"sha1-avx",
		.cra_priority	=	160,
		.cra_blocksize	=	SHA1_BLOCK_SIZE,
		.cra_module	=	THIS_MODULE,
	}
};

static bool avx_usable(void)
{
	if (!cpu_has_xfeatures(XFEATURE_MASK_SSE | XFEATURE_MASK_YMM, NULL)) {
		if (boot_cpu_has(X86_FEATURE_AVX))
			pr_info("AVX detected but unusable.\n");
		return false;
	}

	return true;
}

static int register_sha1_avx(void)
{
	if (avx_usable())
		return crypto_register_shash(&sha1_avx_alg);
	return 0;
}

static void unregister_sha1_avx(void)
{
	if (avx_usable())
		crypto_unregister_shash(&sha1_avx_alg);
}

#define SHA1_AVX2_BLOCK_OPTSIZE	4	/* optimal 4*64 bytes of SHA1 blocks */

asmlinkage void sha1_transform_avx2(struct sha1_state *state,
				    const u8 *data, int blocks);

static bool avx2_usable(void)
{
	if (avx_usable() && boot_cpu_has(X86_FEATURE_AVX2)
		&& boot_cpu_has(X86_FEATURE_BMI1)
		&& boot_cpu_has(X86_FEATURE_BMI2))
		return true;

	return false;
}

static void sha1_apply_transform_avx2(struct sha1_state *state,
				      const u8 *data, int blocks)
{
	/* Select the optimal transform based on data block size */
	if (blocks >= SHA1_AVX2_BLOCK_OPTSIZE)
		sha1_transform_avx2(state, data, blocks);
	else
		sha1_transform_avx(state, data, blocks);
}

static int sha1_avx2_update(struct shash_desc *desc, const u8 *data,
			     unsigned int len)
{
	return sha1_update(desc, data, len, sha1_apply_transform_avx2);
}

static int sha1_avx2_finup(struct shash_desc *desc, const u8 *data,
			      unsigned int len, u8 *out)
{
	return sha1_finup(desc, data, len, out, sha1_apply_transform_avx2);
}

static int sha1_avx2_final(struct shash_desc *desc, u8 *out)
{
	return sha1_avx2_finup(desc, NULL, 0, out);
}

static struct shash_alg sha1_avx2_alg = {
	.digestsize	=	SHA1_DIGEST_SIZE,
	.init		=	sha1_base_init,
	.update		=	sha1_avx2_update,
	.final		=	sha1_avx2_final,
	.finup		=	sha1_avx2_finup,
	.descsize	=	sizeof(struct sha1_state),
	.base		=	{
		.cra_name	=	"sha1",
		.cra_driver_name =	"sha1-avx2",
		.cra_priority	=	170,
		.cra_blocksize	=	SHA1_BLOCK_SIZE,
		.cra_module	=	THIS_MODULE,
	}
};

static int register_sha1_avx2(void)
{
	if (avx2_usable())
		return crypto_register_shash(&sha1_avx2_alg);
	return 0;
}

static void unregister_sha1_avx2(void)
{
	if (avx2_usable())
		crypto_unregister_shash(&sha1_avx2_alg);
}

#ifdef CONFIG_AS_SHA1_NI
asmlinkage void sha1_ni_transform(struct sha1_state *digest, const u8 *data,
				  int rounds);

static int sha1_ni_update(struct shash_desc *desc, const u8 *data,
			     unsigned int len)
{
	return sha1_update(desc, data, len, sha1_ni_transform);
}

static int sha1_ni_finup(struct shash_desc *desc, const u8 *data,
			      unsigned int len, u8 *out)
{
	return sha1_finup(desc, data, len, out, sha1_ni_transform);
}

static int sha1_ni_final(struct shash_desc *desc, u8 *out)
{
	return sha1_ni_finup(desc, NULL, 0, out);
}

static struct shash_alg sha1_ni_alg = {
	.digestsize	=	SHA1_DIGEST_SIZE,
	.init		=	sha1_base_init,
	.update		=	sha1_ni_update,
	.final		=	sha1_ni_final,
	.finup		=	sha1_ni_finup,
	.descsize	=	sizeof(struct sha1_state),
	.base		=	{
		.cra_name	=	"sha1",
		.cra_driver_name =	"sha1-ni",
		.cra_priority	=	250,
		.cra_blocksize	=	SHA1_BLOCK_SIZE,
		.cra_module	=	THIS_MODULE,
	}
};

static int register_sha1_ni(void)
{
	if (boot_cpu_has(X86_FEATURE_SHA_NI))
		return crypto_register_shash(&sha1_ni_alg);
	return 0;
}

static void unregister_sha1_ni(void)
{
	if (boot_cpu_has(X86_FEATURE_SHA_NI))
		crypto_unregister_shash(&sha1_ni_alg);
}

#else
static inline int register_sha1_ni(void) { return 0; }
static inline void unregister_sha1_ni(void) { }
#endif

static int __init sha1_ssse3_mod_init(void)
{
	if (register_sha1_ssse3())
		goto fail;

	if (register_sha1_avx()) {
		unregister_sha1_ssse3();
		goto fail;
	}

	if (register_sha1_avx2()) {
		unregister_sha1_avx();
		unregister_sha1_ssse3();
		goto fail;
	}

	if (register_sha1_ni()) {
		unregister_sha1_avx2();
		unregister_sha1_avx();
		unregister_sha1_ssse3();
		goto fail;
	}

	return 0;
fail:
	return -ENODEV;
}

static void __exit sha1_ssse3_mod_fini(void)
{
	unregister_sha1_ni();
	unregister_sha1_avx2();
	unregister_sha1_avx();
	unregister_sha1_ssse3();
}

module_init(sha1_ssse3_mod_init);
module_exit(sha1_ssse3_mod_fini);

MODULE_LICENSE("GPL");
MODULE_DESCRIPTION("SHA1 Secure Hash Algorithm, Supplemental SSE3 accelerated");

MODULE_ALIAS_CRYPTO("sha1");
MODULE_ALIAS_CRYPTO("sha1-ssse3");
MODULE_ALIAS_CRYPTO("sha1-avx");
MODULE_ALIAS_CRYPTO("sha1-avx2");
#ifdef CONFIG_AS_SHA1_NI
MODULE_ALIAS_CRYPTO("sha1-ni");
#endif<|MERGE_RESOLUTION|>--- conflicted
+++ resolved
@@ -114,10 +114,6 @@
 		crypto_unregister_shash(&sha1_ssse3_alg);
 }
 
-<<<<<<< HEAD
-#ifdef CONFIG_AS_AVX
-=======
->>>>>>> 04d5ce62
 asmlinkage void sha1_transform_avx(struct sha1_state *state,
 				   const u8 *data, int blocks);
 
