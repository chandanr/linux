/*
 * PCI Error Recovery Driver for RPA-compliant PPC64 platform.
 * Copyright IBM Corp. 2004 2005
 * Copyright Linas Vepstas <linas@linas.org> 2004, 2005
 *
 * All rights reserved.
 *
 * This program is free software; you can redistribute it and/or modify
 * it under the terms of the GNU General Public License as published by
 * the Free Software Foundation; either version 2 of the License, or (at
 * your option) any later version.
 *
 * This program is distributed in the hope that it will be useful, but
 * WITHOUT ANY WARRANTY; without even the implied warranty of
 * MERCHANTABILITY OR FITNESS FOR A PARTICULAR PURPOSE, GOOD TITLE or
 * NON INFRINGEMENT.  See the GNU General Public License for more
 * details.
 *
 * You should have received a copy of the GNU General Public License
 * along with this program; if not, write to the Free Software
 * Foundation, Inc., 675 Mass Ave, Cambridge, MA 02139, USA.
 *
 * Send comments and feedback to Linas Vepstas <linas@austin.ibm.com>
 */
#include <linux/delay.h>
#include <linux/interrupt.h>
#include <linux/irq.h>
#include <linux/module.h>
#include <linux/pci.h>
#include <asm/eeh.h>
#include <asm/eeh_event.h>
#include <asm/ppc-pci.h>
#include <asm/pci-bridge.h>
#include <asm/prom.h>
#include <asm/rtas.h>

struct eeh_rmv_data {
	struct list_head edev_list;
	int removed;
};

/**
 * eeh_pcid_name - Retrieve name of PCI device driver
 * @pdev: PCI device
 *
 * This routine is used to retrieve the name of PCI device driver
 * if that's valid.
 */
static inline const char *eeh_pcid_name(struct pci_dev *pdev)
{
	if (pdev && pdev->dev.driver)
		return pdev->dev.driver->name;
	return "";
}

/**
 * eeh_pcid_get - Get the PCI device driver
 * @pdev: PCI device
 *
 * The function is used to retrieve the PCI device driver for
 * the indicated PCI device. Besides, we will increase the reference
 * of the PCI device driver to prevent that being unloaded on
 * the fly. Otherwise, kernel crash would be seen.
 */
static inline struct pci_driver *eeh_pcid_get(struct pci_dev *pdev)
{
	if (!pdev || !pdev->driver)
		return NULL;

	if (!try_module_get(pdev->driver->driver.owner))
		return NULL;

	return pdev->driver;
}

/**
 * eeh_pcid_put - Dereference on the PCI device driver
 * @pdev: PCI device
 *
 * The function is called to do dereference on the PCI device
 * driver of the indicated PCI device.
 */
static inline void eeh_pcid_put(struct pci_dev *pdev)
{
	if (!pdev || !pdev->driver)
		return;

	module_put(pdev->driver->driver.owner);
}

/**
 * eeh_disable_irq - Disable interrupt for the recovering device
 * @dev: PCI device
 *
 * This routine must be called when reporting temporary or permanent
 * error to the particular PCI device to disable interrupt of that
 * device. If the device has enabled MSI or MSI-X interrupt, we needn't
 * do real work because EEH should freeze DMA transfers for those PCI
 * devices encountering EEH errors, which includes MSI or MSI-X.
 */
static void eeh_disable_irq(struct pci_dev *dev)
{
	struct eeh_dev *edev = pci_dev_to_eeh_dev(dev);

	/* Don't disable MSI and MSI-X interrupts. They are
	 * effectively disabled by the DMA Stopped state
	 * when an EEH error occurs.
	 */
	if (dev->msi_enabled || dev->msix_enabled)
		return;

	if (!irq_has_action(dev->irq))
		return;

	edev->mode |= EEH_DEV_IRQ_DISABLED;
	disable_irq_nosync(dev->irq);
}

/**
 * eeh_enable_irq - Enable interrupt for the recovering device
 * @dev: PCI device
 *
 * This routine must be called to enable interrupt while failed
 * device could be resumed.
 */
static void eeh_enable_irq(struct pci_dev *dev)
{
	struct eeh_dev *edev = pci_dev_to_eeh_dev(dev);

	if ((edev->mode) & EEH_DEV_IRQ_DISABLED) {
		edev->mode &= ~EEH_DEV_IRQ_DISABLED;
		/*
		 * FIXME !!!!!
		 *
		 * This is just ass backwards. This maze has
		 * unbalanced irq_enable/disable calls. So instead of
		 * finding the root cause it works around the warning
		 * in the irq_enable code by conditionally calling
		 * into it.
		 *
		 * That's just wrong.The warning in the core code is
		 * there to tell people to fix their asymmetries in
		 * their own code, not by abusing the core information
		 * to avoid it.
		 *
		 * I so wish that the assymetry would be the other way
		 * round and a few more irq_disable calls render that
		 * shit unusable forever.
		 *
		 *	tglx
		 */
		if (irqd_irq_disabled(irq_get_irq_data(dev->irq)))
			enable_irq(dev->irq);
	}
}

static bool eeh_dev_removed(struct eeh_dev *edev)
{
	/* EEH device removed ? */
	if (!edev || (edev->mode & EEH_DEV_REMOVED))
		return true;

	return false;
}

static void *eeh_dev_save_state(void *data, void *userdata)
{
	struct eeh_dev *edev = data;
	struct pci_dev *pdev;

	if (!edev)
		return NULL;

	/*
	 * We cannot access the config space on some adapters.
	 * Otherwise, it will cause fenced PHB. We don't save
	 * the content in their config space and will restore
	 * from the initial config space saved when the EEH
	 * device is created.
	 */
	if (edev->pe && (edev->pe->state & EEH_PE_CFG_RESTRICTED))
		return NULL;

	pdev = eeh_dev_to_pci_dev(edev);
	if (!pdev)
		return NULL;

	pci_save_state(pdev);
	return NULL;
}

/**
 * eeh_report_error - Report pci error to each device driver
 * @data: eeh device
 * @userdata: return value
 *
 * Report an EEH error to each device driver, collect up and
 * merge the device driver responses. Cumulative response
 * passed back in "userdata".
 */
static void *eeh_report_error(void *data, void *userdata)
{
	struct eeh_dev *edev = (struct eeh_dev *)data;
	struct pci_dev *dev = eeh_dev_to_pci_dev(edev);
	enum pci_ers_result rc, *res = userdata;
	struct pci_driver *driver;

	if (!dev || eeh_dev_removed(edev) || eeh_pe_passed(edev->pe))
		return NULL;
	dev->error_state = pci_channel_io_frozen;

	driver = eeh_pcid_get(dev);
	if (!driver) return NULL;

	eeh_disable_irq(dev);

	if (!driver->err_handler ||
	    !driver->err_handler->error_detected) {
		eeh_pcid_put(dev);
		return NULL;
	}

	rc = driver->err_handler->error_detected(dev, pci_channel_io_frozen);

	/* A driver that needs a reset trumps all others */
	if (rc == PCI_ERS_RESULT_NEED_RESET) *res = rc;
	if (*res == PCI_ERS_RESULT_NONE) *res = rc;

	edev->in_error = true;
	eeh_pcid_put(dev);
	pci_uevent_ers(dev, PCI_ERS_RESULT_NONE);
	return NULL;
}

/**
 * eeh_report_mmio_enabled - Tell drivers that MMIO has been enabled
 * @data: eeh device
 * @userdata: return value
 *
 * Tells each device driver that IO ports, MMIO and config space I/O
 * are now enabled. Collects up and merges the device driver responses.
 * Cumulative response passed back in "userdata".
 */
static void *eeh_report_mmio_enabled(void *data, void *userdata)
{
	struct eeh_dev *edev = (struct eeh_dev *)data;
	struct pci_dev *dev = eeh_dev_to_pci_dev(edev);
	enum pci_ers_result rc, *res = userdata;
	struct pci_driver *driver;

	if (!dev || eeh_dev_removed(edev) || eeh_pe_passed(edev->pe))
		return NULL;

	driver = eeh_pcid_get(dev);
	if (!driver) return NULL;

	if (!driver->err_handler ||
	    !driver->err_handler->mmio_enabled ||
	    (edev->mode & EEH_DEV_NO_HANDLER)) {
		eeh_pcid_put(dev);
		return NULL;
	}

	rc = driver->err_handler->mmio_enabled(dev);

	/* A driver that needs a reset trumps all others */
	if (rc == PCI_ERS_RESULT_NEED_RESET) *res = rc;
	if (*res == PCI_ERS_RESULT_NONE) *res = rc;

	eeh_pcid_put(dev);
	return NULL;
}

/**
 * eeh_report_reset - Tell device that slot has been reset
 * @data: eeh device
 * @userdata: return value
 *
 * This routine must be called while EEH tries to reset particular
 * PCI device so that the associated PCI device driver could take
 * some actions, usually to save data the driver needs so that the
 * driver can work again while the device is recovered.
 */
static void *eeh_report_reset(void *data, void *userdata)
{
	struct eeh_dev *edev = (struct eeh_dev *)data;
	struct pci_dev *dev = eeh_dev_to_pci_dev(edev);
	enum pci_ers_result rc, *res = userdata;
	struct pci_driver *driver;

	if (!dev || eeh_dev_removed(edev) || eeh_pe_passed(edev->pe))
		return NULL;
	dev->error_state = pci_channel_io_normal;

	driver = eeh_pcid_get(dev);
	if (!driver) return NULL;

	eeh_enable_irq(dev);

	if (!driver->err_handler ||
	    !driver->err_handler->slot_reset ||
	    (edev->mode & EEH_DEV_NO_HANDLER) ||
	    (!edev->in_error)) {
		eeh_pcid_put(dev);
		return NULL;
	}

	rc = driver->err_handler->slot_reset(dev);
	if ((*res == PCI_ERS_RESULT_NONE) ||
	    (*res == PCI_ERS_RESULT_RECOVERED)) *res = rc;
	if (*res == PCI_ERS_RESULT_DISCONNECT &&
	     rc == PCI_ERS_RESULT_NEED_RESET) *res = rc;

	eeh_pcid_put(dev);
	return NULL;
}

static void *eeh_dev_restore_state(void *data, void *userdata)
{
	struct eeh_dev *edev = data;
	struct pci_dev *pdev;

	if (!edev)
		return NULL;

	/*
	 * The content in the config space isn't saved because
	 * the blocked config space on some adapters. We have
	 * to restore the initial saved config space when the
	 * EEH device is created.
	 */
	if (edev->pe && (edev->pe->state & EEH_PE_CFG_RESTRICTED)) {
		if (list_is_last(&edev->list, &edev->pe->edevs))
			eeh_pe_restore_bars(edev->pe);

		return NULL;
	}

	pdev = eeh_dev_to_pci_dev(edev);
	if (!pdev)
		return NULL;

	pci_restore_state(pdev);
	return NULL;
}

/**
 * eeh_report_resume - Tell device to resume normal operations
 * @data: eeh device
 * @userdata: return value
 *
 * This routine must be called to notify the device driver that it
 * could resume so that the device driver can do some initialization
 * to make the recovered device work again.
 */
static void *eeh_report_resume(void *data, void *userdata)
{
	struct eeh_dev *edev = (struct eeh_dev *)data;
	struct pci_dev *dev = eeh_dev_to_pci_dev(edev);
	bool was_in_error;
	struct pci_driver *driver;

	if (!dev || eeh_dev_removed(edev) || eeh_pe_passed(edev->pe))
		return NULL;
	dev->error_state = pci_channel_io_normal;

	driver = eeh_pcid_get(dev);
	if (!driver) return NULL;

	was_in_error = edev->in_error;
	edev->in_error = false;
	eeh_enable_irq(dev);

	if (!driver->err_handler ||
	    !driver->err_handler->resume ||
	    (edev->mode & EEH_DEV_NO_HANDLER) || !was_in_error) {
		edev->mode &= ~EEH_DEV_NO_HANDLER;
		eeh_pcid_put(dev);
		return NULL;
	}

	driver->err_handler->resume(dev);

	eeh_pcid_put(dev);
	pci_uevent_ers(dev, PCI_ERS_RESULT_RECOVERED);
#ifdef CONFIG_PCI_IOV
	if (eeh_ops->notify_resume && eeh_dev_to_pdn(edev))
		eeh_ops->notify_resume(eeh_dev_to_pdn(edev));
#endif
	return NULL;
}

/**
 * eeh_report_failure - Tell device driver that device is dead.
 * @data: eeh device
 * @userdata: return value
 *
 * This informs the device driver that the device is permanently
 * dead, and that no further recovery attempts will be made on it.
 */
static void *eeh_report_failure(void *data, void *userdata)
{
	struct eeh_dev *edev = (struct eeh_dev *)data;
	struct pci_dev *dev = eeh_dev_to_pci_dev(edev);
	struct pci_driver *driver;

	if (!dev || eeh_dev_removed(edev) || eeh_pe_passed(edev->pe))
		return NULL;
	dev->error_state = pci_channel_io_perm_failure;

	driver = eeh_pcid_get(dev);
	if (!driver) return NULL;

	eeh_disable_irq(dev);

	if (!driver->err_handler ||
	    !driver->err_handler->error_detected) {
		eeh_pcid_put(dev);
		return NULL;
	}

	driver->err_handler->error_detected(dev, pci_channel_io_perm_failure);

	eeh_pcid_put(dev);
	pci_uevent_ers(dev, PCI_ERS_RESULT_DISCONNECT);
	return NULL;
}

static void *eeh_add_virt_device(void *data, void *userdata)
{
	struct pci_driver *driver;
	struct eeh_dev *edev = (struct eeh_dev *)data;
	struct pci_dev *dev = eeh_dev_to_pci_dev(edev);
	struct pci_dn *pdn = eeh_dev_to_pdn(edev);

	if (!(edev->physfn)) {
		pr_warn("%s: EEH dev %04x:%02x:%02x.%01x not for VF\n",
			__func__, pdn->phb->global_number, pdn->busno,
			PCI_SLOT(pdn->devfn), PCI_FUNC(pdn->devfn));
		return NULL;
	}

	driver = eeh_pcid_get(dev);
	if (driver) {
		eeh_pcid_put(dev);
		if (driver->err_handler)
			return NULL;
	}

<<<<<<< HEAD
#ifdef CONFIG_PPC_POWERNV
=======
#ifdef CONFIG_PCI_IOV
>>>>>>> 661e50bc
	pci_iov_add_virtfn(edev->physfn, pdn->vf_index);
#endif
	return NULL;
}

static void *eeh_rmv_device(void *data, void *userdata)
{
	struct pci_driver *driver;
	struct eeh_dev *edev = (struct eeh_dev *)data;
	struct pci_dev *dev = eeh_dev_to_pci_dev(edev);
	struct eeh_rmv_data *rmv_data = (struct eeh_rmv_data *)userdata;
	int *removed = rmv_data ? &rmv_data->removed : NULL;

	/*
	 * Actually, we should remove the PCI bridges as well.
	 * However, that's lots of complexity to do that,
	 * particularly some of devices under the bridge might
	 * support EEH. So we just care about PCI devices for
	 * simplicity here.
	 */
	if (!dev || (dev->hdr_type == PCI_HEADER_TYPE_BRIDGE))
		return NULL;

	/*
	 * We rely on count-based pcibios_release_device() to
	 * detach permanently offlined PEs. Unfortunately, that's
	 * not reliable enough. We might have the permanently
	 * offlined PEs attached, but we needn't take care of
	 * them and their child devices.
	 */
	if (eeh_dev_removed(edev))
		return NULL;

	driver = eeh_pcid_get(dev);
	if (driver) {
		eeh_pcid_put(dev);
		if (removed &&
		    eeh_pe_passed(edev->pe))
			return NULL;
		if (removed &&
		    driver->err_handler &&
		    driver->err_handler->error_detected &&
		    driver->err_handler->slot_reset)
			return NULL;
	}

	/* Remove it from PCI subsystem */
	pr_debug("EEH: Removing %s without EEH sensitive driver\n",
		 pci_name(dev));
	edev->bus = dev->bus;
	edev->mode |= EEH_DEV_DISCONNECTED;
	if (removed)
		(*removed)++;

	if (edev->physfn) {
#ifdef CONFIG_PCI_IOV
		struct pci_dn *pdn = eeh_dev_to_pdn(edev);

		pci_iov_remove_virtfn(edev->physfn, pdn->vf_index);
		edev->pdev = NULL;

		/*
		 * We have to set the VF PE number to invalid one, which is
		 * required to plug the VF successfully.
		 */
		pdn->pe_number = IODA_INVALID_PE;
#endif
		if (rmv_data)
			list_add(&edev->rmv_list, &rmv_data->edev_list);
	} else {
		pci_lock_rescan_remove();
		pci_stop_and_remove_bus_device(dev);
		pci_unlock_rescan_remove();
	}

	return NULL;
}

static void *eeh_pe_detach_dev(void *data, void *userdata)
{
	struct eeh_pe *pe = (struct eeh_pe *)data;
	struct eeh_dev *edev, *tmp;

	eeh_pe_for_each_dev(pe, edev, tmp) {
		if (!(edev->mode & EEH_DEV_DISCONNECTED))
			continue;

		edev->mode &= ~(EEH_DEV_DISCONNECTED | EEH_DEV_IRQ_DISABLED);
		eeh_rmv_from_parent_pe(edev);
	}

	return NULL;
}

/*
 * Explicitly clear PE's frozen state for PowerNV where
 * we have frozen PE until BAR restore is completed. It's
 * harmless to clear it for pSeries. To be consistent with
 * PE reset (for 3 times), we try to clear the frozen state
 * for 3 times as well.
 */
static void *__eeh_clear_pe_frozen_state(void *data, void *flag)
{
	struct eeh_pe *pe = (struct eeh_pe *)data;
	bool clear_sw_state = *(bool *)flag;
	int i, rc = 1;

	for (i = 0; rc && i < 3; i++)
		rc = eeh_unfreeze_pe(pe, clear_sw_state);

	/* Stop immediately on any errors */
	if (rc) {
		pr_warn("%s: Failure %d unfreezing PHB#%x-PE#%x\n",
			__func__, rc, pe->phb->global_number, pe->addr);
		return (void *)pe;
	}

	return NULL;
}

static int eeh_clear_pe_frozen_state(struct eeh_pe *pe,
				     bool clear_sw_state)
{
	void *rc;

	rc = eeh_pe_traverse(pe, __eeh_clear_pe_frozen_state, &clear_sw_state);
	if (!rc)
		eeh_pe_state_clear(pe, EEH_PE_ISOLATED);

	return rc ? -EIO : 0;
}

int eeh_pe_reset_and_recover(struct eeh_pe *pe)
{
	int ret;

	/* Bail if the PE is being recovered */
	if (pe->state & EEH_PE_RECOVERING)
		return 0;

	/* Put the PE into recovery mode */
	eeh_pe_state_mark(pe, EEH_PE_RECOVERING);

	/* Save states */
	eeh_pe_dev_traverse(pe, eeh_dev_save_state, NULL);

	/* Issue reset */
	ret = eeh_pe_reset_full(pe);
	if (ret) {
		eeh_pe_state_clear(pe, EEH_PE_RECOVERING);
		return ret;
	}

	/* Unfreeze the PE */
	ret = eeh_clear_pe_frozen_state(pe, true);
	if (ret) {
		eeh_pe_state_clear(pe, EEH_PE_RECOVERING);
		return ret;
	}

	/* Restore device state */
	eeh_pe_dev_traverse(pe, eeh_dev_restore_state, NULL);

	/* Clear recovery mode */
	eeh_pe_state_clear(pe, EEH_PE_RECOVERING);

	return 0;
}

/**
 * eeh_reset_device - Perform actual reset of a pci slot
 * @pe: EEH PE
 * @bus: PCI bus corresponding to the isolcated slot
 *
 * This routine must be called to do reset on the indicated PE.
 * During the reset, udev might be invoked because those affected
 * PCI devices will be removed and then added.
 */
static int eeh_reset_device(struct eeh_pe *pe, struct pci_bus *bus,
				struct eeh_rmv_data *rmv_data)
{
	struct pci_bus *frozen_bus = eeh_pe_bus_get(pe);
	time64_t tstamp;
	int cnt, rc;
	struct eeh_dev *edev;

	/* pcibios will clear the counter; save the value */
	cnt = pe->freeze_count;
	tstamp = pe->tstamp;

	/*
	 * We don't remove the corresponding PE instances because
	 * we need the information afterwords. The attached EEH
	 * devices are expected to be attached soon when calling
	 * into pci_hp_add_devices().
	 */
	eeh_pe_state_mark(pe, EEH_PE_KEEP);
	if (bus) {
		if (pe->type & EEH_PE_VF) {
			eeh_pe_dev_traverse(pe, eeh_rmv_device, NULL);
		} else {
			pci_lock_rescan_remove();
			pci_hp_remove_devices(bus);
			pci_unlock_rescan_remove();
		}
	} else if (frozen_bus) {
		eeh_pe_dev_traverse(pe, eeh_rmv_device, rmv_data);
	}

	/*
	 * Reset the pci controller. (Asserts RST#; resets config space).
	 * Reconfigure bridges and devices. Don't try to bring the system
	 * up if the reset failed for some reason.
	 *
	 * During the reset, it's very dangerous to have uncontrolled PCI
	 * config accesses. So we prefer to block them. However, controlled
	 * PCI config accesses initiated from EEH itself are allowed.
	 */
	rc = eeh_pe_reset_full(pe);
	if (rc)
		return rc;

	pci_lock_rescan_remove();

	/* Restore PE */
	eeh_ops->configure_bridge(pe);
	eeh_pe_restore_bars(pe);

	/* Clear frozen state */
	rc = eeh_clear_pe_frozen_state(pe, false);
	if (rc) {
		pci_unlock_rescan_remove();
		return rc;
	}

	/* Give the system 5 seconds to finish running the user-space
	 * hotplug shutdown scripts, e.g. ifdown for ethernet.  Yes,
	 * this is a hack, but if we don't do this, and try to bring
	 * the device up before the scripts have taken it down,
	 * potentially weird things happen.
	 */
	if (bus) {
		pr_info("EEH: Sleep 5s ahead of complete hotplug\n");
		ssleep(5);

		/*
		 * The EEH device is still connected with its parent
		 * PE. We should disconnect it so the binding can be
		 * rebuilt when adding PCI devices.
		 */
		edev = list_first_entry(&pe->edevs, struct eeh_dev, list);
		eeh_pe_traverse(pe, eeh_pe_detach_dev, NULL);
		if (pe->type & EEH_PE_VF) {
			eeh_add_virt_device(edev, NULL);
		} else {
			eeh_pe_state_clear(pe, EEH_PE_PRI_BUS);
			pci_hp_add_devices(bus);
		}
	} else if (frozen_bus && rmv_data->removed) {
		pr_info("EEH: Sleep 5s ahead of partial hotplug\n");
		ssleep(5);

		edev = list_first_entry(&pe->edevs, struct eeh_dev, list);
		eeh_pe_traverse(pe, eeh_pe_detach_dev, NULL);
		if (pe->type & EEH_PE_VF)
			eeh_add_virt_device(edev, NULL);
		else
			pci_hp_add_devices(frozen_bus);
	}
	eeh_pe_state_clear(pe, EEH_PE_KEEP);

	pe->tstamp = tstamp;
	pe->freeze_count = cnt;

	pci_unlock_rescan_remove();
	return 0;
}

/* The longest amount of time to wait for a pci device
 * to come back on line, in seconds.
 */
#define MAX_WAIT_FOR_RECOVERY 300

/**
 * eeh_handle_normal_event - Handle EEH events on a specific PE
 * @pe: EEH PE
 *
 * Attempts to recover the given PE.  If recovery fails or the PE has failed
 * too many times, remove the PE.
 *
 * Returns true if @pe should no longer be used, else false.
 */
static bool eeh_handle_normal_event(struct eeh_pe *pe)
{
	struct pci_bus *frozen_bus;
	struct eeh_dev *edev, *tmp;
	int rc = 0;
	enum pci_ers_result result = PCI_ERS_RESULT_NONE;
	struct eeh_rmv_data rmv_data = {LIST_HEAD_INIT(rmv_data.edev_list), 0};

	frozen_bus = eeh_pe_bus_get(pe);
	if (!frozen_bus) {
		pr_err("%s: Cannot find PCI bus for PHB#%x-PE#%x\n",
			__func__, pe->phb->global_number, pe->addr);
		return false;
	}

	eeh_pe_update_time_stamp(pe);
	pe->freeze_count++;
	if (pe->freeze_count > eeh_max_freezes) {
		pr_err("EEH: PHB#%x-PE#%x has failed %d times in the\n"
		       "last hour and has been permanently disabled.\n",
		       pe->phb->global_number, pe->addr,
		       pe->freeze_count);
		goto hard_fail;
	}
	pr_warn("EEH: This PCI device has failed %d times in the last hour\n",
		pe->freeze_count);

	/* Walk the various device drivers attached to this slot through
	 * a reset sequence, giving each an opportunity to do what it needs
	 * to accomplish the reset.  Each child gets a report of the
	 * status ... if any child can't handle the reset, then the entire
	 * slot is dlpar removed and added.
	 *
	 * When the PHB is fenced, we have to issue a reset to recover from
	 * the error. Override the result if necessary to have partially
	 * hotplug for this case.
	 */
	pr_info("EEH: Notify device drivers to shutdown\n");
	eeh_pe_dev_traverse(pe, eeh_report_error, &result);
	if ((pe->type & EEH_PE_PHB) &&
	    result != PCI_ERS_RESULT_NONE &&
	    result != PCI_ERS_RESULT_NEED_RESET)
		result = PCI_ERS_RESULT_NEED_RESET;

	/* Get the current PCI slot state. This can take a long time,
	 * sometimes over 300 seconds for certain systems.
	 */
	rc = eeh_ops->wait_state(pe, MAX_WAIT_FOR_RECOVERY*1000);
	if (rc < 0 || rc == EEH_STATE_NOT_SUPPORT) {
		pr_warn("EEH: Permanent failure\n");
		goto hard_fail;
	}

	/* Since rtas may enable MMIO when posting the error log,
	 * don't post the error log until after all dev drivers
	 * have been informed.
	 */
	pr_info("EEH: Collect temporary log\n");
	eeh_slot_error_detail(pe, EEH_LOG_TEMP);

	/* If all device drivers were EEH-unaware, then shut
	 * down all of the device drivers, and hope they
	 * go down willingly, without panicing the system.
	 */
	if (result == PCI_ERS_RESULT_NONE) {
		pr_info("EEH: Reset with hotplug activity\n");
		rc = eeh_reset_device(pe, frozen_bus, NULL);
		if (rc) {
			pr_warn("%s: Unable to reset, err=%d\n",
				__func__, rc);
			goto hard_fail;
		}
	}

	/* If all devices reported they can proceed, then re-enable MMIO */
	if (result == PCI_ERS_RESULT_CAN_RECOVER) {
		pr_info("EEH: Enable I/O for affected devices\n");
		rc = eeh_pci_enable(pe, EEH_OPT_THAW_MMIO);

		if (rc < 0)
			goto hard_fail;
		if (rc) {
			result = PCI_ERS_RESULT_NEED_RESET;
		} else {
			pr_info("EEH: Notify device drivers to resume I/O\n");
			eeh_pe_dev_traverse(pe, eeh_report_mmio_enabled, &result);
		}
	}

	/* If all devices reported they can proceed, then re-enable DMA */
	if (result == PCI_ERS_RESULT_CAN_RECOVER) {
		pr_info("EEH: Enabled DMA for affected devices\n");
		rc = eeh_pci_enable(pe, EEH_OPT_THAW_DMA);

		if (rc < 0)
			goto hard_fail;
		if (rc) {
			result = PCI_ERS_RESULT_NEED_RESET;
		} else {
			/*
			 * We didn't do PE reset for the case. The PE
			 * is still in frozen state. Clear it before
			 * resuming the PE.
			 */
			eeh_pe_state_clear(pe, EEH_PE_ISOLATED);
			result = PCI_ERS_RESULT_RECOVERED;
		}
	}

	/* If any device has a hard failure, then shut off everything. */
	if (result == PCI_ERS_RESULT_DISCONNECT) {
		pr_warn("EEH: Device driver gave up\n");
		goto hard_fail;
	}

	/* If any device called out for a reset, then reset the slot */
	if (result == PCI_ERS_RESULT_NEED_RESET) {
		pr_info("EEH: Reset without hotplug activity\n");
		rc = eeh_reset_device(pe, NULL, &rmv_data);
		if (rc) {
			pr_warn("%s: Cannot reset, err=%d\n",
				__func__, rc);
			goto hard_fail;
		}

		pr_info("EEH: Notify device drivers "
			"the completion of reset\n");
		result = PCI_ERS_RESULT_NONE;
		eeh_pe_dev_traverse(pe, eeh_report_reset, &result);
	}

	/* All devices should claim they have recovered by now. */
	if ((result != PCI_ERS_RESULT_RECOVERED) &&
	    (result != PCI_ERS_RESULT_NONE)) {
		pr_warn("EEH: Not recovered\n");
		goto hard_fail;
	}

	/*
	 * For those hot removed VFs, we should add back them after PF get
	 * recovered properly.
	 */
	list_for_each_entry_safe(edev, tmp, &rmv_data.edev_list, rmv_list) {
		eeh_add_virt_device(edev, NULL);
		list_del(&edev->rmv_list);
	}

	/* Tell all device drivers that they can resume operations */
	pr_info("EEH: Notify device driver to resume\n");
	eeh_pe_dev_traverse(pe, eeh_report_resume, NULL);

	return false;

hard_fail:
	/*
	 * About 90% of all real-life EEH failures in the field
	 * are due to poorly seated PCI cards. Only 10% or so are
	 * due to actual, failed cards.
	 */
	pr_err("EEH: Unable to recover from failure from PHB#%x-PE#%x.\n"
	       "Please try reseating or replacing it\n",
		pe->phb->global_number, pe->addr);

	eeh_slot_error_detail(pe, EEH_LOG_PERM);

	/* Notify all devices that they're about to go down. */
	eeh_pe_dev_traverse(pe, eeh_report_failure, NULL);

	/* Mark the PE to be removed permanently */
	eeh_pe_state_mark(pe, EEH_PE_REMOVED);

	/*
	 * Shut down the device drivers for good. We mark
	 * all removed devices correctly to avoid access
	 * the their PCI config any more.
	 */
	if (frozen_bus) {
		if (pe->type & EEH_PE_VF) {
			eeh_pe_dev_traverse(pe, eeh_rmv_device, NULL);
			eeh_pe_dev_mode_mark(pe, EEH_DEV_REMOVED);
		} else {
			eeh_pe_state_clear(pe, EEH_PE_PRI_BUS);
			eeh_pe_dev_mode_mark(pe, EEH_DEV_REMOVED);

			pci_lock_rescan_remove();
			pci_hp_remove_devices(frozen_bus);
			pci_unlock_rescan_remove();

			/* The passed PE should no longer be used */
			return true;
		}
	}
	return false;
}

/**
 * eeh_handle_special_event - Handle EEH events without a specific failing PE
 *
 * Called when an EEH event is detected but can't be narrowed down to a
 * specific PE.  Iterates through possible failures and handles them as
 * necessary.
 */
static void eeh_handle_special_event(void)
{
	struct eeh_pe *pe, *phb_pe;
	struct pci_bus *bus;
	struct pci_controller *hose;
	unsigned long flags;
	int rc;


	do {
		rc = eeh_ops->next_error(&pe);

		switch (rc) {
		case EEH_NEXT_ERR_DEAD_IOC:
			/* Mark all PHBs in dead state */
			eeh_serialize_lock(&flags);

			/* Purge all events */
			eeh_remove_event(NULL, true);

			list_for_each_entry(hose, &hose_list, list_node) {
				phb_pe = eeh_phb_pe_get(hose);
				if (!phb_pe) continue;

				eeh_pe_state_mark(phb_pe, EEH_PE_ISOLATED);
			}

			eeh_serialize_unlock(flags);

			break;
		case EEH_NEXT_ERR_FROZEN_PE:
		case EEH_NEXT_ERR_FENCED_PHB:
		case EEH_NEXT_ERR_DEAD_PHB:
			/* Mark the PE in fenced state */
			eeh_serialize_lock(&flags);

			/* Purge all events of the PHB */
			eeh_remove_event(pe, true);

			if (rc == EEH_NEXT_ERR_DEAD_PHB)
				eeh_pe_state_mark(pe, EEH_PE_ISOLATED);
			else
				eeh_pe_state_mark(pe,
					EEH_PE_ISOLATED | EEH_PE_RECOVERING);

			eeh_serialize_unlock(flags);

			break;
		case EEH_NEXT_ERR_NONE:
			return;
		default:
			pr_warn("%s: Invalid value %d from next_error()\n",
				__func__, rc);
			return;
		}

		/*
		 * For fenced PHB and frozen PE, it's handled as normal
		 * event. We have to remove the affected PHBs for dead
		 * PHB and IOC
		 */
		if (rc == EEH_NEXT_ERR_FROZEN_PE ||
		    rc == EEH_NEXT_ERR_FENCED_PHB) {
			/*
			 * eeh_handle_normal_event() can make the PE stale if it
			 * determines that the PE cannot possibly be recovered.
			 * Don't modify the PE state if that's the case.
			 */
			if (eeh_handle_normal_event(pe))
				continue;

			eeh_pe_state_clear(pe, EEH_PE_RECOVERING);
		} else {
			pci_lock_rescan_remove();
			list_for_each_entry(hose, &hose_list, list_node) {
				phb_pe = eeh_phb_pe_get(hose);
				if (!phb_pe ||
				    !(phb_pe->state & EEH_PE_ISOLATED) ||
				    (phb_pe->state & EEH_PE_RECOVERING))
					continue;

				/* Notify all devices to be down */
				eeh_pe_state_clear(pe, EEH_PE_PRI_BUS);
				eeh_pe_dev_traverse(pe,
					eeh_report_failure, NULL);
				bus = eeh_pe_bus_get(phb_pe);
				if (!bus) {
					pr_err("%s: Cannot find PCI bus for "
					       "PHB#%x-PE#%x\n",
					       __func__,
					       pe->phb->global_number,
					       pe->addr);
					break;
				}
				pci_hp_remove_devices(bus);
			}
			pci_unlock_rescan_remove();
		}

		/*
		 * If we have detected dead IOC, we needn't proceed
		 * any more since all PHBs would have been removed
		 */
		if (rc == EEH_NEXT_ERR_DEAD_IOC)
			break;
	} while (rc != EEH_NEXT_ERR_NONE);
}

/**
 * eeh_handle_event - Reset a PCI device after hard lockup.
 * @pe: EEH PE
 *
 * While PHB detects address or data parity errors on particular PCI
 * slot, the associated PE will be frozen. Besides, DMA's occurring
 * to wild addresses (which usually happen due to bugs in device
 * drivers or in PCI adapter firmware) can cause EEH error. #SERR,
 * #PERR or other misc PCI-related errors also can trigger EEH errors.
 *
 * Recovery process consists of unplugging the device driver (which
 * generated hotplug events to userspace), then issuing a PCI #RST to
 * the device, then reconfiguring the PCI config space for all bridges
 * & devices under this slot, and then finally restarting the device
 * drivers (which cause a second set of hotplug events to go out to
 * userspace).
 */
void eeh_handle_event(struct eeh_pe *pe)
{
	if (pe)
		eeh_handle_normal_event(pe);
	else
		eeh_handle_special_event();
}<|MERGE_RESOLUTION|>--- conflicted
+++ resolved
@@ -447,11 +447,7 @@
 			return NULL;
 	}
 
-<<<<<<< HEAD
-#ifdef CONFIG_PPC_POWERNV
-=======
 #ifdef CONFIG_PCI_IOV
->>>>>>> 661e50bc
 	pci_iov_add_virtfn(edev->physfn, pdn->vf_index);
 #endif
 	return NULL;
