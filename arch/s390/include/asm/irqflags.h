--- conflicted
+++ resolved
@@ -7,11 +7,6 @@
 #define __ASM_IRQFLAGS_H
 
 #include <linux/types.h>
-<<<<<<< HEAD
-
-#if __GNUC__ > 3 || (__GNUC__ == 3 && __GNUC_MINOR__ > 2)
-=======
->>>>>>> 57d54889
 
 /* store then or system mask. */
 #define __raw_local_irq_stosm(__or)					\
