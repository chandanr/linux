--- conflicted
+++ resolved
@@ -146,17 +146,9 @@
 						      struct snd_soc_dai *cpu_dai,
 						      struct snd_pcm_substream *substream)
 {
-	struct snd_soc_pcm_runtime *rtd = snd_soc_substream_to_rtd(substream);
-	struct snd_soc_dai *dai;
 	struct hdac_ext_stream *hext_stream;
 
-	/* only allocate a stream_tag for the first DAI in the dailink */
-	dai = snd_soc_rtd_to_cpu(rtd, 0);
-	if (dai == cpu_dai)
-		hext_stream = hda_link_stream_assign(sof_to_bus(sdev), substream);
-	else
-		hext_stream = snd_soc_dai_get_dma_data(dai, substream);
-
+	hext_stream = hda_link_stream_assign(sof_to_bus(sdev), substream);
 	if (!hext_stream)
 		return NULL;
 
@@ -169,14 +161,9 @@
 				    struct snd_pcm_substream *substream)
 {
 	struct hdac_ext_stream *hext_stream = hda_get_hext_stream(sdev, cpu_dai, substream);
-	struct snd_soc_pcm_runtime *rtd = snd_soc_substream_to_rtd(substream);
-	struct snd_soc_dai *dai;
-
-	/* only release a stream_tag for the first DAI in the dailink */
-	dai = snd_soc_rtd_to_cpu(rtd, 0);
-	if (dai == cpu_dai)
-		snd_hdac_ext_stream_release(hext_stream, HDAC_EXT_STREAM_TYPE_LINK);
+
 	snd_soc_dai_set_dma_data(cpu_dai, substream, NULL);
+	snd_hdac_ext_stream_release(hext_stream, HDAC_EXT_STREAM_TYPE_LINK);
 }
 
 static void hda_setup_hext_stream(struct snd_sof_dev *sdev, struct hdac_ext_stream *hext_stream,
@@ -444,28 +431,6 @@
 out:
 	mutex_unlock(&ipc4_data->pipeline_state_mutex);
 	return ret;
-}
-
-static struct hdac_ext_stream *sdw_hda_ipc4_get_hext_stream(struct snd_sof_dev *sdev,
-							    struct snd_soc_dai *cpu_dai,
-							    struct snd_pcm_substream *substream)
-{
-	struct snd_soc_dapm_widget *w = snd_soc_dai_get_widget(cpu_dai, substream->stream);
-	struct snd_sof_widget *swidget = w->dobj.private;
-	struct snd_sof_dai *dai = swidget->private;
-	struct sof_ipc4_copier *ipc4_copier = dai->private;
-	struct sof_ipc4_alh_configuration_blob *blob;
-
-	blob = (struct sof_ipc4_alh_configuration_blob *)ipc4_copier->copier_config;
-
-	/*
-	 * Starting with ACE_2_0, re-setting the device_count is mandatory to avoid using
-	 * the multi-gateway firmware configuration. The DMA hardware can take care of
-	 * multiple links without needing any firmware assistance
-	 */
-	blob->alh_cfg.device_count = 1;
-
-	return hda_ipc4_get_hext_stream(sdev, cpu_dai, substream);
 }
 
 static const struct hda_dai_widget_dma_ops hda_ipc4_dma_ops = {
@@ -509,11 +474,7 @@
 };
 
 static const struct hda_dai_widget_dma_ops sdw_ipc4_dma_ops = {
-<<<<<<< HEAD
-	.get_hext_stream = sdw_hda_ipc4_get_hext_stream,
-=======
 	.get_hext_stream = hda_ipc4_get_hext_stream,
->>>>>>> 0c383648
 	.assign_hext_stream = hda_assign_hext_stream,
 	.release_hext_stream = hda_release_hext_stream,
 	.setup_hext_stream = hda_setup_hext_stream,
