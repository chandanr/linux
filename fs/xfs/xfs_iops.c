// SPDX-License-Identifier: GPL-2.0
/*
 * Copyright (c) 2000-2005 Silicon Graphics, Inc.
 * All Rights Reserved.
 */
#include "xfs.h"
#include "xfs_fs.h"
#include "xfs_shared.h"
#include "xfs_format.h"
#include "xfs_log_format.h"
#include "xfs_trans_resv.h"
#include "xfs_mount.h"
#include "xfs_inode.h"
#include "xfs_acl.h"
#include "xfs_quota.h"
#include "xfs_attr.h"
#include "xfs_trans.h"
#include "xfs_trace.h"
#include "xfs_icache.h"
#include "xfs_symlink.h"
#include "xfs_dir2.h"
#include "xfs_iomap.h"
#include "xfs_error.h"

#include <linux/posix_acl.h>
#include <linux/security.h>
#include <linux/iversion.h>

/*
 * Directories have different lock order w.r.t. mmap_sem compared to regular
 * files. This is due to readdir potentially triggering page faults on a user
 * buffer inside filldir(), and this happens with the ilock on the directory
 * held. For regular files, the lock order is the other way around - the
 * mmap_sem is taken during the page fault, and then we lock the ilock to do
 * block mapping. Hence we need a different class for the directory ilock so
 * that lockdep can tell them apart.
 */
static struct lock_class_key xfs_nondir_ilock_class;
static struct lock_class_key xfs_dir_ilock_class;

static int
xfs_initxattrs(
	struct inode		*inode,
	const struct xattr	*xattr_array,
	void			*fs_info)
{
	const struct xattr	*xattr;
	struct xfs_inode	*ip = XFS_I(inode);
	int			error = 0;

	for (xattr = xattr_array; xattr->name != NULL; xattr++) {
<<<<<<< HEAD
		error = xfs_attr_set(ip, xattr->name,
				     strlen(xattr->name),
				     xattr->value, xattr->value_len,
				     ATTR_SECURE);
=======
		struct xfs_da_args	args = {
			.dp		= ip,
			.attr_filter	= XFS_ATTR_SECURE,
			.name		= xattr->name,
			.namelen	= strlen(xattr->name),
			.value		= xattr->value,
			.valuelen	= xattr->value_len,
		};
		error = xfs_attr_set(&args);
>>>>>>> 04d5ce62
		if (error < 0)
			break;
	}
	return error;
}

/*
 * Hook in SELinux.  This is not quite correct yet, what we really need
 * here (as we do for default ACLs) is a mechanism by which creation of
 * these attrs can be journalled at inode creation time (along with the
 * inode, of course, such that log replay can't cause these to be lost).
 */

STATIC int
xfs_init_security(
	struct inode	*inode,
	struct inode	*dir,
	const struct qstr *qstr)
{
	return security_inode_init_security(inode, dir, qstr,
					     &xfs_initxattrs, NULL);
}

static void
xfs_dentry_to_name(
	struct xfs_name	*namep,
	struct dentry	*dentry)
{
	namep->name = dentry->d_name.name;
	namep->len = dentry->d_name.len;
	namep->type = XFS_DIR3_FT_UNKNOWN;
}

static int
xfs_dentry_mode_to_name(
	struct xfs_name	*namep,
	struct dentry	*dentry,
	int		mode)
{
	namep->name = dentry->d_name.name;
	namep->len = dentry->d_name.len;
	namep->type = xfs_mode_to_ftype(mode);

	if (unlikely(namep->type == XFS_DIR3_FT_UNKNOWN))
		return -EFSCORRUPTED;

	return 0;
}

STATIC void
xfs_cleanup_inode(
	struct inode	*dir,
	struct inode	*inode,
	struct dentry	*dentry)
{
	struct xfs_name	teardown;

	/* Oh, the horror.
	 * If we can't add the ACL or we fail in
	 * xfs_init_security we must back out.
	 * ENOSPC can hit here, among other things.
	 */
	xfs_dentry_to_name(&teardown, dentry);

	xfs_remove(XFS_I(dir), &teardown, XFS_I(inode));
}

STATIC int
xfs_generic_create(
	struct inode	*dir,
	struct dentry	*dentry,
	umode_t		mode,
	dev_t		rdev,
	bool		tmpfile)	/* unnamed file */
{
	struct inode	*inode;
	struct xfs_inode *ip = NULL;
	struct posix_acl *default_acl, *acl;
	struct xfs_name	name;
	int		error;

	/*
	 * Irix uses Missed'em'V split, but doesn't want to see
	 * the upper 5 bits of (14bit) major.
	 */
	if (S_ISCHR(mode) || S_ISBLK(mode)) {
		if (unlikely(!sysv_valid_dev(rdev) || MAJOR(rdev) & ~0x1ff))
			return -EINVAL;
	} else {
		rdev = 0;
	}

	error = posix_acl_create(dir, &mode, &default_acl, &acl);
	if (error)
		return error;

	/* Verify mode is valid also for tmpfile case */
	error = xfs_dentry_mode_to_name(&name, dentry, mode);
	if (unlikely(error))
		goto out_free_acl;

	if (!tmpfile) {
		error = xfs_create(XFS_I(dir), &name, mode, rdev, &ip);
	} else {
		error = xfs_create_tmpfile(XFS_I(dir), mode, &ip);
	}
	if (unlikely(error))
		goto out_free_acl;

	inode = VFS_I(ip);

	error = xfs_init_security(inode, dir, &dentry->d_name);
	if (unlikely(error))
		goto out_cleanup_inode;

#ifdef CONFIG_XFS_POSIX_ACL
	if (default_acl) {
		error = __xfs_set_acl(inode, default_acl, ACL_TYPE_DEFAULT);
		if (error)
			goto out_cleanup_inode;
	}
	if (acl) {
		error = __xfs_set_acl(inode, acl, ACL_TYPE_ACCESS);
		if (error)
			goto out_cleanup_inode;
	}
#endif

	xfs_setup_iops(ip);

	if (tmpfile) {
		/*
		 * The VFS requires that any inode fed to d_tmpfile must have
		 * nlink == 1 so that it can decrement the nlink in d_tmpfile.
		 * However, we created the temp file with nlink == 0 because
		 * we're not allowed to put an inode with nlink > 0 on the
		 * unlinked list.  Therefore we have to set nlink to 1 so that
		 * d_tmpfile can immediately set it back to zero.
		 */
		set_nlink(inode, 1);
		d_tmpfile(dentry, inode);
	} else
		d_instantiate(dentry, inode);

	xfs_finish_inode_setup(ip);

 out_free_acl:
	if (default_acl)
		posix_acl_release(default_acl);
	if (acl)
		posix_acl_release(acl);
	return error;

 out_cleanup_inode:
	xfs_finish_inode_setup(ip);
	if (!tmpfile)
		xfs_cleanup_inode(dir, inode, dentry);
	xfs_irele(ip);
	goto out_free_acl;
}

STATIC int
xfs_vn_mknod(
	struct inode	*dir,
	struct dentry	*dentry,
	umode_t		mode,
	dev_t		rdev)
{
	return xfs_generic_create(dir, dentry, mode, rdev, false);
}

STATIC int
xfs_vn_create(
	struct inode	*dir,
	struct dentry	*dentry,
	umode_t		mode,
	bool		flags)
{
	return xfs_vn_mknod(dir, dentry, mode, 0);
}

STATIC int
xfs_vn_mkdir(
	struct inode	*dir,
	struct dentry	*dentry,
	umode_t		mode)
{
	return xfs_vn_mknod(dir, dentry, mode|S_IFDIR, 0);
}

STATIC struct dentry *
xfs_vn_lookup(
	struct inode	*dir,
	struct dentry	*dentry,
	unsigned int flags)
{
	struct inode *inode;
	struct xfs_inode *cip;
	struct xfs_name	name;
	int		error;

	if (dentry->d_name.len >= MAXNAMELEN)
		return ERR_PTR(-ENAMETOOLONG);

	xfs_dentry_to_name(&name, dentry);
	error = xfs_lookup(XFS_I(dir), &name, &cip, NULL);
	if (likely(!error))
		inode = VFS_I(cip);
	else if (likely(error == -ENOENT))
		inode = NULL;
	else
		inode = ERR_PTR(error);
	return d_splice_alias(inode, dentry);
}

STATIC struct dentry *
xfs_vn_ci_lookup(
	struct inode	*dir,
	struct dentry	*dentry,
	unsigned int flags)
{
	struct xfs_inode *ip;
	struct xfs_name	xname;
	struct xfs_name ci_name;
	struct qstr	dname;
	int		error;

	if (dentry->d_name.len >= MAXNAMELEN)
		return ERR_PTR(-ENAMETOOLONG);

	xfs_dentry_to_name(&xname, dentry);
	error = xfs_lookup(XFS_I(dir), &xname, &ip, &ci_name);
	if (unlikely(error)) {
		if (unlikely(error != -ENOENT))
			return ERR_PTR(error);
		/*
		 * call d_add(dentry, NULL) here when d_drop_negative_children
		 * is called in xfs_vn_mknod (ie. allow negative dentries
		 * with CI filesystems).
		 */
		return NULL;
	}

	/* if exact match, just splice and exit */
	if (!ci_name.name)
		return d_splice_alias(VFS_I(ip), dentry);

	/* else case-insensitive match... */
	dname.name = ci_name.name;
	dname.len = ci_name.len;
	dentry = d_add_ci(dentry, VFS_I(ip), &dname);
	kmem_free(ci_name.name);
	return dentry;
}

STATIC int
xfs_vn_link(
	struct dentry	*old_dentry,
	struct inode	*dir,
	struct dentry	*dentry)
{
	struct inode	*inode = d_inode(old_dentry);
	struct xfs_name	name;
	int		error;

	error = xfs_dentry_mode_to_name(&name, dentry, inode->i_mode);
	if (unlikely(error))
		return error;

	error = xfs_link(XFS_I(dir), XFS_I(inode), &name);
	if (unlikely(error))
		return error;

	ihold(inode);
	d_instantiate(dentry, inode);
	return 0;
}

STATIC int
xfs_vn_unlink(
	struct inode	*dir,
	struct dentry	*dentry)
{
	struct xfs_name	name;
	int		error;

	xfs_dentry_to_name(&name, dentry);

	error = xfs_remove(XFS_I(dir), &name, XFS_I(d_inode(dentry)));
	if (error)
		return error;

	/*
	 * With unlink, the VFS makes the dentry "negative": no inode,
	 * but still hashed. This is incompatible with case-insensitive
	 * mode, so invalidate (unhash) the dentry in CI-mode.
	 */
	if (xfs_sb_version_hasasciici(&XFS_M(dir->i_sb)->m_sb))
		d_invalidate(dentry);
	return 0;
}

STATIC int
xfs_vn_symlink(
	struct inode	*dir,
	struct dentry	*dentry,
	const char	*symname)
{
	struct inode	*inode;
	struct xfs_inode *cip = NULL;
	struct xfs_name	name;
	int		error;
	umode_t		mode;

	mode = S_IFLNK |
		(irix_symlink_mode ? 0777 & ~current_umask() : S_IRWXUGO);
	error = xfs_dentry_mode_to_name(&name, dentry, mode);
	if (unlikely(error))
		goto out;

	error = xfs_symlink(XFS_I(dir), &name, symname, mode, &cip);
	if (unlikely(error))
		goto out;

	inode = VFS_I(cip);

	error = xfs_init_security(inode, dir, &dentry->d_name);
	if (unlikely(error))
		goto out_cleanup_inode;

	xfs_setup_iops(cip);

	d_instantiate(dentry, inode);
	xfs_finish_inode_setup(cip);
	return 0;

 out_cleanup_inode:
	xfs_finish_inode_setup(cip);
	xfs_cleanup_inode(dir, inode, dentry);
	xfs_irele(cip);
 out:
	return error;
}

STATIC int
xfs_vn_rename(
	struct inode	*odir,
	struct dentry	*odentry,
	struct inode	*ndir,
	struct dentry	*ndentry,
	unsigned int	flags)
{
	struct inode	*new_inode = d_inode(ndentry);
	int		omode = 0;
	int		error;
	struct xfs_name	oname;
	struct xfs_name	nname;

	if (flags & ~(RENAME_NOREPLACE | RENAME_EXCHANGE | RENAME_WHITEOUT))
		return -EINVAL;

	/* if we are exchanging files, we need to set i_mode of both files */
	if (flags & RENAME_EXCHANGE)
		omode = d_inode(ndentry)->i_mode;

	error = xfs_dentry_mode_to_name(&oname, odentry, omode);
	if (omode && unlikely(error))
		return error;

	error = xfs_dentry_mode_to_name(&nname, ndentry,
					d_inode(odentry)->i_mode);
	if (unlikely(error))
		return error;

	return xfs_rename(XFS_I(odir), &oname, XFS_I(d_inode(odentry)),
			  XFS_I(ndir), &nname,
			  new_inode ? XFS_I(new_inode) : NULL, flags);
}

/*
 * careful here - this function can get called recursively, so
 * we need to be very careful about how much stack we use.
 * uio is kmalloced for this reason...
 */
STATIC const char *
xfs_vn_get_link(
	struct dentry		*dentry,
	struct inode		*inode,
	struct delayed_call	*done)
{
	char			*link;
	int			error = -ENOMEM;

	if (!dentry)
		return ERR_PTR(-ECHILD);

	link = kmalloc(XFS_SYMLINK_MAXLEN+1, GFP_KERNEL);
	if (!link)
		goto out_err;

	error = xfs_readlink(XFS_I(d_inode(dentry)), link);
	if (unlikely(error))
		goto out_kfree;

	set_delayed_call(done, kfree_link, link);
	return link;

 out_kfree:
	kfree(link);
 out_err:
	return ERR_PTR(error);
}

STATIC const char *
xfs_vn_get_link_inline(
	struct dentry		*dentry,
	struct inode		*inode,
	struct delayed_call	*done)
{
	struct xfs_inode	*ip = XFS_I(inode);
	char			*link;

	ASSERT(ip->i_df.if_flags & XFS_IFINLINE);

	/*
	 * The VFS crashes on a NULL pointer, so return -EFSCORRUPTED if
	 * if_data is junk.
	 */
	link = ip->i_df.if_u1.if_data;
	if (XFS_IS_CORRUPT(ip->i_mount, !link))
		return ERR_PTR(-EFSCORRUPTED);
	return link;
}

static uint32_t
xfs_stat_blksize(
	struct xfs_inode	*ip)
{
	struct xfs_mount	*mp = ip->i_mount;

	/*
	 * If the file blocks are being allocated from a realtime volume, then
	 * always return the realtime extent size.
	 */
	if (XFS_IS_REALTIME_INODE(ip))
		return xfs_get_extsz_hint(ip) << mp->m_sb.sb_blocklog;

	/*
	 * Allow large block sizes to be reported to userspace programs if the
	 * "largeio" mount option is used.
	 *
	 * If compatibility mode is specified, simply return the basic unit of
	 * caching so that we don't get inefficient read/modify/write I/O from
	 * user apps. Otherwise....
	 *
	 * If the underlying volume is a stripe, then return the stripe width in
	 * bytes as the recommended I/O size. It is not a stripe and we've set a
	 * default buffered I/O size, return that, otherwise return the compat
	 * default.
	 */
	if (mp->m_flags & XFS_MOUNT_LARGEIO) {
		if (mp->m_swidth)
			return mp->m_swidth << mp->m_sb.sb_blocklog;
		if (mp->m_flags & XFS_MOUNT_ALLOCSIZE)
			return 1U << mp->m_allocsize_log;
	}

	return PAGE_SIZE;
}

STATIC int
xfs_vn_getattr(
	const struct path	*path,
	struct kstat		*stat,
	u32			request_mask,
	unsigned int		query_flags)
{
	struct inode		*inode = d_inode(path->dentry);
	struct xfs_inode	*ip = XFS_I(inode);
	struct xfs_mount	*mp = ip->i_mount;

	trace_xfs_getattr(ip);

	if (XFS_FORCED_SHUTDOWN(mp))
		return -EIO;

	stat->size = XFS_ISIZE(ip);
	stat->dev = inode->i_sb->s_dev;
	stat->mode = inode->i_mode;
	stat->nlink = inode->i_nlink;
	stat->uid = inode->i_uid;
	stat->gid = inode->i_gid;
	stat->ino = ip->i_ino;
	stat->atime = inode->i_atime;
	stat->mtime = inode->i_mtime;
	stat->ctime = inode->i_ctime;
	stat->blocks =
		XFS_FSB_TO_BB(mp, ip->i_d.di_nblocks + ip->i_delayed_blks);

	if (xfs_sb_version_has_v3inode(&mp->m_sb)) {
		if (request_mask & STATX_BTIME) {
			stat->result_mask |= STATX_BTIME;
			stat->btime = ip->i_d.di_crtime;
		}
	}

	/*
	 * Note: If you add another clause to set an attribute flag, please
	 * update attributes_mask below.
	 */
	if (ip->i_d.di_flags & XFS_DIFLAG_IMMUTABLE)
		stat->attributes |= STATX_ATTR_IMMUTABLE;
	if (ip->i_d.di_flags & XFS_DIFLAG_APPEND)
		stat->attributes |= STATX_ATTR_APPEND;
	if (ip->i_d.di_flags & XFS_DIFLAG_NODUMP)
		stat->attributes |= STATX_ATTR_NODUMP;

	stat->attributes_mask |= (STATX_ATTR_IMMUTABLE |
				  STATX_ATTR_APPEND |
				  STATX_ATTR_NODUMP);

	switch (inode->i_mode & S_IFMT) {
	case S_IFBLK:
	case S_IFCHR:
		stat->blksize = BLKDEV_IOSIZE;
		stat->rdev = inode->i_rdev;
		break;
	default:
		stat->blksize = xfs_stat_blksize(ip);
		stat->rdev = 0;
		break;
	}

	return 0;
}

static void
xfs_setattr_mode(
	struct xfs_inode	*ip,
	struct iattr		*iattr)
{
	struct inode		*inode = VFS_I(ip);
	umode_t			mode = iattr->ia_mode;

	ASSERT(xfs_isilocked(ip, XFS_ILOCK_EXCL));

	inode->i_mode &= S_IFMT;
	inode->i_mode |= mode & ~S_IFMT;
}

void
xfs_setattr_time(
	struct xfs_inode	*ip,
	struct iattr		*iattr)
{
	struct inode		*inode = VFS_I(ip);

	ASSERT(xfs_isilocked(ip, XFS_ILOCK_EXCL));

	if (iattr->ia_valid & ATTR_ATIME)
		inode->i_atime = iattr->ia_atime;
	if (iattr->ia_valid & ATTR_CTIME)
		inode->i_ctime = iattr->ia_ctime;
	if (iattr->ia_valid & ATTR_MTIME)
		inode->i_mtime = iattr->ia_mtime;
}

static int
xfs_vn_change_ok(
	struct dentry	*dentry,
	struct iattr	*iattr)
{
	struct xfs_mount	*mp = XFS_I(d_inode(dentry))->i_mount;

	if (mp->m_flags & XFS_MOUNT_RDONLY)
		return -EROFS;

	if (XFS_FORCED_SHUTDOWN(mp))
		return -EIO;

	return setattr_prepare(dentry, iattr);
}

/*
 * Set non-size attributes of an inode.
 *
 * Caution: The caller of this function is responsible for calling
 * setattr_prepare() or otherwise verifying the change is fine.
 */
int
xfs_setattr_nonsize(
	struct xfs_inode	*ip,
	struct iattr		*iattr,
	int			flags)
{
	xfs_mount_t		*mp = ip->i_mount;
	struct inode		*inode = VFS_I(ip);
	int			mask = iattr->ia_valid;
	xfs_trans_t		*tp;
	int			error;
	kuid_t			uid = GLOBAL_ROOT_UID, iuid = GLOBAL_ROOT_UID;
	kgid_t			gid = GLOBAL_ROOT_GID, igid = GLOBAL_ROOT_GID;
	struct xfs_dquot	*udqp = NULL, *gdqp = NULL;
	struct xfs_dquot	*olddquot1 = NULL, *olddquot2 = NULL;

	ASSERT((mask & ATTR_SIZE) == 0);

	/*
	 * If disk quotas is on, we make sure that the dquots do exist on disk,
	 * before we start any other transactions. Trying to do this later
	 * is messy. We don't care to take a readlock to look at the ids
	 * in inode here, because we can't hold it across the trans_reserve.
	 * If the IDs do change before we take the ilock, we're covered
	 * because the i_*dquot fields will get updated anyway.
	 */
	if (XFS_IS_QUOTA_ON(mp) && (mask & (ATTR_UID|ATTR_GID))) {
		uint	qflags = 0;

		if ((mask & ATTR_UID) && XFS_IS_UQUOTA_ON(mp)) {
			uid = iattr->ia_uid;
			qflags |= XFS_QMOPT_UQUOTA;
		} else {
			uid = inode->i_uid;
		}
		if ((mask & ATTR_GID) && XFS_IS_GQUOTA_ON(mp)) {
			gid = iattr->ia_gid;
			qflags |= XFS_QMOPT_GQUOTA;
		}  else {
			gid = inode->i_gid;
		}

		/*
		 * We take a reference when we initialize udqp and gdqp,
		 * so it is important that we never blindly double trip on
		 * the same variable. See xfs_create() for an example.
		 */
		ASSERT(udqp == NULL);
		ASSERT(gdqp == NULL);
		error = xfs_qm_vop_dqalloc(ip, uid, gid, ip->i_d.di_projid,
					   qflags, &udqp, &gdqp, NULL);
		if (error)
			return error;
	}

	error = xfs_trans_alloc(mp, &M_RES(mp)->tr_ichange, 0, 0, 0, &tp);
	if (error)
		goto out_dqrele;

	xfs_ilock(ip, XFS_ILOCK_EXCL);
	xfs_trans_ijoin(tp, ip, 0);

	/*
	 * Change file ownership.  Must be the owner or privileged.
	 */
	if (mask & (ATTR_UID|ATTR_GID)) {
		/*
		 * These IDs could have changed since we last looked at them.
		 * But, we're assured that if the ownership did change
		 * while we didn't have the inode locked, inode's dquot(s)
		 * would have changed also.
		 */
		iuid = inode->i_uid;
		igid = inode->i_gid;
		gid = (mask & ATTR_GID) ? iattr->ia_gid : igid;
		uid = (mask & ATTR_UID) ? iattr->ia_uid : iuid;

		/*
		 * Do a quota reservation only if uid/gid is actually
		 * going to change.
		 */
		if (XFS_IS_QUOTA_RUNNING(mp) &&
		    ((XFS_IS_UQUOTA_ON(mp) && !uid_eq(iuid, uid)) ||
		     (XFS_IS_GQUOTA_ON(mp) && !gid_eq(igid, gid)))) {
			ASSERT(tp);
			error = xfs_qm_vop_chown_reserve(tp, ip, udqp, gdqp,
						NULL, capable(CAP_FOWNER) ?
						XFS_QMOPT_FORCE_RES : 0);
			if (error)	/* out of quota */
				goto out_cancel;
		}
	}

	/*
	 * Change file ownership.  Must be the owner or privileged.
	 */
	if (mask & (ATTR_UID|ATTR_GID)) {
		/*
		 * CAP_FSETID overrides the following restrictions:
		 *
		 * The set-user-ID and set-group-ID bits of a file will be
		 * cleared upon successful return from chown()
		 */
		if ((inode->i_mode & (S_ISUID|S_ISGID)) &&
		    !capable(CAP_FSETID))
			inode->i_mode &= ~(S_ISUID|S_ISGID);

		/*
		 * Change the ownerships and register quota modifications
		 * in the transaction.
		 */
		if (!uid_eq(iuid, uid)) {
			if (XFS_IS_QUOTA_RUNNING(mp) && XFS_IS_UQUOTA_ON(mp)) {
				ASSERT(mask & ATTR_UID);
				ASSERT(udqp);
				olddquot1 = xfs_qm_vop_chown(tp, ip,
							&ip->i_udquot, udqp);
			}
			inode->i_uid = uid;
		}
		if (!gid_eq(igid, gid)) {
			if (XFS_IS_QUOTA_RUNNING(mp) && XFS_IS_GQUOTA_ON(mp)) {
				ASSERT(xfs_sb_version_has_pquotino(&mp->m_sb) ||
				       !XFS_IS_PQUOTA_ON(mp));
				ASSERT(mask & ATTR_GID);
				ASSERT(gdqp);
				olddquot2 = xfs_qm_vop_chown(tp, ip,
							&ip->i_gdquot, gdqp);
			}
			inode->i_gid = gid;
		}
	}

	if (mask & ATTR_MODE)
		xfs_setattr_mode(ip, iattr);
	if (mask & (ATTR_ATIME|ATTR_CTIME|ATTR_MTIME))
		xfs_setattr_time(ip, iattr);

	xfs_trans_log_inode(tp, ip, XFS_ILOG_CORE);

	XFS_STATS_INC(mp, xs_ig_attrchg);

	if (mp->m_flags & XFS_MOUNT_WSYNC)
		xfs_trans_set_sync(tp);
	error = xfs_trans_commit(tp);

	xfs_iunlock(ip, XFS_ILOCK_EXCL);

	/*
	 * Release any dquot(s) the inode had kept before chown.
	 */
	xfs_qm_dqrele(olddquot1);
	xfs_qm_dqrele(olddquot2);
	xfs_qm_dqrele(udqp);
	xfs_qm_dqrele(gdqp);

	if (error)
		return error;

	/*
	 * XXX(hch): Updating the ACL entries is not atomic vs the i_mode
	 * 	     update.  We could avoid this with linked transactions
	 * 	     and passing down the transaction pointer all the way
	 *	     to attr_set.  No previous user of the generic
	 * 	     Posix ACL code seems to care about this issue either.
	 */
	if ((mask & ATTR_MODE) && !(flags & XFS_ATTR_NOACL)) {
		error = posix_acl_chmod(inode, inode->i_mode);
		if (error)
			return error;
	}

	return 0;

out_cancel:
	xfs_trans_cancel(tp);
	xfs_iunlock(ip, XFS_ILOCK_EXCL);
out_dqrele:
	xfs_qm_dqrele(udqp);
	xfs_qm_dqrele(gdqp);
	return error;
}

int
xfs_vn_setattr_nonsize(
	struct dentry		*dentry,
	struct iattr		*iattr)
{
	struct xfs_inode	*ip = XFS_I(d_inode(dentry));
	int error;

	trace_xfs_setattr(ip);

	error = xfs_vn_change_ok(dentry, iattr);
	if (error)
		return error;
	return xfs_setattr_nonsize(ip, iattr, 0);
}

/*
 * Truncate file.  Must have write permission and not be a directory.
 *
 * Caution: The caller of this function is responsible for calling
 * setattr_prepare() or otherwise verifying the change is fine.
 */
STATIC int
xfs_setattr_size(
	struct xfs_inode	*ip,
	struct iattr		*iattr)
{
	struct xfs_mount	*mp = ip->i_mount;
	struct inode		*inode = VFS_I(ip);
	xfs_off_t		oldsize, newsize;
	struct xfs_trans	*tp;
	int			error;
	uint			lock_flags = 0;
	bool			did_zeroing = false;

	ASSERT(xfs_isilocked(ip, XFS_IOLOCK_EXCL));
	ASSERT(xfs_isilocked(ip, XFS_MMAPLOCK_EXCL));
	ASSERT(S_ISREG(inode->i_mode));
	ASSERT((iattr->ia_valid & (ATTR_UID|ATTR_GID|ATTR_ATIME|ATTR_ATIME_SET|
		ATTR_MTIME_SET|ATTR_KILL_PRIV|ATTR_TIMES_SET)) == 0);

	oldsize = inode->i_size;
	newsize = iattr->ia_size;

	/*
	 * Short circuit the truncate case for zero length files.
	 */
	if (newsize == 0 && oldsize == 0 && ip->i_d.di_nextents == 0) {
		if (!(iattr->ia_valid & (ATTR_CTIME|ATTR_MTIME)))
			return 0;

		/*
		 * Use the regular setattr path to update the timestamps.
		 */
		iattr->ia_valid &= ~ATTR_SIZE;
		return xfs_setattr_nonsize(ip, iattr, 0);
	}

	/*
	 * Make sure that the dquots are attached to the inode.
	 */
	error = xfs_qm_dqattach(ip);
	if (error)
		return error;

	/*
	 * Wait for all direct I/O to complete.
	 */
	inode_dio_wait(inode);

	/*
	 * File data changes must be complete before we start the transaction to
	 * modify the inode.  This needs to be done before joining the inode to
	 * the transaction because the inode cannot be unlocked once it is a
	 * part of the transaction.
	 *
	 * Start with zeroing any data beyond EOF that we may expose on file
	 * extension, or zeroing out the rest of the block on a downward
	 * truncate.
	 */
	if (newsize > oldsize) {
		trace_xfs_zero_eof(ip, oldsize, newsize - oldsize);
		error = iomap_zero_range(inode, oldsize, newsize - oldsize,
				&did_zeroing, &xfs_buffered_write_iomap_ops);
	} else {
		error = iomap_truncate_page(inode, newsize, &did_zeroing,
				&xfs_buffered_write_iomap_ops);
	}

	if (error)
		return error;

	/*
	 * We've already locked out new page faults, so now we can safely remove
	 * pages from the page cache knowing they won't get refaulted until we
	 * drop the XFS_MMAP_EXCL lock after the extent manipulations are
	 * complete. The truncate_setsize() call also cleans partial EOF page
	 * PTEs on extending truncates and hence ensures sub-page block size
	 * filesystems are correctly handled, too.
	 *
	 * We have to do all the page cache truncate work outside the
	 * transaction context as the "lock" order is page lock->log space
	 * reservation as defined by extent allocation in the writeback path.
	 * Hence a truncate can fail with ENOMEM from xfs_trans_alloc(), but
	 * having already truncated the in-memory version of the file (i.e. made
	 * user visible changes). There's not much we can do about this, except
	 * to hope that the caller sees ENOMEM and retries the truncate
	 * operation.
	 *
	 * And we update in-core i_size and truncate page cache beyond newsize
	 * before writeback the [di_size, newsize] range, so we're guaranteed
	 * not to write stale data past the new EOF on truncate down.
	 */
	truncate_setsize(inode, newsize);

	/*
	 * We are going to log the inode size change in this transaction so
	 * any previous writes that are beyond the on disk EOF and the new
	 * EOF that have not been written out need to be written here.  If we
	 * do not write the data out, we expose ourselves to the null files
	 * problem. Note that this includes any block zeroing we did above;
	 * otherwise those blocks may not be zeroed after a crash.
	 */
	if (did_zeroing ||
	    (newsize > ip->i_d.di_size && oldsize != ip->i_d.di_size)) {
		error = filemap_write_and_wait_range(VFS_I(ip)->i_mapping,
						ip->i_d.di_size, newsize - 1);
		if (error)
			return error;
	}

	error = xfs_trans_alloc(mp, &M_RES(mp)->tr_itruncate, 0, 0, 0, &tp);
	if (error)
		return error;

	lock_flags |= XFS_ILOCK_EXCL;
	xfs_ilock(ip, XFS_ILOCK_EXCL);
	xfs_trans_ijoin(tp, ip, 0);

	/*
	 * Only change the c/mtime if we are changing the size or we are
	 * explicitly asked to change it.  This handles the semantic difference
	 * between truncate() and ftruncate() as implemented in the VFS.
	 *
	 * The regular truncate() case without ATTR_CTIME and ATTR_MTIME is a
	 * special case where we need to update the times despite not having
	 * these flags set.  For all other operations the VFS set these flags
	 * explicitly if it wants a timestamp update.
	 */
	if (newsize != oldsize &&
	    !(iattr->ia_valid & (ATTR_CTIME | ATTR_MTIME))) {
		iattr->ia_ctime = iattr->ia_mtime =
			current_time(inode);
		iattr->ia_valid |= ATTR_CTIME | ATTR_MTIME;
	}

	/*
	 * The first thing we do is set the size to new_size permanently on
	 * disk.  This way we don't have to worry about anyone ever being able
	 * to look at the data being freed even in the face of a crash.
	 * What we're getting around here is the case where we free a block, it
	 * is allocated to another file, it is written to, and then we crash.
	 * If the new data gets written to the file but the log buffers
	 * containing the free and reallocation don't, then we'd end up with
	 * garbage in the blocks being freed.  As long as we make the new size
	 * permanent before actually freeing any blocks it doesn't matter if
	 * they get written to.
	 */
	ip->i_d.di_size = newsize;
	xfs_trans_log_inode(tp, ip, XFS_ILOG_CORE);

	if (newsize <= oldsize) {
		error = xfs_itruncate_extents(&tp, ip, XFS_DATA_FORK, newsize);
		if (error)
			goto out_trans_cancel;

		/*
		 * Truncated "down", so we're removing references to old data
		 * here - if we delay flushing for a long time, we expose
		 * ourselves unduly to the notorious NULL files problem.  So,
		 * we mark this inode and flush it when the file is closed,
		 * and do not wait the usual (long) time for writeout.
		 */
		xfs_iflags_set(ip, XFS_ITRUNCATED);

		/* A truncate down always removes post-EOF blocks. */
		xfs_inode_clear_eofblocks_tag(ip);
	}

	if (iattr->ia_valid & ATTR_MODE)
		xfs_setattr_mode(ip, iattr);
	if (iattr->ia_valid & (ATTR_ATIME|ATTR_CTIME|ATTR_MTIME))
		xfs_setattr_time(ip, iattr);

	xfs_trans_log_inode(tp, ip, XFS_ILOG_CORE);

	XFS_STATS_INC(mp, xs_ig_attrchg);

	if (mp->m_flags & XFS_MOUNT_WSYNC)
		xfs_trans_set_sync(tp);

	error = xfs_trans_commit(tp);
out_unlock:
	if (lock_flags)
		xfs_iunlock(ip, lock_flags);
	return error;

out_trans_cancel:
	xfs_trans_cancel(tp);
	goto out_unlock;
}

int
xfs_vn_setattr_size(
	struct dentry		*dentry,
	struct iattr		*iattr)
{
	struct xfs_inode	*ip = XFS_I(d_inode(dentry));
	int error;

	trace_xfs_setattr(ip);

	error = xfs_vn_change_ok(dentry, iattr);
	if (error)
		return error;
	return xfs_setattr_size(ip, iattr);
}

STATIC int
xfs_vn_setattr(
	struct dentry		*dentry,
	struct iattr		*iattr)
{
	int			error;

	if (iattr->ia_valid & ATTR_SIZE) {
		struct inode		*inode = d_inode(dentry);
		struct xfs_inode	*ip = XFS_I(inode);
		uint			iolock;

		xfs_ilock(ip, XFS_MMAPLOCK_EXCL);
		iolock = XFS_IOLOCK_EXCL | XFS_MMAPLOCK_EXCL;

		error = xfs_break_layouts(inode, &iolock, BREAK_UNMAP);
		if (error) {
			xfs_iunlock(ip, XFS_MMAPLOCK_EXCL);
			return error;
		}

		error = xfs_vn_setattr_size(dentry, iattr);
		xfs_iunlock(ip, XFS_MMAPLOCK_EXCL);
	} else {
		error = xfs_vn_setattr_nonsize(dentry, iattr);
	}

	return error;
}

STATIC int
xfs_vn_update_time(
	struct inode		*inode,
	struct timespec64	*now,
	int			flags)
{
	struct xfs_inode	*ip = XFS_I(inode);
	struct xfs_mount	*mp = ip->i_mount;
	int			log_flags = XFS_ILOG_TIMESTAMP;
	struct xfs_trans	*tp;
	int			error;

	trace_xfs_update_time(ip);

	if (inode->i_sb->s_flags & SB_LAZYTIME) {
		if (!((flags & S_VERSION) &&
		      inode_maybe_inc_iversion(inode, false)))
			return generic_update_time(inode, now, flags);

		/* Capture the iversion update that just occurred */
		log_flags |= XFS_ILOG_CORE;
	}

	error = xfs_trans_alloc(mp, &M_RES(mp)->tr_fsyncts, 0, 0, 0, &tp);
	if (error)
		return error;

	xfs_ilock(ip, XFS_ILOCK_EXCL);
	if (flags & S_CTIME)
		inode->i_ctime = *now;
	if (flags & S_MTIME)
		inode->i_mtime = *now;
	if (flags & S_ATIME)
		inode->i_atime = *now;

	xfs_trans_ijoin(tp, ip, XFS_ILOCK_EXCL);
	xfs_trans_log_inode(tp, ip, log_flags);
	return xfs_trans_commit(tp);
}

STATIC int
xfs_vn_fiemap(
	struct inode		*inode,
	struct fiemap_extent_info *fieinfo,
	u64			start,
	u64			length)
{
	int			error;

	xfs_ilock(XFS_I(inode), XFS_IOLOCK_SHARED);
	if (fieinfo->fi_flags & FIEMAP_FLAG_XATTR) {
		fieinfo->fi_flags &= ~FIEMAP_FLAG_XATTR;
		error = iomap_fiemap(inode, fieinfo, start, length,
				&xfs_xattr_iomap_ops);
	} else {
		error = iomap_fiemap(inode, fieinfo, start, length,
				&xfs_read_iomap_ops);
	}
	xfs_iunlock(XFS_I(inode), XFS_IOLOCK_SHARED);

	return error;
}

STATIC int
xfs_vn_tmpfile(
	struct inode	*dir,
	struct dentry	*dentry,
	umode_t		mode)
{
	return xfs_generic_create(dir, dentry, mode, 0, true);
}

static const struct inode_operations xfs_inode_operations = {
	.get_acl		= xfs_get_acl,
	.set_acl		= xfs_set_acl,
	.getattr		= xfs_vn_getattr,
	.setattr		= xfs_vn_setattr,
	.listxattr		= xfs_vn_listxattr,
	.fiemap			= xfs_vn_fiemap,
	.update_time		= xfs_vn_update_time,
};

static const struct inode_operations xfs_dir_inode_operations = {
	.create			= xfs_vn_create,
	.lookup			= xfs_vn_lookup,
	.link			= xfs_vn_link,
	.unlink			= xfs_vn_unlink,
	.symlink		= xfs_vn_symlink,
	.mkdir			= xfs_vn_mkdir,
	/*
	 * Yes, XFS uses the same method for rmdir and unlink.
	 *
	 * There are some subtile differences deeper in the code,
	 * but we use S_ISDIR to check for those.
	 */
	.rmdir			= xfs_vn_unlink,
	.mknod			= xfs_vn_mknod,
	.rename			= xfs_vn_rename,
	.get_acl		= xfs_get_acl,
	.set_acl		= xfs_set_acl,
	.getattr		= xfs_vn_getattr,
	.setattr		= xfs_vn_setattr,
	.listxattr		= xfs_vn_listxattr,
	.update_time		= xfs_vn_update_time,
	.tmpfile		= xfs_vn_tmpfile,
};

static const struct inode_operations xfs_dir_ci_inode_operations = {
	.create			= xfs_vn_create,
	.lookup			= xfs_vn_ci_lookup,
	.link			= xfs_vn_link,
	.unlink			= xfs_vn_unlink,
	.symlink		= xfs_vn_symlink,
	.mkdir			= xfs_vn_mkdir,
	/*
	 * Yes, XFS uses the same method for rmdir and unlink.
	 *
	 * There are some subtile differences deeper in the code,
	 * but we use S_ISDIR to check for those.
	 */
	.rmdir			= xfs_vn_unlink,
	.mknod			= xfs_vn_mknod,
	.rename			= xfs_vn_rename,
	.get_acl		= xfs_get_acl,
	.set_acl		= xfs_set_acl,
	.getattr		= xfs_vn_getattr,
	.setattr		= xfs_vn_setattr,
	.listxattr		= xfs_vn_listxattr,
	.update_time		= xfs_vn_update_time,
	.tmpfile		= xfs_vn_tmpfile,
};

static const struct inode_operations xfs_symlink_inode_operations = {
	.get_link		= xfs_vn_get_link,
	.getattr		= xfs_vn_getattr,
	.setattr		= xfs_vn_setattr,
	.listxattr		= xfs_vn_listxattr,
	.update_time		= xfs_vn_update_time,
};

static const struct inode_operations xfs_inline_symlink_inode_operations = {
	.get_link		= xfs_vn_get_link_inline,
	.getattr		= xfs_vn_getattr,
	.setattr		= xfs_vn_setattr,
	.listxattr		= xfs_vn_listxattr,
	.update_time		= xfs_vn_update_time,
};

/* Figure out if this file actually supports DAX. */
static bool
xfs_inode_supports_dax(
	struct xfs_inode	*ip)
{
	struct xfs_mount	*mp = ip->i_mount;

	/* Only supported on non-reflinked files. */
	if (!S_ISREG(VFS_I(ip)->i_mode) || xfs_is_reflink_inode(ip))
		return false;

	/* DAX mount option or DAX iflag must be set. */
	if (!(mp->m_flags & XFS_MOUNT_DAX) &&
	    !(ip->i_d.di_flags2 & XFS_DIFLAG2_DAX))
		return false;

	/* Block size must match page size */
	if (mp->m_sb.sb_blocksize != PAGE_SIZE)
		return false;

	/* Device has to support DAX too. */
	return xfs_inode_buftarg(ip)->bt_daxdev != NULL;
}

STATIC void
xfs_diflags_to_iflags(
	struct inode		*inode,
	struct xfs_inode	*ip)
{
	uint16_t		flags = ip->i_d.di_flags;

	inode->i_flags &= ~(S_IMMUTABLE | S_APPEND | S_SYNC |
			    S_NOATIME | S_DAX);

	if (flags & XFS_DIFLAG_IMMUTABLE)
		inode->i_flags |= S_IMMUTABLE;
	if (flags & XFS_DIFLAG_APPEND)
		inode->i_flags |= S_APPEND;
	if (flags & XFS_DIFLAG_SYNC)
		inode->i_flags |= S_SYNC;
	if (flags & XFS_DIFLAG_NOATIME)
		inode->i_flags |= S_NOATIME;
	if (xfs_inode_supports_dax(ip))
		inode->i_flags |= S_DAX;
}

/*
 * Initialize the Linux inode.
 *
 * When reading existing inodes from disk this is called directly from xfs_iget,
 * when creating a new inode it is called from xfs_ialloc after setting up the
 * inode. These callers have different criteria for clearing XFS_INEW, so leave
 * it up to the caller to deal with unlocking the inode appropriately.
 */
void
xfs_setup_inode(
	struct xfs_inode	*ip)
{
	struct inode		*inode = &ip->i_vnode;
	gfp_t			gfp_mask;

	inode->i_ino = ip->i_ino;
	inode->i_state = I_NEW;

	inode_sb_list_add(inode);
	/* make the inode look hashed for the writeback code */
	inode_fake_hash(inode);

	i_size_write(inode, ip->i_d.di_size);
	xfs_diflags_to_iflags(inode, ip);

	if (S_ISDIR(inode->i_mode)) {
		/*
		 * We set the i_rwsem class here to avoid potential races with
		 * lockdep_annotate_inode_mutex_key() reinitialising the lock
		 * after a filehandle lookup has already found the inode in
		 * cache before it has been unlocked via unlock_new_inode().
		 */
		lockdep_set_class(&inode->i_rwsem,
				  &inode->i_sb->s_type->i_mutex_dir_key);
		lockdep_set_class(&ip->i_lock.mr_lock, &xfs_dir_ilock_class);
	} else {
		lockdep_set_class(&ip->i_lock.mr_lock, &xfs_nondir_ilock_class);
	}

	/*
	 * Ensure all page cache allocations are done from GFP_NOFS context to
	 * prevent direct reclaim recursion back into the filesystem and blowing
	 * stacks or deadlocking.
	 */
	gfp_mask = mapping_gfp_mask(inode->i_mapping);
	mapping_set_gfp_mask(inode->i_mapping, (gfp_mask & ~(__GFP_FS)));

	/*
	 * If there is no attribute fork no ACL can exist on this inode,
	 * and it can't have any file capabilities attached to it either.
	 */
	if (!XFS_IFORK_Q(ip)) {
		inode_has_no_xattr(inode);
		cache_no_acl(inode);
	}
}

void
xfs_setup_iops(
	struct xfs_inode	*ip)
{
	struct inode		*inode = &ip->i_vnode;

	switch (inode->i_mode & S_IFMT) {
	case S_IFREG:
		inode->i_op = &xfs_inode_operations;
		inode->i_fop = &xfs_file_operations;
		if (IS_DAX(inode))
			inode->i_mapping->a_ops = &xfs_dax_aops;
		else
			inode->i_mapping->a_ops = &xfs_address_space_operations;
		break;
	case S_IFDIR:
		if (xfs_sb_version_hasasciici(&XFS_M(inode->i_sb)->m_sb))
			inode->i_op = &xfs_dir_ci_inode_operations;
		else
			inode->i_op = &xfs_dir_inode_operations;
		inode->i_fop = &xfs_dir_file_operations;
		break;
	case S_IFLNK:
		if (ip->i_df.if_flags & XFS_IFINLINE)
			inode->i_op = &xfs_inline_symlink_inode_operations;
		else
			inode->i_op = &xfs_symlink_inode_operations;
		break;
	default:
		inode->i_op = &xfs_inode_operations;
		init_special_inode(inode, inode->i_mode, inode->i_rdev);
		break;
	}
}<|MERGE_RESOLUTION|>--- conflicted
+++ resolved
@@ -49,12 +49,6 @@
 	int			error = 0;
 
 	for (xattr = xattr_array; xattr->name != NULL; xattr++) {
-<<<<<<< HEAD
-		error = xfs_attr_set(ip, xattr->name,
-				     strlen(xattr->name),
-				     xattr->value, xattr->value_len,
-				     ATTR_SECURE);
-=======
 		struct xfs_da_args	args = {
 			.dp		= ip,
 			.attr_filter	= XFS_ATTR_SECURE,
@@ -64,7 +58,6 @@
 			.valuelen	= xattr->value_len,
 		};
 		error = xfs_attr_set(&args);
->>>>>>> 04d5ce62
 		if (error < 0)
 			break;
 	}
