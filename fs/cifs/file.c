/*
 *   fs/cifs/file.c
 *
 *   vfs operations that deal with files
 *
 *   Copyright (C) International Business Machines  Corp., 2002,2010
 *   Author(s): Steve French (sfrench@us.ibm.com)
 *              Jeremy Allison (jra@samba.org)
 *
 *   This library is free software; you can redistribute it and/or modify
 *   it under the terms of the GNU Lesser General Public License as published
 *   by the Free Software Foundation; either version 2.1 of the License, or
 *   (at your option) any later version.
 *
 *   This library is distributed in the hope that it will be useful,
 *   but WITHOUT ANY WARRANTY; without even the implied warranty of
 *   MERCHANTABILITY or FITNESS FOR A PARTICULAR PURPOSE.  See
 *   the GNU Lesser General Public License for more details.
 *
 *   You should have received a copy of the GNU Lesser General Public License
 *   along with this library; if not, write to the Free Software
 *   Foundation, Inc., 59 Temple Place, Suite 330, Boston, MA 02111-1307 USA
 */
#include <linux/fs.h>
#include <linux/backing-dev.h>
#include <linux/stat.h>
#include <linux/fcntl.h>
#include <linux/pagemap.h>
#include <linux/pagevec.h>
#include <linux/writeback.h>
#include <linux/task_io_accounting_ops.h>
#include <linux/delay.h>
#include <linux/mount.h>
#include <linux/slab.h>
#include <linux/swap.h>
#include <linux/mm.h>
#include <asm/div64.h>
#include "cifsfs.h"
#include "cifspdu.h"
#include "cifsglob.h"
#include "cifsproto.h"
#include "cifs_unicode.h"
#include "cifs_debug.h"
#include "cifs_fs_sb.h"
#include "fscache.h"
#include "smbdirect.h"

static inline int cifs_convert_flags(unsigned int flags)
{
	if ((flags & O_ACCMODE) == O_RDONLY)
		return GENERIC_READ;
	else if ((flags & O_ACCMODE) == O_WRONLY)
		return GENERIC_WRITE;
	else if ((flags & O_ACCMODE) == O_RDWR) {
		/* GENERIC_ALL is too much permission to request
		   can cause unnecessary access denied on create */
		/* return GENERIC_ALL; */
		return (GENERIC_READ | GENERIC_WRITE);
	}

	return (READ_CONTROL | FILE_WRITE_ATTRIBUTES | FILE_READ_ATTRIBUTES |
		FILE_WRITE_EA | FILE_APPEND_DATA | FILE_WRITE_DATA |
		FILE_READ_DATA);
}

static u32 cifs_posix_convert_flags(unsigned int flags)
{
	u32 posix_flags = 0;

	if ((flags & O_ACCMODE) == O_RDONLY)
		posix_flags = SMB_O_RDONLY;
	else if ((flags & O_ACCMODE) == O_WRONLY)
		posix_flags = SMB_O_WRONLY;
	else if ((flags & O_ACCMODE) == O_RDWR)
		posix_flags = SMB_O_RDWR;

	if (flags & O_CREAT) {
		posix_flags |= SMB_O_CREAT;
		if (flags & O_EXCL)
			posix_flags |= SMB_O_EXCL;
	} else if (flags & O_EXCL)
		cifs_dbg(FYI, "Application %s pid %d has incorrectly set O_EXCL flag but not O_CREAT on file open. Ignoring O_EXCL\n",
			 current->comm, current->tgid);

	if (flags & O_TRUNC)
		posix_flags |= SMB_O_TRUNC;
	/* be safe and imply O_SYNC for O_DSYNC */
	if (flags & O_DSYNC)
		posix_flags |= SMB_O_SYNC;
	if (flags & O_DIRECTORY)
		posix_flags |= SMB_O_DIRECTORY;
	if (flags & O_NOFOLLOW)
		posix_flags |= SMB_O_NOFOLLOW;
	if (flags & O_DIRECT)
		posix_flags |= SMB_O_DIRECT;

	return posix_flags;
}

static inline int cifs_get_disposition(unsigned int flags)
{
	if ((flags & (O_CREAT | O_EXCL)) == (O_CREAT | O_EXCL))
		return FILE_CREATE;
	else if ((flags & (O_CREAT | O_TRUNC)) == (O_CREAT | O_TRUNC))
		return FILE_OVERWRITE_IF;
	else if ((flags & O_CREAT) == O_CREAT)
		return FILE_OPEN_IF;
	else if ((flags & O_TRUNC) == O_TRUNC)
		return FILE_OVERWRITE;
	else
		return FILE_OPEN;
}

int cifs_posix_open(char *full_path, struct inode **pinode,
			struct super_block *sb, int mode, unsigned int f_flags,
			__u32 *poplock, __u16 *pnetfid, unsigned int xid)
{
	int rc;
	FILE_UNIX_BASIC_INFO *presp_data;
	__u32 posix_flags = 0;
	struct cifs_sb_info *cifs_sb = CIFS_SB(sb);
	struct cifs_fattr fattr;
	struct tcon_link *tlink;
	struct cifs_tcon *tcon;

	cifs_dbg(FYI, "posix open %s\n", full_path);

	presp_data = kzalloc(sizeof(FILE_UNIX_BASIC_INFO), GFP_KERNEL);
	if (presp_data == NULL)
		return -ENOMEM;

	tlink = cifs_sb_tlink(cifs_sb);
	if (IS_ERR(tlink)) {
		rc = PTR_ERR(tlink);
		goto posix_open_ret;
	}

	tcon = tlink_tcon(tlink);
	mode &= ~current_umask();

	posix_flags = cifs_posix_convert_flags(f_flags);
	rc = CIFSPOSIXCreate(xid, tcon, posix_flags, mode, pnetfid, presp_data,
			     poplock, full_path, cifs_sb->local_nls,
			     cifs_remap(cifs_sb));
	cifs_put_tlink(tlink);

	if (rc)
		goto posix_open_ret;

	if (presp_data->Type == cpu_to_le32(-1))
		goto posix_open_ret; /* open ok, caller does qpathinfo */

	if (!pinode)
		goto posix_open_ret; /* caller does not need info */

	cifs_unix_basic_to_fattr(&fattr, presp_data, cifs_sb);

	/* get new inode and set it up */
	if (*pinode == NULL) {
		cifs_fill_uniqueid(sb, &fattr);
		*pinode = cifs_iget(sb, &fattr);
		if (!*pinode) {
			rc = -ENOMEM;
			goto posix_open_ret;
		}
	} else {
		cifs_fattr_to_inode(*pinode, &fattr);
	}

posix_open_ret:
	kfree(presp_data);
	return rc;
}

static int
cifs_nt_open(char *full_path, struct inode *inode, struct cifs_sb_info *cifs_sb,
	     struct cifs_tcon *tcon, unsigned int f_flags, __u32 *oplock,
	     struct cifs_fid *fid, unsigned int xid)
{
	int rc;
	int desired_access;
	int disposition;
	int create_options = CREATE_NOT_DIR;
	FILE_ALL_INFO *buf;
	struct TCP_Server_Info *server = tcon->ses->server;
	struct cifs_open_parms oparms;

	if (!server->ops->open)
		return -ENOSYS;

	desired_access = cifs_convert_flags(f_flags);

/*********************************************************************
 *  open flag mapping table:
 *
 *	POSIX Flag            CIFS Disposition
 *	----------            ----------------
 *	O_CREAT               FILE_OPEN_IF
 *	O_CREAT | O_EXCL      FILE_CREATE
 *	O_CREAT | O_TRUNC     FILE_OVERWRITE_IF
 *	O_TRUNC               FILE_OVERWRITE
 *	none of the above     FILE_OPEN
 *
 *	Note that there is not a direct match between disposition
 *	FILE_SUPERSEDE (ie create whether or not file exists although
 *	O_CREAT | O_TRUNC is similar but truncates the existing
 *	file rather than creating a new file as FILE_SUPERSEDE does
 *	(which uses the attributes / metadata passed in on open call)
 *?
 *?  O_SYNC is a reasonable match to CIFS writethrough flag
 *?  and the read write flags match reasonably.  O_LARGEFILE
 *?  is irrelevant because largefile support is always used
 *?  by this client. Flags O_APPEND, O_DIRECT, O_DIRECTORY,
 *	 O_FASYNC, O_NOFOLLOW, O_NONBLOCK need further investigation
 *********************************************************************/

	disposition = cifs_get_disposition(f_flags);

	/* BB pass O_SYNC flag through on file attributes .. BB */

	buf = kmalloc(sizeof(FILE_ALL_INFO), GFP_KERNEL);
	if (!buf)
		return -ENOMEM;

	if (backup_cred(cifs_sb))
		create_options |= CREATE_OPEN_BACKUP_INTENT;

	/* O_SYNC also has bit for O_DSYNC so following check picks up either */
	if (f_flags & O_SYNC)
		create_options |= CREATE_WRITE_THROUGH;

	if (f_flags & O_DIRECT)
		create_options |= CREATE_NO_BUFFER;

	oparms.tcon = tcon;
	oparms.cifs_sb = cifs_sb;
	oparms.desired_access = desired_access;
	oparms.create_options = create_options;
	oparms.disposition = disposition;
	oparms.path = full_path;
	oparms.fid = fid;
	oparms.reconnect = false;

	rc = server->ops->open(xid, &oparms, oplock, buf);

	if (rc)
		goto out;

	if (tcon->unix_ext)
		rc = cifs_get_inode_info_unix(&inode, full_path, inode->i_sb,
					      xid);
	else
		rc = cifs_get_inode_info(&inode, full_path, buf, inode->i_sb,
					 xid, fid);

out:
	kfree(buf);
	return rc;
}

static bool
cifs_has_mand_locks(struct cifsInodeInfo *cinode)
{
	struct cifs_fid_locks *cur;
	bool has_locks = false;

	down_read(&cinode->lock_sem);
	list_for_each_entry(cur, &cinode->llist, llist) {
		if (!list_empty(&cur->locks)) {
			has_locks = true;
			break;
		}
	}
	up_read(&cinode->lock_sem);
	return has_locks;
}

struct cifsFileInfo *
cifs_new_fileinfo(struct cifs_fid *fid, struct file *file,
		  struct tcon_link *tlink, __u32 oplock)
{
	struct dentry *dentry = file_dentry(file);
	struct inode *inode = d_inode(dentry);
	struct cifsInodeInfo *cinode = CIFS_I(inode);
	struct cifsFileInfo *cfile;
	struct cifs_fid_locks *fdlocks;
	struct cifs_tcon *tcon = tlink_tcon(tlink);
	struct TCP_Server_Info *server = tcon->ses->server;

	cfile = kzalloc(sizeof(struct cifsFileInfo), GFP_KERNEL);
	if (cfile == NULL)
		return cfile;

	fdlocks = kzalloc(sizeof(struct cifs_fid_locks), GFP_KERNEL);
	if (!fdlocks) {
		kfree(cfile);
		return NULL;
	}

	INIT_LIST_HEAD(&fdlocks->locks);
	fdlocks->cfile = cfile;
	cfile->llist = fdlocks;
	down_write(&cinode->lock_sem);
	list_add(&fdlocks->llist, &cinode->llist);
	up_write(&cinode->lock_sem);

	cfile->count = 1;
	cfile->pid = current->tgid;
	cfile->uid = current_fsuid();
	cfile->dentry = dget(dentry);
	cfile->f_flags = file->f_flags;
	cfile->invalidHandle = false;
	cfile->tlink = cifs_get_tlink(tlink);
	INIT_WORK(&cfile->oplock_break, cifs_oplock_break);
	mutex_init(&cfile->fh_mutex);
	spin_lock_init(&cfile->file_info_lock);

	cifs_sb_active(inode->i_sb);

	/*
	 * If the server returned a read oplock and we have mandatory brlocks,
	 * set oplock level to None.
	 */
	if (server->ops->is_read_op(oplock) && cifs_has_mand_locks(cinode)) {
		cifs_dbg(FYI, "Reset oplock val from read to None due to mand locks\n");
		oplock = 0;
	}

	spin_lock(&tcon->open_file_lock);
	if (fid->pending_open->oplock != CIFS_OPLOCK_NO_CHANGE && oplock)
		oplock = fid->pending_open->oplock;
	list_del(&fid->pending_open->olist);

	fid->purge_cache = false;
	server->ops->set_fid(cfile, fid, oplock);

	list_add(&cfile->tlist, &tcon->openFileList);
	atomic_inc(&tcon->num_local_opens);

	/* if readable file instance put first in list*/
	spin_lock(&cinode->open_file_lock);
	if (file->f_mode & FMODE_READ)
		list_add(&cfile->flist, &cinode->openFileList);
	else
		list_add_tail(&cfile->flist, &cinode->openFileList);
	spin_unlock(&cinode->open_file_lock);
	spin_unlock(&tcon->open_file_lock);

	if (fid->purge_cache)
		cifs_zap_mapping(inode);

	file->private_data = cfile;
	return cfile;
}

struct cifsFileInfo *
cifsFileInfo_get(struct cifsFileInfo *cifs_file)
{
	spin_lock(&cifs_file->file_info_lock);
	cifsFileInfo_get_locked(cifs_file);
	spin_unlock(&cifs_file->file_info_lock);
	return cifs_file;
}

/**
 * cifsFileInfo_put - release a reference of file priv data
 *
 * Always potentially wait for oplock handler. See _cifsFileInfo_put().
 */
void cifsFileInfo_put(struct cifsFileInfo *cifs_file)
{
	_cifsFileInfo_put(cifs_file, true);
}

/**
 * _cifsFileInfo_put - release a reference of file priv data
 *
 * This may involve closing the filehandle @cifs_file out on the
 * server. Must be called without holding tcon->open_file_lock and
 * cifs_file->file_info_lock.
 *
 * If @wait_for_oplock_handler is true and we are releasing the last
 * reference, wait for any running oplock break handler of the file
 * and cancel any pending one. If calling this function from the
 * oplock break handler, you need to pass false.
 *
 */
void _cifsFileInfo_put(struct cifsFileInfo *cifs_file, bool wait_oplock_handler)
{
	struct inode *inode = d_inode(cifs_file->dentry);
	struct cifs_tcon *tcon = tlink_tcon(cifs_file->tlink);
	struct TCP_Server_Info *server = tcon->ses->server;
	struct cifsInodeInfo *cifsi = CIFS_I(inode);
	struct super_block *sb = inode->i_sb;
	struct cifs_sb_info *cifs_sb = CIFS_SB(sb);
	struct cifsLockInfo *li, *tmp;
	struct cifs_fid fid;
	struct cifs_pending_open open;
	bool oplock_break_cancelled;

	spin_lock(&tcon->open_file_lock);

	spin_lock(&cifs_file->file_info_lock);
	if (--cifs_file->count > 0) {
		spin_unlock(&cifs_file->file_info_lock);
		spin_unlock(&tcon->open_file_lock);
		return;
	}
	spin_unlock(&cifs_file->file_info_lock);

	if (server->ops->get_lease_key)
		server->ops->get_lease_key(inode, &fid);

	/* store open in pending opens to make sure we don't miss lease break */
	cifs_add_pending_open_locked(&fid, cifs_file->tlink, &open);

	/* remove it from the lists */
	spin_lock(&cifsi->open_file_lock);
	list_del(&cifs_file->flist);
	spin_unlock(&cifsi->open_file_lock);
	list_del(&cifs_file->tlist);
	atomic_dec(&tcon->num_local_opens);

	if (list_empty(&cifsi->openFileList)) {
		cifs_dbg(FYI, "closing last open instance for inode %p\n",
			 d_inode(cifs_file->dentry));
		/*
		 * In strict cache mode we need invalidate mapping on the last
		 * close  because it may cause a error when we open this file
		 * again and get at least level II oplock.
		 */
		if (cifs_sb->mnt_cifs_flags & CIFS_MOUNT_STRICT_IO)
			set_bit(CIFS_INO_INVALID_MAPPING, &cifsi->flags);
		cifs_set_oplock_level(cifsi, 0);
	}

	spin_unlock(&tcon->open_file_lock);

	oplock_break_cancelled = wait_oplock_handler ?
		cancel_work_sync(&cifs_file->oplock_break) : false;

	if (!tcon->need_reconnect && !cifs_file->invalidHandle) {
		struct TCP_Server_Info *server = tcon->ses->server;
		unsigned int xid;

		xid = get_xid();
		if (server->ops->close)
			server->ops->close(xid, tcon, &cifs_file->fid);
		_free_xid(xid);
	}

	if (oplock_break_cancelled)
		cifs_done_oplock_break(cifsi);

	cifs_del_pending_open(&open);

	/*
	 * Delete any outstanding lock records. We'll lose them when the file
	 * is closed anyway.
	 */
	down_write(&cifsi->lock_sem);
	list_for_each_entry_safe(li, tmp, &cifs_file->llist->locks, llist) {
		list_del(&li->llist);
		cifs_del_lock_waiters(li);
		kfree(li);
	}
	list_del(&cifs_file->llist->llist);
	kfree(cifs_file->llist);
	up_write(&cifsi->lock_sem);

	cifs_put_tlink(cifs_file->tlink);
	dput(cifs_file->dentry);
	cifs_sb_deactive(sb);
	kfree(cifs_file);
}

int cifs_open(struct inode *inode, struct file *file)

{
	int rc = -EACCES;
	unsigned int xid;
	__u32 oplock;
	struct cifs_sb_info *cifs_sb;
	struct TCP_Server_Info *server;
	struct cifs_tcon *tcon;
	struct tcon_link *tlink;
	struct cifsFileInfo *cfile = NULL;
	char *full_path = NULL;
	bool posix_open_ok = false;
	struct cifs_fid fid;
	struct cifs_pending_open open;

	xid = get_xid();

	cifs_sb = CIFS_SB(inode->i_sb);
	tlink = cifs_sb_tlink(cifs_sb);
	if (IS_ERR(tlink)) {
		free_xid(xid);
		return PTR_ERR(tlink);
	}
	tcon = tlink_tcon(tlink);
	server = tcon->ses->server;

	full_path = build_path_from_dentry(file_dentry(file));
	if (full_path == NULL) {
		rc = -ENOMEM;
		goto out;
	}

	cifs_dbg(FYI, "inode = 0x%p file flags are 0x%x for %s\n",
		 inode, file->f_flags, full_path);

	if (file->f_flags & O_DIRECT &&
	    cifs_sb->mnt_cifs_flags & CIFS_MOUNT_STRICT_IO) {
		if (cifs_sb->mnt_cifs_flags & CIFS_MOUNT_NO_BRL)
			file->f_op = &cifs_file_direct_nobrl_ops;
		else
			file->f_op = &cifs_file_direct_ops;
	}

	if (server->oplocks)
		oplock = REQ_OPLOCK;
	else
		oplock = 0;

	if (!tcon->broken_posix_open && tcon->unix_ext &&
	    cap_unix(tcon->ses) && (CIFS_UNIX_POSIX_PATH_OPS_CAP &
				le64_to_cpu(tcon->fsUnixInfo.Capability))) {
		/* can not refresh inode info since size could be stale */
		rc = cifs_posix_open(full_path, &inode, inode->i_sb,
				cifs_sb->mnt_file_mode /* ignored */,
				file->f_flags, &oplock, &fid.netfid, xid);
		if (rc == 0) {
			cifs_dbg(FYI, "posix open succeeded\n");
			posix_open_ok = true;
		} else if ((rc == -EINVAL) || (rc == -EOPNOTSUPP)) {
			if (tcon->ses->serverNOS)
				cifs_dbg(VFS, "server %s of type %s returned unexpected error on SMB posix open, disabling posix open support. Check if server update available.\n",
					 tcon->ses->serverName,
					 tcon->ses->serverNOS);
			tcon->broken_posix_open = true;
		} else if ((rc != -EIO) && (rc != -EREMOTE) &&
			 (rc != -EOPNOTSUPP)) /* path not found or net err */
			goto out;
		/*
		 * Else fallthrough to retry open the old way on network i/o
		 * or DFS errors.
		 */
	}

	if (server->ops->get_lease_key)
		server->ops->get_lease_key(inode, &fid);

	cifs_add_pending_open(&fid, tlink, &open);

	if (!posix_open_ok) {
		if (server->ops->get_lease_key)
			server->ops->get_lease_key(inode, &fid);

		rc = cifs_nt_open(full_path, inode, cifs_sb, tcon,
				  file->f_flags, &oplock, &fid, xid);
		if (rc) {
			cifs_del_pending_open(&open);
			goto out;
		}
	}

	cfile = cifs_new_fileinfo(&fid, file, tlink, oplock);
	if (cfile == NULL) {
		if (server->ops->close)
			server->ops->close(xid, tcon, &fid);
		cifs_del_pending_open(&open);
		rc = -ENOMEM;
		goto out;
	}

	cifs_fscache_set_inode_cookie(inode, file);

	if ((oplock & CIFS_CREATE_ACTION) && !posix_open_ok && tcon->unix_ext) {
		/*
		 * Time to set mode which we can not set earlier due to
		 * problems creating new read-only files.
		 */
		struct cifs_unix_set_info_args args = {
			.mode	= inode->i_mode,
			.uid	= INVALID_UID, /* no change */
			.gid	= INVALID_GID, /* no change */
			.ctime	= NO_CHANGE_64,
			.atime	= NO_CHANGE_64,
			.mtime	= NO_CHANGE_64,
			.device	= 0,
		};
		CIFSSMBUnixSetFileInfo(xid, tcon, &args, fid.netfid,
				       cfile->pid);
	}

out:
	kfree(full_path);
	free_xid(xid);
	cifs_put_tlink(tlink);
	return rc;
}

static int cifs_push_posix_locks(struct cifsFileInfo *cfile);

/*
 * Try to reacquire byte range locks that were released when session
 * to server was lost.
 */
static int
cifs_relock_file(struct cifsFileInfo *cfile)
{
	struct cifs_sb_info *cifs_sb = CIFS_SB(cfile->dentry->d_sb);
	struct cifsInodeInfo *cinode = CIFS_I(d_inode(cfile->dentry));
	struct cifs_tcon *tcon = tlink_tcon(cfile->tlink);
	int rc = 0;

	down_read_nested(&cinode->lock_sem, SINGLE_DEPTH_NESTING);
	if (cinode->can_cache_brlcks) {
		/* can cache locks - no need to relock */
		up_read(&cinode->lock_sem);
		return rc;
	}

	if (cap_unix(tcon->ses) &&
	    (CIFS_UNIX_FCNTL_CAP & le64_to_cpu(tcon->fsUnixInfo.Capability)) &&
	    ((cifs_sb->mnt_cifs_flags & CIFS_MOUNT_NOPOSIXBRL) == 0))
		rc = cifs_push_posix_locks(cfile);
	else
		rc = tcon->ses->server->ops->push_mand_locks(cfile);

	up_read(&cinode->lock_sem);
	return rc;
}

static int
cifs_reopen_file(struct cifsFileInfo *cfile, bool can_flush)
{
	int rc = -EACCES;
	unsigned int xid;
	__u32 oplock;
	struct cifs_sb_info *cifs_sb;
	struct cifs_tcon *tcon;
	struct TCP_Server_Info *server;
	struct cifsInodeInfo *cinode;
	struct inode *inode;
	char *full_path = NULL;
	int desired_access;
	int disposition = FILE_OPEN;
	int create_options = CREATE_NOT_DIR;
	struct cifs_open_parms oparms;

	xid = get_xid();
	mutex_lock(&cfile->fh_mutex);
	if (!cfile->invalidHandle) {
		mutex_unlock(&cfile->fh_mutex);
		rc = 0;
		free_xid(xid);
		return rc;
	}

	inode = d_inode(cfile->dentry);
	cifs_sb = CIFS_SB(inode->i_sb);
	tcon = tlink_tcon(cfile->tlink);
	server = tcon->ses->server;

	/*
	 * Can not grab rename sem here because various ops, including those
	 * that already have the rename sem can end up causing writepage to get
	 * called and if the server was down that means we end up here, and we
	 * can never tell if the caller already has the rename_sem.
	 */
	full_path = build_path_from_dentry(cfile->dentry);
	if (full_path == NULL) {
		rc = -ENOMEM;
		mutex_unlock(&cfile->fh_mutex);
		free_xid(xid);
		return rc;
	}

	cifs_dbg(FYI, "inode = 0x%p file flags 0x%x for %s\n",
		 inode, cfile->f_flags, full_path);

	if (tcon->ses->server->oplocks)
		oplock = REQ_OPLOCK;
	else
		oplock = 0;

	if (tcon->unix_ext && cap_unix(tcon->ses) &&
	    (CIFS_UNIX_POSIX_PATH_OPS_CAP &
				le64_to_cpu(tcon->fsUnixInfo.Capability))) {
		/*
		 * O_CREAT, O_EXCL and O_TRUNC already had their effect on the
		 * original open. Must mask them off for a reopen.
		 */
		unsigned int oflags = cfile->f_flags &
						~(O_CREAT | O_EXCL | O_TRUNC);

		rc = cifs_posix_open(full_path, NULL, inode->i_sb,
				     cifs_sb->mnt_file_mode /* ignored */,
				     oflags, &oplock, &cfile->fid.netfid, xid);
		if (rc == 0) {
			cifs_dbg(FYI, "posix reopen succeeded\n");
			oparms.reconnect = true;
			goto reopen_success;
		}
		/*
		 * fallthrough to retry open the old way on errors, especially
		 * in the reconnect path it is important to retry hard
		 */
	}

	desired_access = cifs_convert_flags(cfile->f_flags);

	if (backup_cred(cifs_sb))
		create_options |= CREATE_OPEN_BACKUP_INTENT;

	if (server->ops->get_lease_key)
		server->ops->get_lease_key(inode, &cfile->fid);

	oparms.tcon = tcon;
	oparms.cifs_sb = cifs_sb;
	oparms.desired_access = desired_access;
	oparms.create_options = create_options;
	oparms.disposition = disposition;
	oparms.path = full_path;
	oparms.fid = &cfile->fid;
	oparms.reconnect = true;

	/*
	 * Can not refresh inode by passing in file_info buf to be returned by
	 * ops->open and then calling get_inode_info with returned buf since
	 * file might have write behind data that needs to be flushed and server
	 * version of file size can be stale. If we knew for sure that inode was
	 * not dirty locally we could do this.
	 */
	rc = server->ops->open(xid, &oparms, &oplock, NULL);
	if (rc == -ENOENT && oparms.reconnect == false) {
		/* durable handle timeout is expired - open the file again */
		rc = server->ops->open(xid, &oparms, &oplock, NULL);
		/* indicate that we need to relock the file */
		oparms.reconnect = true;
	}

	if (rc) {
		mutex_unlock(&cfile->fh_mutex);
		cifs_dbg(FYI, "cifs_reopen returned 0x%x\n", rc);
		cifs_dbg(FYI, "oplock: %d\n", oplock);
		goto reopen_error_exit;
	}

reopen_success:
	cfile->invalidHandle = false;
	mutex_unlock(&cfile->fh_mutex);
	cinode = CIFS_I(inode);

	if (can_flush) {
		rc = filemap_write_and_wait(inode->i_mapping);
		if (!is_interrupt_error(rc))
			mapping_set_error(inode->i_mapping, rc);

		if (tcon->unix_ext)
			rc = cifs_get_inode_info_unix(&inode, full_path,
						      inode->i_sb, xid);
		else
			rc = cifs_get_inode_info(&inode, full_path, NULL,
						 inode->i_sb, xid, NULL);
	}
	/*
	 * Else we are writing out data to server already and could deadlock if
	 * we tried to flush data, and since we do not know if we have data that
	 * would invalidate the current end of file on the server we can not go
	 * to the server to get the new inode info.
	 */

	/*
	 * If the server returned a read oplock and we have mandatory brlocks,
	 * set oplock level to None.
	 */
	if (server->ops->is_read_op(oplock) && cifs_has_mand_locks(cinode)) {
		cifs_dbg(FYI, "Reset oplock val from read to None due to mand locks\n");
		oplock = 0;
	}

	server->ops->set_fid(cfile, &cfile->fid, oplock);
	if (oparms.reconnect)
		cifs_relock_file(cfile);

reopen_error_exit:
	kfree(full_path);
	free_xid(xid);
	return rc;
}

int cifs_close(struct inode *inode, struct file *file)
{
	if (file->private_data != NULL) {
		cifsFileInfo_put(file->private_data);
		file->private_data = NULL;
	}

	/* return code from the ->release op is always ignored */
	return 0;
}

void
cifs_reopen_persistent_handles(struct cifs_tcon *tcon)
{
	struct cifsFileInfo *open_file;
	struct list_head *tmp;
	struct list_head *tmp1;
	struct list_head tmp_list;

	if (!tcon->use_persistent || !tcon->need_reopen_files)
		return;

	tcon->need_reopen_files = false;

	cifs_dbg(FYI, "Reopen persistent handles");
	INIT_LIST_HEAD(&tmp_list);

	/* list all files open on tree connection, reopen resilient handles  */
	spin_lock(&tcon->open_file_lock);
	list_for_each(tmp, &tcon->openFileList) {
		open_file = list_entry(tmp, struct cifsFileInfo, tlist);
		if (!open_file->invalidHandle)
			continue;
		cifsFileInfo_get(open_file);
		list_add_tail(&open_file->rlist, &tmp_list);
	}
	spin_unlock(&tcon->open_file_lock);

	list_for_each_safe(tmp, tmp1, &tmp_list) {
		open_file = list_entry(tmp, struct cifsFileInfo, rlist);
		if (cifs_reopen_file(open_file, false /* do not flush */))
			tcon->need_reopen_files = true;
		list_del_init(&open_file->rlist);
		cifsFileInfo_put(open_file);
	}
}

int cifs_closedir(struct inode *inode, struct file *file)
{
	int rc = 0;
	unsigned int xid;
	struct cifsFileInfo *cfile = file->private_data;
	struct cifs_tcon *tcon;
	struct TCP_Server_Info *server;
	char *buf;

	cifs_dbg(FYI, "Closedir inode = 0x%p\n", inode);

	if (cfile == NULL)
		return rc;

	xid = get_xid();
	tcon = tlink_tcon(cfile->tlink);
	server = tcon->ses->server;

	cifs_dbg(FYI, "Freeing private data in close dir\n");
	spin_lock(&cfile->file_info_lock);
	if (server->ops->dir_needs_close(cfile)) {
		cfile->invalidHandle = true;
		spin_unlock(&cfile->file_info_lock);
		if (server->ops->close_dir)
			rc = server->ops->close_dir(xid, tcon, &cfile->fid);
		else
			rc = -ENOSYS;
		cifs_dbg(FYI, "Closing uncompleted readdir with rc %d\n", rc);
		/* not much we can do if it fails anyway, ignore rc */
		rc = 0;
	} else
		spin_unlock(&cfile->file_info_lock);

	buf = cfile->srch_inf.ntwrk_buf_start;
	if (buf) {
		cifs_dbg(FYI, "closedir free smb buf in srch struct\n");
		cfile->srch_inf.ntwrk_buf_start = NULL;
		if (cfile->srch_inf.smallBuf)
			cifs_small_buf_release(buf);
		else
			cifs_buf_release(buf);
	}

	cifs_put_tlink(cfile->tlink);
	kfree(file->private_data);
	file->private_data = NULL;
	/* BB can we lock the filestruct while this is going on? */
	free_xid(xid);
	return rc;
}

static struct cifsLockInfo *
cifs_lock_init(__u64 offset, __u64 length, __u8 type, __u16 flags)
{
	struct cifsLockInfo *lock =
		kmalloc(sizeof(struct cifsLockInfo), GFP_KERNEL);
	if (!lock)
		return lock;
	lock->offset = offset;
	lock->length = length;
	lock->type = type;
	lock->pid = current->tgid;
	lock->flags = flags;
	INIT_LIST_HEAD(&lock->blist);
	init_waitqueue_head(&lock->block_q);
	return lock;
}

void
cifs_del_lock_waiters(struct cifsLockInfo *lock)
{
	struct cifsLockInfo *li, *tmp;
	list_for_each_entry_safe(li, tmp, &lock->blist, blist) {
		list_del_init(&li->blist);
		wake_up(&li->block_q);
	}
}

#define CIFS_LOCK_OP	0
#define CIFS_READ_OP	1
#define CIFS_WRITE_OP	2

/* @rw_check : 0 - no op, 1 - read, 2 - write */
static bool
cifs_find_fid_lock_conflict(struct cifs_fid_locks *fdlocks, __u64 offset,
			    __u64 length, __u8 type, __u16 flags,
			    struct cifsFileInfo *cfile,
			    struct cifsLockInfo **conf_lock, int rw_check)
{
	struct cifsLockInfo *li;
	struct cifsFileInfo *cur_cfile = fdlocks->cfile;
	struct TCP_Server_Info *server = tlink_tcon(cfile->tlink)->ses->server;

	list_for_each_entry(li, &fdlocks->locks, llist) {
		if (offset + length <= li->offset ||
		    offset >= li->offset + li->length)
			continue;
		if (rw_check != CIFS_LOCK_OP && current->tgid == li->pid &&
		    server->ops->compare_fids(cfile, cur_cfile)) {
			/* shared lock prevents write op through the same fid */
			if (!(li->type & server->vals->shared_lock_type) ||
			    rw_check != CIFS_WRITE_OP)
				continue;
		}
		if ((type & server->vals->shared_lock_type) &&
		    ((server->ops->compare_fids(cfile, cur_cfile) &&
		     current->tgid == li->pid) || type == li->type))
			continue;
		if (rw_check == CIFS_LOCK_OP &&
		    (flags & FL_OFDLCK) && (li->flags & FL_OFDLCK) &&
		    server->ops->compare_fids(cfile, cur_cfile))
			continue;
		if (conf_lock)
			*conf_lock = li;
		return true;
	}
	return false;
}

bool
cifs_find_lock_conflict(struct cifsFileInfo *cfile, __u64 offset, __u64 length,
			__u8 type, __u16 flags,
			struct cifsLockInfo **conf_lock, int rw_check)
{
	bool rc = false;
	struct cifs_fid_locks *cur;
	struct cifsInodeInfo *cinode = CIFS_I(d_inode(cfile->dentry));

	list_for_each_entry(cur, &cinode->llist, llist) {
		rc = cifs_find_fid_lock_conflict(cur, offset, length, type,
						 flags, cfile, conf_lock,
						 rw_check);
		if (rc)
			break;
	}

	return rc;
}

/*
 * Check if there is another lock that prevents us to set the lock (mandatory
 * style). If such a lock exists, update the flock structure with its
 * properties. Otherwise, set the flock type to F_UNLCK if we can cache brlocks
 * or leave it the same if we can't. Returns 0 if we don't need to request to
 * the server or 1 otherwise.
 */
static int
cifs_lock_test(struct cifsFileInfo *cfile, __u64 offset, __u64 length,
	       __u8 type, struct file_lock *flock)
{
	int rc = 0;
	struct cifsLockInfo *conf_lock;
	struct cifsInodeInfo *cinode = CIFS_I(d_inode(cfile->dentry));
	struct TCP_Server_Info *server = tlink_tcon(cfile->tlink)->ses->server;
	bool exist;

	down_read(&cinode->lock_sem);

	exist = cifs_find_lock_conflict(cfile, offset, length, type,
					flock->fl_flags, &conf_lock,
					CIFS_LOCK_OP);
	if (exist) {
		flock->fl_start = conf_lock->offset;
		flock->fl_end = conf_lock->offset + conf_lock->length - 1;
		flock->fl_pid = conf_lock->pid;
		if (conf_lock->type & server->vals->shared_lock_type)
			flock->fl_type = F_RDLCK;
		else
			flock->fl_type = F_WRLCK;
	} else if (!cinode->can_cache_brlcks)
		rc = 1;
	else
		flock->fl_type = F_UNLCK;

	up_read(&cinode->lock_sem);
	return rc;
}

static void
cifs_lock_add(struct cifsFileInfo *cfile, struct cifsLockInfo *lock)
{
	struct cifsInodeInfo *cinode = CIFS_I(d_inode(cfile->dentry));
	down_write(&cinode->lock_sem);
	list_add_tail(&lock->llist, &cfile->llist->locks);
	up_write(&cinode->lock_sem);
}

/*
 * Set the byte-range lock (mandatory style). Returns:
 * 1) 0, if we set the lock and don't need to request to the server;
 * 2) 1, if no locks prevent us but we need to request to the server;
 * 3) -EACCES, if there is a lock that prevents us and wait is false.
 */
static int
cifs_lock_add_if(struct cifsFileInfo *cfile, struct cifsLockInfo *lock,
		 bool wait)
{
	struct cifsLockInfo *conf_lock;
	struct cifsInodeInfo *cinode = CIFS_I(d_inode(cfile->dentry));
	bool exist;
	int rc = 0;

try_again:
	exist = false;
	down_write(&cinode->lock_sem);

	exist = cifs_find_lock_conflict(cfile, lock->offset, lock->length,
					lock->type, lock->flags, &conf_lock,
					CIFS_LOCK_OP);
	if (!exist && cinode->can_cache_brlcks) {
		list_add_tail(&lock->llist, &cfile->llist->locks);
		up_write(&cinode->lock_sem);
		return rc;
	}

	if (!exist)
		rc = 1;
	else if (!wait)
		rc = -EACCES;
	else {
		list_add_tail(&lock->blist, &conf_lock->blist);
		up_write(&cinode->lock_sem);
		rc = wait_event_interruptible(lock->block_q,
					(lock->blist.prev == &lock->blist) &&
					(lock->blist.next == &lock->blist));
		if (!rc)
			goto try_again;
		down_write(&cinode->lock_sem);
		list_del_init(&lock->blist);
	}

	up_write(&cinode->lock_sem);
	return rc;
}

/*
 * Check if there is another lock that prevents us to set the lock (posix
 * style). If such a lock exists, update the flock structure with its
 * properties. Otherwise, set the flock type to F_UNLCK if we can cache brlocks
 * or leave it the same if we can't. Returns 0 if we don't need to request to
 * the server or 1 otherwise.
 */
static int
cifs_posix_lock_test(struct file *file, struct file_lock *flock)
{
	int rc = 0;
	struct cifsInodeInfo *cinode = CIFS_I(file_inode(file));
	unsigned char saved_type = flock->fl_type;

	if ((flock->fl_flags & FL_POSIX) == 0)
		return 1;

	down_read(&cinode->lock_sem);
	posix_test_lock(file, flock);

	if (flock->fl_type == F_UNLCK && !cinode->can_cache_brlcks) {
		flock->fl_type = saved_type;
		rc = 1;
	}

	up_read(&cinode->lock_sem);
	return rc;
}

/*
 * Set the byte-range lock (posix style). Returns:
 * 1) 0, if we set the lock and don't need to request to the server;
 * 2) 1, if we need to request to the server;
 * 3) <0, if the error occurs while setting the lock.
 */
static int
cifs_posix_lock_set(struct file *file, struct file_lock *flock)
{
	struct cifsInodeInfo *cinode = CIFS_I(file_inode(file));
	int rc = 1;

	if ((flock->fl_flags & FL_POSIX) == 0)
		return rc;

try_again:
	down_write(&cinode->lock_sem);
	if (!cinode->can_cache_brlcks) {
		up_write(&cinode->lock_sem);
		return rc;
	}

	rc = posix_lock_file(file, flock, NULL);
	up_write(&cinode->lock_sem);
	if (rc == FILE_LOCK_DEFERRED) {
		rc = wait_event_interruptible(flock->fl_wait, !flock->fl_blocker);
		if (!rc)
			goto try_again;
		locks_delete_block(flock);
	}
	return rc;
}

int
cifs_push_mandatory_locks(struct cifsFileInfo *cfile)
{
	unsigned int xid;
	int rc = 0, stored_rc;
	struct cifsLockInfo *li, *tmp;
	struct cifs_tcon *tcon;
	unsigned int num, max_num, max_buf;
	LOCKING_ANDX_RANGE *buf, *cur;
	static const int types[] = {
		LOCKING_ANDX_LARGE_FILES,
		LOCKING_ANDX_SHARED_LOCK | LOCKING_ANDX_LARGE_FILES
	};
	int i;

	xid = get_xid();
	tcon = tlink_tcon(cfile->tlink);

	/*
	 * Accessing maxBuf is racy with cifs_reconnect - need to store value
	 * and check it before using.
	 */
	max_buf = tcon->ses->server->maxBuf;
	if (max_buf < (sizeof(struct smb_hdr) + sizeof(LOCKING_ANDX_RANGE))) {
		free_xid(xid);
		return -EINVAL;
	}

	BUILD_BUG_ON(sizeof(struct smb_hdr) + sizeof(LOCKING_ANDX_RANGE) >
		     PAGE_SIZE);
	max_buf = min_t(unsigned int, max_buf - sizeof(struct smb_hdr),
			PAGE_SIZE);
	max_num = (max_buf - sizeof(struct smb_hdr)) /
						sizeof(LOCKING_ANDX_RANGE);
	buf = kcalloc(max_num, sizeof(LOCKING_ANDX_RANGE), GFP_KERNEL);
	if (!buf) {
		free_xid(xid);
		return -ENOMEM;
	}

	for (i = 0; i < 2; i++) {
		cur = buf;
		num = 0;
		list_for_each_entry_safe(li, tmp, &cfile->llist->locks, llist) {
			if (li->type != types[i])
				continue;
			cur->Pid = cpu_to_le16(li->pid);
			cur->LengthLow = cpu_to_le32((u32)li->length);
			cur->LengthHigh = cpu_to_le32((u32)(li->length>>32));
			cur->OffsetLow = cpu_to_le32((u32)li->offset);
			cur->OffsetHigh = cpu_to_le32((u32)(li->offset>>32));
			if (++num == max_num) {
				stored_rc = cifs_lockv(xid, tcon,
						       cfile->fid.netfid,
						       (__u8)li->type, 0, num,
						       buf);
				if (stored_rc)
					rc = stored_rc;
				cur = buf;
				num = 0;
			} else
				cur++;
		}

		if (num) {
			stored_rc = cifs_lockv(xid, tcon, cfile->fid.netfid,
					       (__u8)types[i], 0, num, buf);
			if (stored_rc)
				rc = stored_rc;
		}
	}

	kfree(buf);
	free_xid(xid);
	return rc;
}

static __u32
hash_lockowner(fl_owner_t owner)
{
	return cifs_lock_secret ^ hash32_ptr((const void *)owner);
}

struct lock_to_push {
	struct list_head llist;
	__u64 offset;
	__u64 length;
	__u32 pid;
	__u16 netfid;
	__u8 type;
};

static int
cifs_push_posix_locks(struct cifsFileInfo *cfile)
{
	struct inode *inode = d_inode(cfile->dentry);
	struct cifs_tcon *tcon = tlink_tcon(cfile->tlink);
	struct file_lock *flock;
	struct file_lock_context *flctx = inode->i_flctx;
	unsigned int count = 0, i;
	int rc = 0, xid, type;
	struct list_head locks_to_send, *el;
	struct lock_to_push *lck, *tmp;
	__u64 length;

	xid = get_xid();

	if (!flctx)
		goto out;

	spin_lock(&flctx->flc_lock);
	list_for_each(el, &flctx->flc_posix) {
		count++;
	}
	spin_unlock(&flctx->flc_lock);

	INIT_LIST_HEAD(&locks_to_send);

	/*
	 * Allocating count locks is enough because no FL_POSIX locks can be
	 * added to the list while we are holding cinode->lock_sem that
	 * protects locking operations of this inode.
	 */
	for (i = 0; i < count; i++) {
		lck = kmalloc(sizeof(struct lock_to_push), GFP_KERNEL);
		if (!lck) {
			rc = -ENOMEM;
			goto err_out;
		}
		list_add_tail(&lck->llist, &locks_to_send);
	}

	el = locks_to_send.next;
	spin_lock(&flctx->flc_lock);
	list_for_each_entry(flock, &flctx->flc_posix, fl_list) {
		if (el == &locks_to_send) {
			/*
			 * The list ended. We don't have enough allocated
			 * structures - something is really wrong.
			 */
			cifs_dbg(VFS, "Can't push all brlocks!\n");
			break;
		}
		length = 1 + flock->fl_end - flock->fl_start;
		if (flock->fl_type == F_RDLCK || flock->fl_type == F_SHLCK)
			type = CIFS_RDLCK;
		else
			type = CIFS_WRLCK;
		lck = list_entry(el, struct lock_to_push, llist);
		lck->pid = hash_lockowner(flock->fl_owner);
		lck->netfid = cfile->fid.netfid;
		lck->length = length;
		lck->type = type;
		lck->offset = flock->fl_start;
	}
	spin_unlock(&flctx->flc_lock);

	list_for_each_entry_safe(lck, tmp, &locks_to_send, llist) {
		int stored_rc;

		stored_rc = CIFSSMBPosixLock(xid, tcon, lck->netfid, lck->pid,
					     lck->offset, lck->length, NULL,
					     lck->type, 0);
		if (stored_rc)
			rc = stored_rc;
		list_del(&lck->llist);
		kfree(lck);
	}

out:
	free_xid(xid);
	return rc;
err_out:
	list_for_each_entry_safe(lck, tmp, &locks_to_send, llist) {
		list_del(&lck->llist);
		kfree(lck);
	}
	goto out;
}

static int
cifs_push_locks(struct cifsFileInfo *cfile)
{
	struct cifs_sb_info *cifs_sb = CIFS_SB(cfile->dentry->d_sb);
	struct cifsInodeInfo *cinode = CIFS_I(d_inode(cfile->dentry));
	struct cifs_tcon *tcon = tlink_tcon(cfile->tlink);
	int rc = 0;

	/* we are going to update can_cache_brlcks here - need a write access */
	down_write(&cinode->lock_sem);
	if (!cinode->can_cache_brlcks) {
		up_write(&cinode->lock_sem);
		return rc;
	}

	if (cap_unix(tcon->ses) &&
	    (CIFS_UNIX_FCNTL_CAP & le64_to_cpu(tcon->fsUnixInfo.Capability)) &&
	    ((cifs_sb->mnt_cifs_flags & CIFS_MOUNT_NOPOSIXBRL) == 0))
		rc = cifs_push_posix_locks(cfile);
	else
		rc = tcon->ses->server->ops->push_mand_locks(cfile);

	cinode->can_cache_brlcks = false;
	up_write(&cinode->lock_sem);
	return rc;
}

static void
cifs_read_flock(struct file_lock *flock, __u32 *type, int *lock, int *unlock,
		bool *wait_flag, struct TCP_Server_Info *server)
{
	if (flock->fl_flags & FL_POSIX)
		cifs_dbg(FYI, "Posix\n");
	if (flock->fl_flags & FL_FLOCK)
		cifs_dbg(FYI, "Flock\n");
	if (flock->fl_flags & FL_SLEEP) {
		cifs_dbg(FYI, "Blocking lock\n");
		*wait_flag = true;
	}
	if (flock->fl_flags & FL_ACCESS)
		cifs_dbg(FYI, "Process suspended by mandatory locking - not implemented yet\n");
	if (flock->fl_flags & FL_LEASE)
		cifs_dbg(FYI, "Lease on file - not implemented yet\n");
	if (flock->fl_flags &
	    (~(FL_POSIX | FL_FLOCK | FL_SLEEP |
	       FL_ACCESS | FL_LEASE | FL_CLOSE | FL_OFDLCK)))
		cifs_dbg(FYI, "Unknown lock flags 0x%x\n", flock->fl_flags);

	*type = server->vals->large_lock_type;
	if (flock->fl_type == F_WRLCK) {
		cifs_dbg(FYI, "F_WRLCK\n");
		*type |= server->vals->exclusive_lock_type;
		*lock = 1;
	} else if (flock->fl_type == F_UNLCK) {
		cifs_dbg(FYI, "F_UNLCK\n");
		*type |= server->vals->unlock_lock_type;
		*unlock = 1;
		/* Check if unlock includes more than one lock range */
	} else if (flock->fl_type == F_RDLCK) {
		cifs_dbg(FYI, "F_RDLCK\n");
		*type |= server->vals->shared_lock_type;
		*lock = 1;
	} else if (flock->fl_type == F_EXLCK) {
		cifs_dbg(FYI, "F_EXLCK\n");
		*type |= server->vals->exclusive_lock_type;
		*lock = 1;
	} else if (flock->fl_type == F_SHLCK) {
		cifs_dbg(FYI, "F_SHLCK\n");
		*type |= server->vals->shared_lock_type;
		*lock = 1;
	} else
		cifs_dbg(FYI, "Unknown type of lock\n");
}

static int
cifs_getlk(struct file *file, struct file_lock *flock, __u32 type,
	   bool wait_flag, bool posix_lck, unsigned int xid)
{
	int rc = 0;
	__u64 length = 1 + flock->fl_end - flock->fl_start;
	struct cifsFileInfo *cfile = (struct cifsFileInfo *)file->private_data;
	struct cifs_tcon *tcon = tlink_tcon(cfile->tlink);
	struct TCP_Server_Info *server = tcon->ses->server;
	__u16 netfid = cfile->fid.netfid;

	if (posix_lck) {
		int posix_lock_type;

		rc = cifs_posix_lock_test(file, flock);
		if (!rc)
			return rc;

		if (type & server->vals->shared_lock_type)
			posix_lock_type = CIFS_RDLCK;
		else
			posix_lock_type = CIFS_WRLCK;
		rc = CIFSSMBPosixLock(xid, tcon, netfid,
				      hash_lockowner(flock->fl_owner),
				      flock->fl_start, length, flock,
				      posix_lock_type, wait_flag);
		return rc;
	}

	rc = cifs_lock_test(cfile, flock->fl_start, length, type, flock);
	if (!rc)
		return rc;

	/* BB we could chain these into one lock request BB */
	rc = server->ops->mand_lock(xid, cfile, flock->fl_start, length, type,
				    1, 0, false);
	if (rc == 0) {
		rc = server->ops->mand_lock(xid, cfile, flock->fl_start, length,
					    type, 0, 1, false);
		flock->fl_type = F_UNLCK;
		if (rc != 0)
			cifs_dbg(VFS, "Error unlocking previously locked range %d during test of lock\n",
				 rc);
		return 0;
	}

	if (type & server->vals->shared_lock_type) {
		flock->fl_type = F_WRLCK;
		return 0;
	}

	type &= ~server->vals->exclusive_lock_type;

	rc = server->ops->mand_lock(xid, cfile, flock->fl_start, length,
				    type | server->vals->shared_lock_type,
				    1, 0, false);
	if (rc == 0) {
		rc = server->ops->mand_lock(xid, cfile, flock->fl_start, length,
			type | server->vals->shared_lock_type, 0, 1, false);
		flock->fl_type = F_RDLCK;
		if (rc != 0)
			cifs_dbg(VFS, "Error unlocking previously locked range %d during test of lock\n",
				 rc);
	} else
		flock->fl_type = F_WRLCK;

	return 0;
}

void
cifs_move_llist(struct list_head *source, struct list_head *dest)
{
	struct list_head *li, *tmp;
	list_for_each_safe(li, tmp, source)
		list_move(li, dest);
}

void
cifs_free_llist(struct list_head *llist)
{
	struct cifsLockInfo *li, *tmp;
	list_for_each_entry_safe(li, tmp, llist, llist) {
		cifs_del_lock_waiters(li);
		list_del(&li->llist);
		kfree(li);
	}
}

int
cifs_unlock_range(struct cifsFileInfo *cfile, struct file_lock *flock,
		  unsigned int xid)
{
	int rc = 0, stored_rc;
	static const int types[] = {
		LOCKING_ANDX_LARGE_FILES,
		LOCKING_ANDX_SHARED_LOCK | LOCKING_ANDX_LARGE_FILES
	};
	unsigned int i;
	unsigned int max_num, num, max_buf;
	LOCKING_ANDX_RANGE *buf, *cur;
	struct cifs_tcon *tcon = tlink_tcon(cfile->tlink);
	struct cifsInodeInfo *cinode = CIFS_I(d_inode(cfile->dentry));
	struct cifsLockInfo *li, *tmp;
	__u64 length = 1 + flock->fl_end - flock->fl_start;
	struct list_head tmp_llist;

	INIT_LIST_HEAD(&tmp_llist);

	/*
	 * Accessing maxBuf is racy with cifs_reconnect - need to store value
	 * and check it before using.
	 */
	max_buf = tcon->ses->server->maxBuf;
	if (max_buf < (sizeof(struct smb_hdr) + sizeof(LOCKING_ANDX_RANGE)))
		return -EINVAL;

	BUILD_BUG_ON(sizeof(struct smb_hdr) + sizeof(LOCKING_ANDX_RANGE) >
		     PAGE_SIZE);
	max_buf = min_t(unsigned int, max_buf - sizeof(struct smb_hdr),
			PAGE_SIZE);
	max_num = (max_buf - sizeof(struct smb_hdr)) /
						sizeof(LOCKING_ANDX_RANGE);
	buf = kcalloc(max_num, sizeof(LOCKING_ANDX_RANGE), GFP_KERNEL);
	if (!buf)
		return -ENOMEM;

	down_write(&cinode->lock_sem);
	for (i = 0; i < 2; i++) {
		cur = buf;
		num = 0;
		list_for_each_entry_safe(li, tmp, &cfile->llist->locks, llist) {
			if (flock->fl_start > li->offset ||
			    (flock->fl_start + length) <
			    (li->offset + li->length))
				continue;
			if (current->tgid != li->pid)
				continue;
			if (types[i] != li->type)
				continue;
			if (cinode->can_cache_brlcks) {
				/*
				 * We can cache brlock requests - simply remove
				 * a lock from the file's list.
				 */
				list_del(&li->llist);
				cifs_del_lock_waiters(li);
				kfree(li);
				continue;
			}
			cur->Pid = cpu_to_le16(li->pid);
			cur->LengthLow = cpu_to_le32((u32)li->length);
			cur->LengthHigh = cpu_to_le32((u32)(li->length>>32));
			cur->OffsetLow = cpu_to_le32((u32)li->offset);
			cur->OffsetHigh = cpu_to_le32((u32)(li->offset>>32));
			/*
			 * We need to save a lock here to let us add it again to
			 * the file's list if the unlock range request fails on
			 * the server.
			 */
			list_move(&li->llist, &tmp_llist);
			if (++num == max_num) {
				stored_rc = cifs_lockv(xid, tcon,
						       cfile->fid.netfid,
						       li->type, num, 0, buf);
				if (stored_rc) {
					/*
					 * We failed on the unlock range
					 * request - add all locks from the tmp
					 * list to the head of the file's list.
					 */
					cifs_move_llist(&tmp_llist,
							&cfile->llist->locks);
					rc = stored_rc;
				} else
					/*
					 * The unlock range request succeed -
					 * free the tmp list.
					 */
					cifs_free_llist(&tmp_llist);
				cur = buf;
				num = 0;
			} else
				cur++;
		}
		if (num) {
			stored_rc = cifs_lockv(xid, tcon, cfile->fid.netfid,
					       types[i], num, 0, buf);
			if (stored_rc) {
				cifs_move_llist(&tmp_llist,
						&cfile->llist->locks);
				rc = stored_rc;
			} else
				cifs_free_llist(&tmp_llist);
		}
	}

	up_write(&cinode->lock_sem);
	kfree(buf);
	return rc;
}

static int
cifs_setlk(struct file *file, struct file_lock *flock, __u32 type,
	   bool wait_flag, bool posix_lck, int lock, int unlock,
	   unsigned int xid)
{
	int rc = 0;
	__u64 length = 1 + flock->fl_end - flock->fl_start;
	struct cifsFileInfo *cfile = (struct cifsFileInfo *)file->private_data;
	struct cifs_tcon *tcon = tlink_tcon(cfile->tlink);
	struct TCP_Server_Info *server = tcon->ses->server;
	struct inode *inode = d_inode(cfile->dentry);

	if (posix_lck) {
		int posix_lock_type;

		rc = cifs_posix_lock_set(file, flock);
		if (!rc || rc < 0)
			return rc;

		if (type & server->vals->shared_lock_type)
			posix_lock_type = CIFS_RDLCK;
		else
			posix_lock_type = CIFS_WRLCK;

		if (unlock == 1)
			posix_lock_type = CIFS_UNLCK;

		rc = CIFSSMBPosixLock(xid, tcon, cfile->fid.netfid,
				      hash_lockowner(flock->fl_owner),
				      flock->fl_start, length,
				      NULL, posix_lock_type, wait_flag);
		goto out;
	}

	if (lock) {
		struct cifsLockInfo *lock;

		lock = cifs_lock_init(flock->fl_start, length, type,
				      flock->fl_flags);
		if (!lock)
			return -ENOMEM;

		rc = cifs_lock_add_if(cfile, lock, wait_flag);
		if (rc < 0) {
			kfree(lock);
			return rc;
		}
		if (!rc)
			goto out;

		/*
		 * Windows 7 server can delay breaking lease from read to None
		 * if we set a byte-range lock on a file - break it explicitly
		 * before sending the lock to the server to be sure the next
		 * read won't conflict with non-overlapted locks due to
		 * pagereading.
		 */
		if (!CIFS_CACHE_WRITE(CIFS_I(inode)) &&
					CIFS_CACHE_READ(CIFS_I(inode))) {
			cifs_zap_mapping(inode);
			cifs_dbg(FYI, "Set no oplock for inode=%p due to mand locks\n",
				 inode);
			CIFS_I(inode)->oplock = 0;
		}

		rc = server->ops->mand_lock(xid, cfile, flock->fl_start, length,
					    type, 1, 0, wait_flag);
		if (rc) {
			kfree(lock);
			return rc;
		}

		cifs_lock_add(cfile, lock);
	} else if (unlock)
		rc = server->ops->mand_unlock_range(cfile, flock, xid);

out:
	if (flock->fl_flags & FL_POSIX) {
		/*
		 * If this is a request to remove all locks because we
		 * are closing the file, it doesn't matter if the
		 * unlocking failed as both cifs.ko and the SMB server
		 * remove the lock on file close
		 */
		if (rc) {
			cifs_dbg(VFS, "%s failed rc=%d\n", __func__, rc);
			if (!(flock->fl_flags & FL_CLOSE))
				return rc;
		}
		rc = locks_lock_file_wait(file, flock);
	}
	return rc;
}

int cifs_lock(struct file *file, int cmd, struct file_lock *flock)
{
	int rc, xid;
	int lock = 0, unlock = 0;
	bool wait_flag = false;
	bool posix_lck = false;
	struct cifs_sb_info *cifs_sb;
	struct cifs_tcon *tcon;
	struct cifsInodeInfo *cinode;
	struct cifsFileInfo *cfile;
	__u16 netfid;
	__u32 type;

	rc = -EACCES;
	xid = get_xid();

	cifs_dbg(FYI, "Lock parm: 0x%x flockflags: 0x%x flocktype: 0x%x start: %lld end: %lld\n",
		 cmd, flock->fl_flags, flock->fl_type,
		 flock->fl_start, flock->fl_end);

	cfile = (struct cifsFileInfo *)file->private_data;
	tcon = tlink_tcon(cfile->tlink);

	cifs_read_flock(flock, &type, &lock, &unlock, &wait_flag,
			tcon->ses->server);
	cifs_sb = CIFS_FILE_SB(file);
	netfid = cfile->fid.netfid;
	cinode = CIFS_I(file_inode(file));

	if (cap_unix(tcon->ses) &&
	    (CIFS_UNIX_FCNTL_CAP & le64_to_cpu(tcon->fsUnixInfo.Capability)) &&
	    ((cifs_sb->mnt_cifs_flags & CIFS_MOUNT_NOPOSIXBRL) == 0))
		posix_lck = true;
	/*
	 * BB add code here to normalize offset and length to account for
	 * negative length which we can not accept over the wire.
	 */
	if (IS_GETLK(cmd)) {
		rc = cifs_getlk(file, flock, type, wait_flag, posix_lck, xid);
		free_xid(xid);
		return rc;
	}

	if (!lock && !unlock) {
		/*
		 * if no lock or unlock then nothing to do since we do not
		 * know what it is
		 */
		free_xid(xid);
		return -EOPNOTSUPP;
	}

	rc = cifs_setlk(file, flock, type, wait_flag, posix_lck, lock, unlock,
			xid);
	free_xid(xid);
	return rc;
}

/*
 * update the file size (if needed) after a write. Should be called with
 * the inode->i_lock held
 */
void
cifs_update_eof(struct cifsInodeInfo *cifsi, loff_t offset,
		      unsigned int bytes_written)
{
	loff_t end_of_write = offset + bytes_written;

	if (end_of_write > cifsi->server_eof)
		cifsi->server_eof = end_of_write;
}

static ssize_t
cifs_write(struct cifsFileInfo *open_file, __u32 pid, const char *write_data,
	   size_t write_size, loff_t *offset)
{
	int rc = 0;
	unsigned int bytes_written = 0;
	unsigned int total_written;
	struct cifs_sb_info *cifs_sb;
	struct cifs_tcon *tcon;
	struct TCP_Server_Info *server;
	unsigned int xid;
	struct dentry *dentry = open_file->dentry;
	struct cifsInodeInfo *cifsi = CIFS_I(d_inode(dentry));
	struct cifs_io_parms io_parms;

	cifs_sb = CIFS_SB(dentry->d_sb);

	cifs_dbg(FYI, "write %zd bytes to offset %lld of %pd\n",
		 write_size, *offset, dentry);

	tcon = tlink_tcon(open_file->tlink);
	server = tcon->ses->server;

	if (!server->ops->sync_write)
		return -ENOSYS;

	xid = get_xid();

	for (total_written = 0; write_size > total_written;
	     total_written += bytes_written) {
		rc = -EAGAIN;
		while (rc == -EAGAIN) {
			struct kvec iov[2];
			unsigned int len;

			if (open_file->invalidHandle) {
				/* we could deadlock if we called
				   filemap_fdatawait from here so tell
				   reopen_file not to flush data to
				   server now */
				rc = cifs_reopen_file(open_file, false);
				if (rc != 0)
					break;
			}

			len = min(server->ops->wp_retry_size(d_inode(dentry)),
				  (unsigned int)write_size - total_written);
			/* iov[0] is reserved for smb header */
			iov[1].iov_base = (char *)write_data + total_written;
			iov[1].iov_len = len;
			io_parms.pid = pid;
			io_parms.tcon = tcon;
			io_parms.offset = *offset;
			io_parms.length = len;
			rc = server->ops->sync_write(xid, &open_file->fid,
					&io_parms, &bytes_written, iov, 1);
		}
		if (rc || (bytes_written == 0)) {
			if (total_written)
				break;
			else {
				free_xid(xid);
				return rc;
			}
		} else {
			spin_lock(&d_inode(dentry)->i_lock);
			cifs_update_eof(cifsi, *offset, bytes_written);
			spin_unlock(&d_inode(dentry)->i_lock);
			*offset += bytes_written;
		}
	}

	cifs_stats_bytes_written(tcon, total_written);

	if (total_written > 0) {
		spin_lock(&d_inode(dentry)->i_lock);
		if (*offset > d_inode(dentry)->i_size)
			i_size_write(d_inode(dentry), *offset);
		spin_unlock(&d_inode(dentry)->i_lock);
	}
	mark_inode_dirty_sync(d_inode(dentry));
	free_xid(xid);
	return total_written;
}

struct cifsFileInfo *find_readable_file(struct cifsInodeInfo *cifs_inode,
					bool fsuid_only)
{
	struct cifsFileInfo *open_file = NULL;
	struct cifs_sb_info *cifs_sb = CIFS_SB(cifs_inode->vfs_inode.i_sb);
	struct cifs_tcon *tcon = cifs_sb_master_tcon(cifs_sb);

	/* only filter by fsuid on multiuser mounts */
	if (!(cifs_sb->mnt_cifs_flags & CIFS_MOUNT_MULTIUSER))
		fsuid_only = false;

	spin_lock(&tcon->open_file_lock);
	/* we could simply get the first_list_entry since write-only entries
	   are always at the end of the list but since the first entry might
	   have a close pending, we go through the whole list */
	list_for_each_entry(open_file, &cifs_inode->openFileList, flist) {
		if (fsuid_only && !uid_eq(open_file->uid, current_fsuid()))
			continue;
		if (OPEN_FMODE(open_file->f_flags) & FMODE_READ) {
			if (!open_file->invalidHandle) {
				/* found a good file */
				/* lock it so it will not be closed on us */
				cifsFileInfo_get(open_file);
				spin_unlock(&tcon->open_file_lock);
				return open_file;
			} /* else might as well continue, and look for
			     another, or simply have the caller reopen it
			     again rather than trying to fix this handle */
		} else /* write only file */
			break; /* write only files are last so must be done */
	}
	spin_unlock(&tcon->open_file_lock);
	return NULL;
}

/* Return -EBADF if no handle is found and general rc otherwise */
int
cifs_get_writable_file(struct cifsInodeInfo *cifs_inode, bool fsuid_only,
		       struct cifsFileInfo **ret_file)
{
	struct cifsFileInfo *open_file, *inv_file = NULL;
	struct cifs_sb_info *cifs_sb;
	struct cifs_tcon *tcon;
	bool any_available = false;
	int rc = -EBADF;
	unsigned int refind = 0;

	*ret_file = NULL;

	/*
	 * Having a null inode here (because mapping->host was set to zero by
	 * the VFS or MM) should not happen but we had reports of on oops (due
	 * to it being zero) during stress testcases so we need to check for it
	 */

	if (cifs_inode == NULL) {
		cifs_dbg(VFS, "Null inode passed to cifs_writeable_file\n");
		dump_stack();
		return rc;
	}

	cifs_sb = CIFS_SB(cifs_inode->vfs_inode.i_sb);
	tcon = cifs_sb_master_tcon(cifs_sb);

	/* only filter by fsuid on multiuser mounts */
	if (!(cifs_sb->mnt_cifs_flags & CIFS_MOUNT_MULTIUSER))
		fsuid_only = false;

	spin_lock(&tcon->open_file_lock);
refind_writable:
	if (refind > MAX_REOPEN_ATT) {
		spin_unlock(&tcon->open_file_lock);
		return rc;
	}
	list_for_each_entry(open_file, &cifs_inode->openFileList, flist) {
		if (!any_available && open_file->pid != current->tgid)
			continue;
		if (fsuid_only && !uid_eq(open_file->uid, current_fsuid()))
			continue;
		if (OPEN_FMODE(open_file->f_flags) & FMODE_WRITE) {
			if (!open_file->invalidHandle) {
				/* found a good writable file */
				cifsFileInfo_get(open_file);
				spin_unlock(&tcon->open_file_lock);
				*ret_file = open_file;
				return 0;
			} else {
				if (!inv_file)
					inv_file = open_file;
			}
		}
	}
	/* couldn't find useable FH with same pid, try any available */
	if (!any_available) {
		any_available = true;
		goto refind_writable;
	}

	if (inv_file) {
		any_available = false;
		cifsFileInfo_get(inv_file);
	}

	spin_unlock(&tcon->open_file_lock);

	if (inv_file) {
		rc = cifs_reopen_file(inv_file, false);
		if (!rc) {
			*ret_file = inv_file;
			return 0;
		}

<<<<<<< HEAD
		spin_lock(&tcon->open_file_lock);
		list_move_tail(&inv_file->flist, &cifs_inode->openFileList);
		spin_unlock(&tcon->open_file_lock);
=======
		spin_lock(&cifs_inode->open_file_lock);
		list_move_tail(&inv_file->flist, &cifs_inode->openFileList);
		spin_unlock(&cifs_inode->open_file_lock);
>>>>>>> 0ecfebd2
		cifsFileInfo_put(inv_file);
		++refind;
		inv_file = NULL;
		spin_lock(&tcon->open_file_lock);
		goto refind_writable;
	}

	return rc;
}

struct cifsFileInfo *
find_writable_file(struct cifsInodeInfo *cifs_inode, bool fsuid_only)
{
	struct cifsFileInfo *cfile;
	int rc;

	rc = cifs_get_writable_file(cifs_inode, fsuid_only, &cfile);
	if (rc)
		cifs_dbg(FYI, "couldn't find writable handle rc=%d", rc);

	return cfile;
}

static int cifs_partialpagewrite(struct page *page, unsigned from, unsigned to)
{
	struct address_space *mapping = page->mapping;
	loff_t offset = (loff_t)page->index << PAGE_SHIFT;
	char *write_data;
	int rc = -EFAULT;
	int bytes_written = 0;
	struct inode *inode;
	struct cifsFileInfo *open_file;

	if (!mapping || !mapping->host)
		return -EFAULT;

	inode = page->mapping->host;

	offset += (loff_t)from;
	write_data = kmap(page);
	write_data += from;

	if ((to > PAGE_SIZE) || (from > to)) {
		kunmap(page);
		return -EIO;
	}

	/* racing with truncate? */
	if (offset > mapping->host->i_size) {
		kunmap(page);
		return 0; /* don't care */
	}

	/* check to make sure that we are not extending the file */
	if (mapping->host->i_size - offset < (loff_t)to)
		to = (unsigned)(mapping->host->i_size - offset);

	rc = cifs_get_writable_file(CIFS_I(mapping->host), false, &open_file);
	if (!rc) {
		bytes_written = cifs_write(open_file, open_file->pid,
					   write_data, to - from, &offset);
		cifsFileInfo_put(open_file);
		/* Does mm or vfs already set times? */
		inode->i_atime = inode->i_mtime = current_time(inode);
		if ((bytes_written > 0) && (offset))
			rc = 0;
		else if (bytes_written < 0)
			rc = bytes_written;
		else
			rc = -EFAULT;
	} else {
		cifs_dbg(FYI, "No writable handle for write page rc=%d\n", rc);
		if (!is_retryable_error(rc))
			rc = -EIO;
	}

	kunmap(page);
	return rc;
}

static struct cifs_writedata *
wdata_alloc_and_fillpages(pgoff_t tofind, struct address_space *mapping,
			  pgoff_t end, pgoff_t *index,
			  unsigned int *found_pages)
{
	struct cifs_writedata *wdata;

	wdata = cifs_writedata_alloc((unsigned int)tofind,
				     cifs_writev_complete);
	if (!wdata)
		return NULL;

	*found_pages = find_get_pages_range_tag(mapping, index, end,
				PAGECACHE_TAG_DIRTY, tofind, wdata->pages);
	return wdata;
}

static unsigned int
wdata_prepare_pages(struct cifs_writedata *wdata, unsigned int found_pages,
		    struct address_space *mapping,
		    struct writeback_control *wbc,
		    pgoff_t end, pgoff_t *index, pgoff_t *next, bool *done)
{
	unsigned int nr_pages = 0, i;
	struct page *page;

	for (i = 0; i < found_pages; i++) {
		page = wdata->pages[i];
		/*
		 * At this point we hold neither the i_pages lock nor the
		 * page lock: the page may be truncated or invalidated
		 * (changing page->mapping to NULL), or even swizzled
		 * back from swapper_space to tmpfs file mapping
		 */

		if (nr_pages == 0)
			lock_page(page);
		else if (!trylock_page(page))
			break;

		if (unlikely(page->mapping != mapping)) {
			unlock_page(page);
			break;
		}

		if (!wbc->range_cyclic && page->index > end) {
			*done = true;
			unlock_page(page);
			break;
		}

		if (*next && (page->index != *next)) {
			/* Not next consecutive page */
			unlock_page(page);
			break;
		}

		if (wbc->sync_mode != WB_SYNC_NONE)
			wait_on_page_writeback(page);

		if (PageWriteback(page) ||
				!clear_page_dirty_for_io(page)) {
			unlock_page(page);
			break;
		}

		/*
		 * This actually clears the dirty bit in the radix tree.
		 * See cifs_writepage() for more commentary.
		 */
		set_page_writeback(page);
		if (page_offset(page) >= i_size_read(mapping->host)) {
			*done = true;
			unlock_page(page);
			end_page_writeback(page);
			break;
		}

		wdata->pages[i] = page;
		*next = page->index + 1;
		++nr_pages;
	}

	/* reset index to refind any pages skipped */
	if (nr_pages == 0)
		*index = wdata->pages[0]->index + 1;

	/* put any pages we aren't going to use */
	for (i = nr_pages; i < found_pages; i++) {
		put_page(wdata->pages[i]);
		wdata->pages[i] = NULL;
	}

	return nr_pages;
}

static int
wdata_send_pages(struct cifs_writedata *wdata, unsigned int nr_pages,
		 struct address_space *mapping, struct writeback_control *wbc)
{
	int rc;
	struct TCP_Server_Info *server =
				tlink_tcon(wdata->cfile->tlink)->ses->server;

	wdata->sync_mode = wbc->sync_mode;
	wdata->nr_pages = nr_pages;
	wdata->offset = page_offset(wdata->pages[0]);
	wdata->pagesz = PAGE_SIZE;
	wdata->tailsz = min(i_size_read(mapping->host) -
			page_offset(wdata->pages[nr_pages - 1]),
			(loff_t)PAGE_SIZE);
	wdata->bytes = ((nr_pages - 1) * PAGE_SIZE) + wdata->tailsz;
	wdata->pid = wdata->cfile->pid;

	rc = adjust_credits(server, &wdata->credits, wdata->bytes);
	if (rc)
		return rc;

	if (wdata->cfile->invalidHandle)
		rc = -EAGAIN;
	else
		rc = server->ops->async_writev(wdata, cifs_writedata_release);

	return rc;
}

static int cifs_writepages(struct address_space *mapping,
			   struct writeback_control *wbc)
{
	struct inode *inode = mapping->host;
	struct cifs_sb_info *cifs_sb = CIFS_SB(inode->i_sb);
	struct TCP_Server_Info *server;
	bool done = false, scanned = false, range_whole = false;
	pgoff_t end, index;
	struct cifs_writedata *wdata;
	struct cifsFileInfo *cfile = NULL;
	int rc = 0;
	int saved_rc = 0;
	unsigned int xid;

	/*
	 * If wsize is smaller than the page cache size, default to writing
	 * one page at a time via cifs_writepage
	 */
	if (cifs_sb->wsize < PAGE_SIZE)
		return generic_writepages(mapping, wbc);

	xid = get_xid();
	if (wbc->range_cyclic) {
		index = mapping->writeback_index; /* Start from prev offset */
		end = -1;
	} else {
		index = wbc->range_start >> PAGE_SHIFT;
		end = wbc->range_end >> PAGE_SHIFT;
		if (wbc->range_start == 0 && wbc->range_end == LLONG_MAX)
			range_whole = true;
		scanned = true;
	}
	server = cifs_sb_master_tcon(cifs_sb)->ses->server;
retry:
	while (!done && index <= end) {
		unsigned int i, nr_pages, found_pages, wsize;
		pgoff_t next = 0, tofind, saved_index = index;
		struct cifs_credits credits_on_stack;
		struct cifs_credits *credits = &credits_on_stack;
		int get_file_rc = 0;

		if (cfile)
			cifsFileInfo_put(cfile);

		rc = cifs_get_writable_file(CIFS_I(inode), false, &cfile);

		/* in case of an error store it to return later */
		if (rc)
			get_file_rc = rc;

		rc = server->ops->wait_mtu_credits(server, cifs_sb->wsize,
						   &wsize, credits);
		if (rc != 0) {
			done = true;
			break;
		}

		tofind = min((wsize / PAGE_SIZE) - 1, end - index) + 1;

		wdata = wdata_alloc_and_fillpages(tofind, mapping, end, &index,
						  &found_pages);
		if (!wdata) {
			rc = -ENOMEM;
			done = true;
			add_credits_and_wake_if(server, credits, 0);
			break;
		}

		if (found_pages == 0) {
			kref_put(&wdata->refcount, cifs_writedata_release);
			add_credits_and_wake_if(server, credits, 0);
			break;
		}

		nr_pages = wdata_prepare_pages(wdata, found_pages, mapping, wbc,
					       end, &index, &next, &done);

		/* nothing to write? */
		if (nr_pages == 0) {
			kref_put(&wdata->refcount, cifs_writedata_release);
			add_credits_and_wake_if(server, credits, 0);
			continue;
		}

		wdata->credits = credits_on_stack;
		wdata->cfile = cfile;
		cfile = NULL;

		if (!wdata->cfile) {
			cifs_dbg(VFS, "No writable handle in writepages rc=%d\n",
				 get_file_rc);
			if (is_retryable_error(get_file_rc))
				rc = get_file_rc;
			else
				rc = -EBADF;
		} else
			rc = wdata_send_pages(wdata, nr_pages, mapping, wbc);

		for (i = 0; i < nr_pages; ++i)
			unlock_page(wdata->pages[i]);

		/* send failure -- clean up the mess */
		if (rc != 0) {
			add_credits_and_wake_if(server, &wdata->credits, 0);
			for (i = 0; i < nr_pages; ++i) {
				if (is_retryable_error(rc))
					redirty_page_for_writepage(wbc,
							   wdata->pages[i]);
				else
					SetPageError(wdata->pages[i]);
				end_page_writeback(wdata->pages[i]);
				put_page(wdata->pages[i]);
			}
			if (!is_retryable_error(rc))
				mapping_set_error(mapping, rc);
		}
		kref_put(&wdata->refcount, cifs_writedata_release);

		if (wbc->sync_mode == WB_SYNC_ALL && rc == -EAGAIN) {
			index = saved_index;
			continue;
		}

		/* Return immediately if we received a signal during writing */
		if (is_interrupt_error(rc)) {
			done = true;
			break;
		}

		if (rc != 0 && saved_rc == 0)
			saved_rc = rc;

		wbc->nr_to_write -= nr_pages;
		if (wbc->nr_to_write <= 0)
			done = true;

		index = next;
	}

	if (!scanned && !done) {
		/*
		 * We hit the last page and there is more work to be done: wrap
		 * back to the start of the file
		 */
		scanned = true;
		index = 0;
		goto retry;
	}

	if (saved_rc != 0)
		rc = saved_rc;

	if (wbc->range_cyclic || (range_whole && wbc->nr_to_write > 0))
		mapping->writeback_index = index;

	if (cfile)
		cifsFileInfo_put(cfile);
	free_xid(xid);
	return rc;
}

static int
cifs_writepage_locked(struct page *page, struct writeback_control *wbc)
{
	int rc;
	unsigned int xid;

	xid = get_xid();
/* BB add check for wbc flags */
	get_page(page);
	if (!PageUptodate(page))
		cifs_dbg(FYI, "ppw - page not up to date\n");

	/*
	 * Set the "writeback" flag, and clear "dirty" in the radix tree.
	 *
	 * A writepage() implementation always needs to do either this,
	 * or re-dirty the page with "redirty_page_for_writepage()" in
	 * the case of a failure.
	 *
	 * Just unlocking the page will cause the radix tree tag-bits
	 * to fail to update with the state of the page correctly.
	 */
	set_page_writeback(page);
retry_write:
	rc = cifs_partialpagewrite(page, 0, PAGE_SIZE);
	if (is_retryable_error(rc)) {
		if (wbc->sync_mode == WB_SYNC_ALL && rc == -EAGAIN)
			goto retry_write;
		redirty_page_for_writepage(wbc, page);
	} else if (rc != 0) {
		SetPageError(page);
		mapping_set_error(page->mapping, rc);
	} else {
		SetPageUptodate(page);
	}
	end_page_writeback(page);
	put_page(page);
	free_xid(xid);
	return rc;
}

static int cifs_writepage(struct page *page, struct writeback_control *wbc)
{
	int rc = cifs_writepage_locked(page, wbc);
	unlock_page(page);
	return rc;
}

static int cifs_write_end(struct file *file, struct address_space *mapping,
			loff_t pos, unsigned len, unsigned copied,
			struct page *page, void *fsdata)
{
	int rc;
	struct inode *inode = mapping->host;
	struct cifsFileInfo *cfile = file->private_data;
	struct cifs_sb_info *cifs_sb = CIFS_SB(cfile->dentry->d_sb);
	__u32 pid;

	if (cifs_sb->mnt_cifs_flags & CIFS_MOUNT_RWPIDFORWARD)
		pid = cfile->pid;
	else
		pid = current->tgid;

	cifs_dbg(FYI, "write_end for page %p from pos %lld with %d bytes\n",
		 page, pos, copied);

	if (PageChecked(page)) {
		if (copied == len)
			SetPageUptodate(page);
		ClearPageChecked(page);
	} else if (!PageUptodate(page) && copied == PAGE_SIZE)
		SetPageUptodate(page);

	if (!PageUptodate(page)) {
		char *page_data;
		unsigned offset = pos & (PAGE_SIZE - 1);
		unsigned int xid;

		xid = get_xid();
		/* this is probably better than directly calling
		   partialpage_write since in this function the file handle is
		   known which we might as well	leverage */
		/* BB check if anything else missing out of ppw
		   such as updating last write time */
		page_data = kmap(page);
		rc = cifs_write(cfile, pid, page_data + offset, copied, &pos);
		/* if (rc < 0) should we set writebehind rc? */
		kunmap(page);

		free_xid(xid);
	} else {
		rc = copied;
		pos += copied;
		set_page_dirty(page);
	}

	if (rc > 0) {
		spin_lock(&inode->i_lock);
		if (pos > inode->i_size)
			i_size_write(inode, pos);
		spin_unlock(&inode->i_lock);
	}

	unlock_page(page);
	put_page(page);

	return rc;
}

int cifs_strict_fsync(struct file *file, loff_t start, loff_t end,
		      int datasync)
{
	unsigned int xid;
	int rc = 0;
	struct cifs_tcon *tcon;
	struct TCP_Server_Info *server;
	struct cifsFileInfo *smbfile = file->private_data;
	struct inode *inode = file_inode(file);
	struct cifs_sb_info *cifs_sb = CIFS_SB(inode->i_sb);

	rc = file_write_and_wait_range(file, start, end);
	if (rc)
		return rc;

	xid = get_xid();

	cifs_dbg(FYI, "Sync file - name: %pD datasync: 0x%x\n",
		 file, datasync);

	if (!CIFS_CACHE_READ(CIFS_I(inode))) {
		rc = cifs_zap_mapping(inode);
		if (rc) {
			cifs_dbg(FYI, "rc: %d during invalidate phase\n", rc);
			rc = 0; /* don't care about it in fsync */
		}
	}

	tcon = tlink_tcon(smbfile->tlink);
	if (!(cifs_sb->mnt_cifs_flags & CIFS_MOUNT_NOSSYNC)) {
		server = tcon->ses->server;
		if (server->ops->flush)
			rc = server->ops->flush(xid, tcon, &smbfile->fid);
		else
			rc = -ENOSYS;
	}

	free_xid(xid);
	return rc;
}

int cifs_fsync(struct file *file, loff_t start, loff_t end, int datasync)
{
	unsigned int xid;
	int rc = 0;
	struct cifs_tcon *tcon;
	struct TCP_Server_Info *server;
	struct cifsFileInfo *smbfile = file->private_data;
	struct cifs_sb_info *cifs_sb = CIFS_FILE_SB(file);

	rc = file_write_and_wait_range(file, start, end);
	if (rc)
		return rc;

	xid = get_xid();

	cifs_dbg(FYI, "Sync file - name: %pD datasync: 0x%x\n",
		 file, datasync);

	tcon = tlink_tcon(smbfile->tlink);
	if (!(cifs_sb->mnt_cifs_flags & CIFS_MOUNT_NOSSYNC)) {
		server = tcon->ses->server;
		if (server->ops->flush)
			rc = server->ops->flush(xid, tcon, &smbfile->fid);
		else
			rc = -ENOSYS;
	}

	free_xid(xid);
	return rc;
}

/*
 * As file closes, flush all cached write data for this inode checking
 * for write behind errors.
 */
int cifs_flush(struct file *file, fl_owner_t id)
{
	struct inode *inode = file_inode(file);
	int rc = 0;

	if (file->f_mode & FMODE_WRITE)
		rc = filemap_write_and_wait(inode->i_mapping);

	cifs_dbg(FYI, "Flush inode %p file %p rc %d\n", inode, file, rc);

	return rc;
}

static int
cifs_write_allocate_pages(struct page **pages, unsigned long num_pages)
{
	int rc = 0;
	unsigned long i;

	for (i = 0; i < num_pages; i++) {
		pages[i] = alloc_page(GFP_KERNEL|__GFP_HIGHMEM);
		if (!pages[i]) {
			/*
			 * save number of pages we have already allocated and
			 * return with ENOMEM error
			 */
			num_pages = i;
			rc = -ENOMEM;
			break;
		}
	}

	if (rc) {
		for (i = 0; i < num_pages; i++)
			put_page(pages[i]);
	}
	return rc;
}

static inline
size_t get_numpages(const size_t wsize, const size_t len, size_t *cur_len)
{
	size_t num_pages;
	size_t clen;

	clen = min_t(const size_t, len, wsize);
	num_pages = DIV_ROUND_UP(clen, PAGE_SIZE);

	if (cur_len)
		*cur_len = clen;

	return num_pages;
}

static void
cifs_uncached_writedata_release(struct kref *refcount)
{
	int i;
	struct cifs_writedata *wdata = container_of(refcount,
					struct cifs_writedata, refcount);

	kref_put(&wdata->ctx->refcount, cifs_aio_ctx_release);
	for (i = 0; i < wdata->nr_pages; i++)
		put_page(wdata->pages[i]);
	cifs_writedata_release(refcount);
}

static void collect_uncached_write_data(struct cifs_aio_ctx *ctx);

static void
cifs_uncached_writev_complete(struct work_struct *work)
{
	struct cifs_writedata *wdata = container_of(work,
					struct cifs_writedata, work);
	struct inode *inode = d_inode(wdata->cfile->dentry);
	struct cifsInodeInfo *cifsi = CIFS_I(inode);

	spin_lock(&inode->i_lock);
	cifs_update_eof(cifsi, wdata->offset, wdata->bytes);
	if (cifsi->server_eof > inode->i_size)
		i_size_write(inode, cifsi->server_eof);
	spin_unlock(&inode->i_lock);

	complete(&wdata->done);
	collect_uncached_write_data(wdata->ctx);
	/* the below call can possibly free the last ref to aio ctx */
	kref_put(&wdata->refcount, cifs_uncached_writedata_release);
}

static int
wdata_fill_from_iovec(struct cifs_writedata *wdata, struct iov_iter *from,
		      size_t *len, unsigned long *num_pages)
{
	size_t save_len, copied, bytes, cur_len = *len;
	unsigned long i, nr_pages = *num_pages;

	save_len = cur_len;
	for (i = 0; i < nr_pages; i++) {
		bytes = min_t(const size_t, cur_len, PAGE_SIZE);
		copied = copy_page_from_iter(wdata->pages[i], 0, bytes, from);
		cur_len -= copied;
		/*
		 * If we didn't copy as much as we expected, then that
		 * may mean we trod into an unmapped area. Stop copying
		 * at that point. On the next pass through the big
		 * loop, we'll likely end up getting a zero-length
		 * write and bailing out of it.
		 */
		if (copied < bytes)
			break;
	}
	cur_len = save_len - cur_len;
	*len = cur_len;

	/*
	 * If we have no data to send, then that probably means that
	 * the copy above failed altogether. That's most likely because
	 * the address in the iovec was bogus. Return -EFAULT and let
	 * the caller free anything we allocated and bail out.
	 */
	if (!cur_len)
		return -EFAULT;

	/*
	 * i + 1 now represents the number of pages we actually used in
	 * the copy phase above.
	 */
	*num_pages = i + 1;
	return 0;
}

static int
cifs_resend_wdata(struct cifs_writedata *wdata, struct list_head *wdata_list,
	struct cifs_aio_ctx *ctx)
{
	unsigned int wsize;
	struct cifs_credits credits;
	int rc;
	struct TCP_Server_Info *server =
		tlink_tcon(wdata->cfile->tlink)->ses->server;

	do {
		if (wdata->cfile->invalidHandle) {
			rc = cifs_reopen_file(wdata->cfile, false);
			if (rc == -EAGAIN)
				continue;
			else if (rc)
				break;
		}


		/*
		 * Wait for credits to resend this wdata.
		 * Note: we are attempting to resend the whole wdata not in
		 * segments
		 */
		do {
			rc = server->ops->wait_mtu_credits(server, wdata->bytes,
						&wsize, &credits);
			if (rc)
				goto fail;

			if (wsize < wdata->bytes) {
				add_credits_and_wake_if(server, &credits, 0);
				msleep(1000);
			}
		} while (wsize < wdata->bytes);
		wdata->credits = credits;

		rc = adjust_credits(server, &wdata->credits, wdata->bytes);

		if (!rc) {
			if (wdata->cfile->invalidHandle)
				rc = -EAGAIN;
			else
				rc = server->ops->async_writev(wdata,
					cifs_uncached_writedata_release);
		}

		/* If the write was successfully sent, we are done */
		if (!rc) {
			list_add_tail(&wdata->list, wdata_list);
			return 0;
		}

		/* Roll back credits and retry if needed */
		add_credits_and_wake_if(server, &wdata->credits, 0);
	} while (rc == -EAGAIN);

fail:
	kref_put(&wdata->refcount, cifs_uncached_writedata_release);
	return rc;
}

static int
cifs_write_from_iter(loff_t offset, size_t len, struct iov_iter *from,
		     struct cifsFileInfo *open_file,
		     struct cifs_sb_info *cifs_sb, struct list_head *wdata_list,
		     struct cifs_aio_ctx *ctx)
{
	int rc = 0;
	size_t cur_len;
	unsigned long nr_pages, num_pages, i;
	struct cifs_writedata *wdata;
	struct iov_iter saved_from = *from;
	loff_t saved_offset = offset;
	pid_t pid;
	struct TCP_Server_Info *server;
	struct page **pagevec;
	size_t start;
	unsigned int xid;

	if (cifs_sb->mnt_cifs_flags & CIFS_MOUNT_RWPIDFORWARD)
		pid = open_file->pid;
	else
		pid = current->tgid;

	server = tlink_tcon(open_file->tlink)->ses->server;
	xid = get_xid();

	do {
		unsigned int wsize;
		struct cifs_credits credits_on_stack;
		struct cifs_credits *credits = &credits_on_stack;

		if (open_file->invalidHandle) {
			rc = cifs_reopen_file(open_file, false);
			if (rc == -EAGAIN)
				continue;
			else if (rc)
				break;
		}

		rc = server->ops->wait_mtu_credits(server, cifs_sb->wsize,
						   &wsize, credits);
		if (rc)
			break;

		cur_len = min_t(const size_t, len, wsize);

		if (ctx->direct_io) {
			ssize_t result;

			result = iov_iter_get_pages_alloc(
				from, &pagevec, cur_len, &start);
			if (result < 0) {
				cifs_dbg(VFS,
					"direct_writev couldn't get user pages "
					"(rc=%zd) iter type %d iov_offset %zd "
					"count %zd\n",
					result, from->type,
					from->iov_offset, from->count);
				dump_stack();

				rc = result;
				add_credits_and_wake_if(server, credits, 0);
				break;
			}
			cur_len = (size_t)result;
			iov_iter_advance(from, cur_len);

			nr_pages =
				(cur_len + start + PAGE_SIZE - 1) / PAGE_SIZE;

			wdata = cifs_writedata_direct_alloc(pagevec,
					     cifs_uncached_writev_complete);
			if (!wdata) {
				rc = -ENOMEM;
				add_credits_and_wake_if(server, credits, 0);
				break;
			}


			wdata->page_offset = start;
			wdata->tailsz =
				nr_pages > 1 ?
					cur_len - (PAGE_SIZE - start) -
					(nr_pages - 2) * PAGE_SIZE :
					cur_len;
		} else {
			nr_pages = get_numpages(wsize, len, &cur_len);
			wdata = cifs_writedata_alloc(nr_pages,
					     cifs_uncached_writev_complete);
			if (!wdata) {
				rc = -ENOMEM;
				add_credits_and_wake_if(server, credits, 0);
				break;
			}

			rc = cifs_write_allocate_pages(wdata->pages, nr_pages);
			if (rc) {
				kvfree(wdata->pages);
				kfree(wdata);
				add_credits_and_wake_if(server, credits, 0);
				break;
			}

			num_pages = nr_pages;
			rc = wdata_fill_from_iovec(
				wdata, from, &cur_len, &num_pages);
			if (rc) {
				for (i = 0; i < nr_pages; i++)
					put_page(wdata->pages[i]);
				kvfree(wdata->pages);
				kfree(wdata);
				add_credits_and_wake_if(server, credits, 0);
				break;
			}

			/*
			 * Bring nr_pages down to the number of pages we
			 * actually used, and free any pages that we didn't use.
			 */
			for ( ; nr_pages > num_pages; nr_pages--)
				put_page(wdata->pages[nr_pages - 1]);

			wdata->tailsz = cur_len - ((nr_pages - 1) * PAGE_SIZE);
		}

		wdata->sync_mode = WB_SYNC_ALL;
		wdata->nr_pages = nr_pages;
		wdata->offset = (__u64)offset;
		wdata->cfile = cifsFileInfo_get(open_file);
		wdata->pid = pid;
		wdata->bytes = cur_len;
		wdata->pagesz = PAGE_SIZE;
		wdata->credits = credits_on_stack;
		wdata->ctx = ctx;
		kref_get(&ctx->refcount);

		rc = adjust_credits(server, &wdata->credits, wdata->bytes);

		if (!rc) {
			if (wdata->cfile->invalidHandle)
				rc = -EAGAIN;
			else
				rc = server->ops->async_writev(wdata,
					cifs_uncached_writedata_release);
		}

		if (rc) {
			add_credits_and_wake_if(server, &wdata->credits, 0);
			kref_put(&wdata->refcount,
				 cifs_uncached_writedata_release);
			if (rc == -EAGAIN) {
				*from = saved_from;
				iov_iter_advance(from, offset - saved_offset);
				continue;
			}
			break;
		}

		list_add_tail(&wdata->list, wdata_list);
		offset += cur_len;
		len -= cur_len;
	} while (len > 0);

	free_xid(xid);
	return rc;
}

static void collect_uncached_write_data(struct cifs_aio_ctx *ctx)
{
	struct cifs_writedata *wdata, *tmp;
	struct cifs_tcon *tcon;
	struct cifs_sb_info *cifs_sb;
	struct dentry *dentry = ctx->cfile->dentry;
	int rc;

	tcon = tlink_tcon(ctx->cfile->tlink);
	cifs_sb = CIFS_SB(dentry->d_sb);

	mutex_lock(&ctx->aio_mutex);

	if (list_empty(&ctx->list)) {
		mutex_unlock(&ctx->aio_mutex);
		return;
	}

	rc = ctx->rc;
	/*
	 * Wait for and collect replies for any successful sends in order of
	 * increasing offset. Once an error is hit, then return without waiting
	 * for any more replies.
	 */
restart_loop:
	list_for_each_entry_safe(wdata, tmp, &ctx->list, list) {
		if (!rc) {
			if (!try_wait_for_completion(&wdata->done)) {
				mutex_unlock(&ctx->aio_mutex);
				return;
			}

			if (wdata->result)
				rc = wdata->result;
			else
				ctx->total_len += wdata->bytes;

			/* resend call if it's a retryable error */
			if (rc == -EAGAIN) {
				struct list_head tmp_list;
				struct iov_iter tmp_from = ctx->iter;

				INIT_LIST_HEAD(&tmp_list);
				list_del_init(&wdata->list);

				if (ctx->direct_io)
					rc = cifs_resend_wdata(
						wdata, &tmp_list, ctx);
				else {
					iov_iter_advance(&tmp_from,
						 wdata->offset - ctx->pos);

					rc = cifs_write_from_iter(wdata->offset,
						wdata->bytes, &tmp_from,
						ctx->cfile, cifs_sb, &tmp_list,
						ctx);

					kref_put(&wdata->refcount,
						cifs_uncached_writedata_release);
				}

				list_splice(&tmp_list, &ctx->list);
				goto restart_loop;
			}
		}
		list_del_init(&wdata->list);
		kref_put(&wdata->refcount, cifs_uncached_writedata_release);
	}

	cifs_stats_bytes_written(tcon, ctx->total_len);
	set_bit(CIFS_INO_INVALID_MAPPING, &CIFS_I(dentry->d_inode)->flags);

	ctx->rc = (rc == 0) ? ctx->total_len : rc;

	mutex_unlock(&ctx->aio_mutex);

	if (ctx->iocb && ctx->iocb->ki_complete)
		ctx->iocb->ki_complete(ctx->iocb, ctx->rc, 0);
	else
		complete(&ctx->done);
}

static ssize_t __cifs_writev(
	struct kiocb *iocb, struct iov_iter *from, bool direct)
{
	struct file *file = iocb->ki_filp;
	ssize_t total_written = 0;
	struct cifsFileInfo *cfile;
	struct cifs_tcon *tcon;
	struct cifs_sb_info *cifs_sb;
	struct cifs_aio_ctx *ctx;
	struct iov_iter saved_from = *from;
	size_t len = iov_iter_count(from);
	int rc;

	/*
	 * iov_iter_get_pages_alloc doesn't work with ITER_KVEC.
	 * In this case, fall back to non-direct write function.
	 * this could be improved by getting pages directly in ITER_KVEC
	 */
	if (direct && from->type & ITER_KVEC) {
		cifs_dbg(FYI, "use non-direct cifs_writev for kvec I/O\n");
		direct = false;
	}

	rc = generic_write_checks(iocb, from);
	if (rc <= 0)
		return rc;

	cifs_sb = CIFS_FILE_SB(file);
	cfile = file->private_data;
	tcon = tlink_tcon(cfile->tlink);

	if (!tcon->ses->server->ops->async_writev)
		return -ENOSYS;

	ctx = cifs_aio_ctx_alloc();
	if (!ctx)
		return -ENOMEM;

	ctx->cfile = cifsFileInfo_get(cfile);

	if (!is_sync_kiocb(iocb))
		ctx->iocb = iocb;

	ctx->pos = iocb->ki_pos;

	if (direct) {
		ctx->direct_io = true;
		ctx->iter = *from;
		ctx->len = len;
	} else {
		rc = setup_aio_ctx_iter(ctx, from, WRITE);
		if (rc) {
			kref_put(&ctx->refcount, cifs_aio_ctx_release);
			return rc;
		}
	}

	/* grab a lock here due to read response handlers can access ctx */
	mutex_lock(&ctx->aio_mutex);

	rc = cifs_write_from_iter(iocb->ki_pos, ctx->len, &saved_from,
				  cfile, cifs_sb, &ctx->list, ctx);

	/*
	 * If at least one write was successfully sent, then discard any rc
	 * value from the later writes. If the other write succeeds, then
	 * we'll end up returning whatever was written. If it fails, then
	 * we'll get a new rc value from that.
	 */
	if (!list_empty(&ctx->list))
		rc = 0;

	mutex_unlock(&ctx->aio_mutex);

	if (rc) {
		kref_put(&ctx->refcount, cifs_aio_ctx_release);
		return rc;
	}

	if (!is_sync_kiocb(iocb)) {
		kref_put(&ctx->refcount, cifs_aio_ctx_release);
		return -EIOCBQUEUED;
	}

	rc = wait_for_completion_killable(&ctx->done);
	if (rc) {
		mutex_lock(&ctx->aio_mutex);
		ctx->rc = rc = -EINTR;
		total_written = ctx->total_len;
		mutex_unlock(&ctx->aio_mutex);
	} else {
		rc = ctx->rc;
		total_written = ctx->total_len;
	}

	kref_put(&ctx->refcount, cifs_aio_ctx_release);

	if (unlikely(!total_written))
		return rc;

	iocb->ki_pos += total_written;
	return total_written;
}

ssize_t cifs_direct_writev(struct kiocb *iocb, struct iov_iter *from)
{
	return __cifs_writev(iocb, from, true);
}

ssize_t cifs_user_writev(struct kiocb *iocb, struct iov_iter *from)
{
	return __cifs_writev(iocb, from, false);
}

static ssize_t
cifs_writev(struct kiocb *iocb, struct iov_iter *from)
{
	struct file *file = iocb->ki_filp;
	struct cifsFileInfo *cfile = (struct cifsFileInfo *)file->private_data;
	struct inode *inode = file->f_mapping->host;
	struct cifsInodeInfo *cinode = CIFS_I(inode);
	struct TCP_Server_Info *server = tlink_tcon(cfile->tlink)->ses->server;
	ssize_t rc;

	inode_lock(inode);
	/*
	 * We need to hold the sem to be sure nobody modifies lock list
	 * with a brlock that prevents writing.
	 */
	down_read(&cinode->lock_sem);

	rc = generic_write_checks(iocb, from);
	if (rc <= 0)
		goto out;

	if (!cifs_find_lock_conflict(cfile, iocb->ki_pos, iov_iter_count(from),
				     server->vals->exclusive_lock_type, 0,
				     NULL, CIFS_WRITE_OP))
		rc = __generic_file_write_iter(iocb, from);
	else
		rc = -EACCES;
out:
	up_read(&cinode->lock_sem);
	inode_unlock(inode);

	if (rc > 0)
		rc = generic_write_sync(iocb, rc);
	return rc;
}

ssize_t
cifs_strict_writev(struct kiocb *iocb, struct iov_iter *from)
{
	struct inode *inode = file_inode(iocb->ki_filp);
	struct cifsInodeInfo *cinode = CIFS_I(inode);
	struct cifs_sb_info *cifs_sb = CIFS_SB(inode->i_sb);
	struct cifsFileInfo *cfile = (struct cifsFileInfo *)
						iocb->ki_filp->private_data;
	struct cifs_tcon *tcon = tlink_tcon(cfile->tlink);
	ssize_t written;

	written = cifs_get_writer(cinode);
	if (written)
		return written;

	if (CIFS_CACHE_WRITE(cinode)) {
		if (cap_unix(tcon->ses) &&
		(CIFS_UNIX_FCNTL_CAP & le64_to_cpu(tcon->fsUnixInfo.Capability))
		  && ((cifs_sb->mnt_cifs_flags & CIFS_MOUNT_NOPOSIXBRL) == 0)) {
			written = generic_file_write_iter(iocb, from);
			goto out;
		}
		written = cifs_writev(iocb, from);
		goto out;
	}
	/*
	 * For non-oplocked files in strict cache mode we need to write the data
	 * to the server exactly from the pos to pos+len-1 rather than flush all
	 * affected pages because it may cause a error with mandatory locks on
	 * these pages but not on the region from pos to ppos+len-1.
	 */
	written = cifs_user_writev(iocb, from);
	if (CIFS_CACHE_READ(cinode)) {
		/*
		 * We have read level caching and we have just sent a write
		 * request to the server thus making data in the cache stale.
		 * Zap the cache and set oplock/lease level to NONE to avoid
		 * reading stale data from the cache. All subsequent read
		 * operations will read new data from the server.
		 */
		cifs_zap_mapping(inode);
		cifs_dbg(FYI, "Set Oplock/Lease to NONE for inode=%p after write\n",
			 inode);
		cinode->oplock = 0;
	}
out:
	cifs_put_writer(cinode);
	return written;
}

static struct cifs_readdata *
cifs_readdata_direct_alloc(struct page **pages, work_func_t complete)
{
	struct cifs_readdata *rdata;

	rdata = kzalloc(sizeof(*rdata), GFP_KERNEL);
	if (rdata != NULL) {
		rdata->pages = pages;
		kref_init(&rdata->refcount);
		INIT_LIST_HEAD(&rdata->list);
		init_completion(&rdata->done);
		INIT_WORK(&rdata->work, complete);
	}

	return rdata;
}

static struct cifs_readdata *
cifs_readdata_alloc(unsigned int nr_pages, work_func_t complete)
{
	struct page **pages =
		kcalloc(nr_pages, sizeof(struct page *), GFP_KERNEL);
	struct cifs_readdata *ret = NULL;

	if (pages) {
		ret = cifs_readdata_direct_alloc(pages, complete);
		if (!ret)
			kfree(pages);
	}

	return ret;
}

void
cifs_readdata_release(struct kref *refcount)
{
	struct cifs_readdata *rdata = container_of(refcount,
					struct cifs_readdata, refcount);
#ifdef CONFIG_CIFS_SMB_DIRECT
	if (rdata->mr) {
		smbd_deregister_mr(rdata->mr);
		rdata->mr = NULL;
	}
#endif
	if (rdata->cfile)
		cifsFileInfo_put(rdata->cfile);

	kvfree(rdata->pages);
	kfree(rdata);
}

static int
cifs_read_allocate_pages(struct cifs_readdata *rdata, unsigned int nr_pages)
{
	int rc = 0;
	struct page *page;
	unsigned int i;

	for (i = 0; i < nr_pages; i++) {
		page = alloc_page(GFP_KERNEL|__GFP_HIGHMEM);
		if (!page) {
			rc = -ENOMEM;
			break;
		}
		rdata->pages[i] = page;
	}

	if (rc) {
		unsigned int nr_page_failed = i;

		for (i = 0; i < nr_page_failed; i++) {
			put_page(rdata->pages[i]);
			rdata->pages[i] = NULL;
		}
	}
	return rc;
}

static void
cifs_uncached_readdata_release(struct kref *refcount)
{
	struct cifs_readdata *rdata = container_of(refcount,
					struct cifs_readdata, refcount);
	unsigned int i;

	kref_put(&rdata->ctx->refcount, cifs_aio_ctx_release);
	for (i = 0; i < rdata->nr_pages; i++) {
		put_page(rdata->pages[i]);
	}
	cifs_readdata_release(refcount);
}

/**
 * cifs_readdata_to_iov - copy data from pages in response to an iovec
 * @rdata:	the readdata response with list of pages holding data
 * @iter:	destination for our data
 *
 * This function copies data from a list of pages in a readdata response into
 * an array of iovecs. It will first calculate where the data should go
 * based on the info in the readdata and then copy the data into that spot.
 */
static int
cifs_readdata_to_iov(struct cifs_readdata *rdata, struct iov_iter *iter)
{
	size_t remaining = rdata->got_bytes;
	unsigned int i;

	for (i = 0; i < rdata->nr_pages; i++) {
		struct page *page = rdata->pages[i];
		size_t copy = min_t(size_t, remaining, PAGE_SIZE);
		size_t written;

		if (unlikely(iov_iter_is_pipe(iter))) {
			void *addr = kmap_atomic(page);

			written = copy_to_iter(addr, copy, iter);
			kunmap_atomic(addr);
		} else
			written = copy_page_to_iter(page, 0, copy, iter);
		remaining -= written;
		if (written < copy && iov_iter_count(iter) > 0)
			break;
	}
	return remaining ? -EFAULT : 0;
}

static void collect_uncached_read_data(struct cifs_aio_ctx *ctx);

static void
cifs_uncached_readv_complete(struct work_struct *work)
{
	struct cifs_readdata *rdata = container_of(work,
						struct cifs_readdata, work);

	complete(&rdata->done);
	collect_uncached_read_data(rdata->ctx);
	/* the below call can possibly free the last ref to aio ctx */
	kref_put(&rdata->refcount, cifs_uncached_readdata_release);
}

static int
uncached_fill_pages(struct TCP_Server_Info *server,
		    struct cifs_readdata *rdata, struct iov_iter *iter,
		    unsigned int len)
{
	int result = 0;
	unsigned int i;
	unsigned int nr_pages = rdata->nr_pages;
	unsigned int page_offset = rdata->page_offset;

	rdata->got_bytes = 0;
	rdata->tailsz = PAGE_SIZE;
	for (i = 0; i < nr_pages; i++) {
		struct page *page = rdata->pages[i];
		size_t n;
		unsigned int segment_size = rdata->pagesz;

		if (i == 0)
			segment_size -= page_offset;
		else
			page_offset = 0;


		if (len <= 0) {
			/* no need to hold page hostage */
			rdata->pages[i] = NULL;
			rdata->nr_pages--;
			put_page(page);
			continue;
		}

		n = len;
		if (len >= segment_size)
			/* enough data to fill the page */
			n = segment_size;
		else
			rdata->tailsz = len;
		len -= n;

		if (iter)
			result = copy_page_from_iter(
					page, page_offset, n, iter);
#ifdef CONFIG_CIFS_SMB_DIRECT
		else if (rdata->mr)
			result = n;
#endif
		else
			result = cifs_read_page_from_socket(
					server, page, page_offset, n);
		if (result < 0)
			break;

		rdata->got_bytes += result;
	}

	return rdata->got_bytes > 0 && result != -ECONNABORTED ?
						rdata->got_bytes : result;
}

static int
cifs_uncached_read_into_pages(struct TCP_Server_Info *server,
			      struct cifs_readdata *rdata, unsigned int len)
{
	return uncached_fill_pages(server, rdata, NULL, len);
}

static int
cifs_uncached_copy_into_pages(struct TCP_Server_Info *server,
			      struct cifs_readdata *rdata,
			      struct iov_iter *iter)
{
	return uncached_fill_pages(server, rdata, iter, iter->count);
}

static int cifs_resend_rdata(struct cifs_readdata *rdata,
			struct list_head *rdata_list,
			struct cifs_aio_ctx *ctx)
{
	unsigned int rsize;
	struct cifs_credits credits;
	int rc;
	struct TCP_Server_Info *server =
		tlink_tcon(rdata->cfile->tlink)->ses->server;

	do {
		if (rdata->cfile->invalidHandle) {
			rc = cifs_reopen_file(rdata->cfile, true);
			if (rc == -EAGAIN)
				continue;
			else if (rc)
				break;
		}

		/*
		 * Wait for credits to resend this rdata.
		 * Note: we are attempting to resend the whole rdata not in
		 * segments
		 */
		do {
			rc = server->ops->wait_mtu_credits(server, rdata->bytes,
						&rsize, &credits);

			if (rc)
				goto fail;

			if (rsize < rdata->bytes) {
				add_credits_and_wake_if(server, &credits, 0);
				msleep(1000);
			}
		} while (rsize < rdata->bytes);
		rdata->credits = credits;

		rc = adjust_credits(server, &rdata->credits, rdata->bytes);
		if (!rc) {
			if (rdata->cfile->invalidHandle)
				rc = -EAGAIN;
			else
				rc = server->ops->async_readv(rdata);
		}

		/* If the read was successfully sent, we are done */
		if (!rc) {
			/* Add to aio pending list */
			list_add_tail(&rdata->list, rdata_list);
			return 0;
		}

		/* Roll back credits and retry if needed */
		add_credits_and_wake_if(server, &rdata->credits, 0);
	} while (rc == -EAGAIN);

fail:
	kref_put(&rdata->refcount, cifs_uncached_readdata_release);
	return rc;
}

static int
cifs_send_async_read(loff_t offset, size_t len, struct cifsFileInfo *open_file,
		     struct cifs_sb_info *cifs_sb, struct list_head *rdata_list,
		     struct cifs_aio_ctx *ctx)
{
	struct cifs_readdata *rdata;
	unsigned int npages, rsize;
	struct cifs_credits credits_on_stack;
	struct cifs_credits *credits = &credits_on_stack;
	size_t cur_len;
	int rc;
	pid_t pid;
	struct TCP_Server_Info *server;
	struct page **pagevec;
	size_t start;
	struct iov_iter direct_iov = ctx->iter;

	server = tlink_tcon(open_file->tlink)->ses->server;

	if (cifs_sb->mnt_cifs_flags & CIFS_MOUNT_RWPIDFORWARD)
		pid = open_file->pid;
	else
		pid = current->tgid;

	if (ctx->direct_io)
		iov_iter_advance(&direct_iov, offset - ctx->pos);

	do {
		if (open_file->invalidHandle) {
			rc = cifs_reopen_file(open_file, true);
			if (rc == -EAGAIN)
				continue;
			else if (rc)
				break;
		}

		rc = server->ops->wait_mtu_credits(server, cifs_sb->rsize,
						   &rsize, credits);
		if (rc)
			break;

		cur_len = min_t(const size_t, len, rsize);

		if (ctx->direct_io) {
			ssize_t result;

			result = iov_iter_get_pages_alloc(
					&direct_iov, &pagevec,
					cur_len, &start);
			if (result < 0) {
				cifs_dbg(VFS,
					"couldn't get user pages (rc=%zd)"
					" iter type %d"
					" iov_offset %zd count %zd\n",
					result, direct_iov.type,
					direct_iov.iov_offset,
					direct_iov.count);
				dump_stack();

				rc = result;
				add_credits_and_wake_if(server, credits, 0);
				break;
			}
			cur_len = (size_t)result;
			iov_iter_advance(&direct_iov, cur_len);

			rdata = cifs_readdata_direct_alloc(
					pagevec, cifs_uncached_readv_complete);
			if (!rdata) {
				add_credits_and_wake_if(server, credits, 0);
				rc = -ENOMEM;
				break;
			}

			npages = (cur_len + start + PAGE_SIZE-1) / PAGE_SIZE;
			rdata->page_offset = start;
			rdata->tailsz = npages > 1 ?
				cur_len-(PAGE_SIZE-start)-(npages-2)*PAGE_SIZE :
				cur_len;

		} else {

			npages = DIV_ROUND_UP(cur_len, PAGE_SIZE);
			/* allocate a readdata struct */
			rdata = cifs_readdata_alloc(npages,
					    cifs_uncached_readv_complete);
			if (!rdata) {
				add_credits_and_wake_if(server, credits, 0);
				rc = -ENOMEM;
				break;
			}

			rc = cifs_read_allocate_pages(rdata, npages);
			if (rc) {
				kvfree(rdata->pages);
				kfree(rdata);
				add_credits_and_wake_if(server, credits, 0);
				break;
			}

			rdata->tailsz = PAGE_SIZE;
		}

		rdata->cfile = cifsFileInfo_get(open_file);
		rdata->nr_pages = npages;
		rdata->offset = offset;
		rdata->bytes = cur_len;
		rdata->pid = pid;
		rdata->pagesz = PAGE_SIZE;
		rdata->read_into_pages = cifs_uncached_read_into_pages;
		rdata->copy_into_pages = cifs_uncached_copy_into_pages;
		rdata->credits = credits_on_stack;
		rdata->ctx = ctx;
		kref_get(&ctx->refcount);

		rc = adjust_credits(server, &rdata->credits, rdata->bytes);

		if (!rc) {
			if (rdata->cfile->invalidHandle)
				rc = -EAGAIN;
			else
				rc = server->ops->async_readv(rdata);
		}

		if (rc) {
			add_credits_and_wake_if(server, &rdata->credits, 0);
			kref_put(&rdata->refcount,
				cifs_uncached_readdata_release);
			if (rc == -EAGAIN) {
				iov_iter_revert(&direct_iov, cur_len);
				continue;
			}
			break;
		}

		list_add_tail(&rdata->list, rdata_list);
		offset += cur_len;
		len -= cur_len;
	} while (len > 0);

	return rc;
}

static void
collect_uncached_read_data(struct cifs_aio_ctx *ctx)
{
	struct cifs_readdata *rdata, *tmp;
	struct iov_iter *to = &ctx->iter;
	struct cifs_sb_info *cifs_sb;
	struct cifs_tcon *tcon;
	int rc;

	tcon = tlink_tcon(ctx->cfile->tlink);
	cifs_sb = CIFS_SB(ctx->cfile->dentry->d_sb);

	mutex_lock(&ctx->aio_mutex);

	if (list_empty(&ctx->list)) {
		mutex_unlock(&ctx->aio_mutex);
		return;
	}

	rc = ctx->rc;
	/* the loop below should proceed in the order of increasing offsets */
again:
	list_for_each_entry_safe(rdata, tmp, &ctx->list, list) {
		if (!rc) {
			if (!try_wait_for_completion(&rdata->done)) {
				mutex_unlock(&ctx->aio_mutex);
				return;
			}

			if (rdata->result == -EAGAIN) {
				/* resend call if it's a retryable error */
				struct list_head tmp_list;
				unsigned int got_bytes = rdata->got_bytes;

				list_del_init(&rdata->list);
				INIT_LIST_HEAD(&tmp_list);

				/*
				 * Got a part of data and then reconnect has
				 * happened -- fill the buffer and continue
				 * reading.
				 */
				if (got_bytes && got_bytes < rdata->bytes) {
					rc = 0;
					if (!ctx->direct_io)
						rc = cifs_readdata_to_iov(rdata, to);
					if (rc) {
						kref_put(&rdata->refcount,
							cifs_uncached_readdata_release);
						continue;
					}
				}

				if (ctx->direct_io) {
					/*
					 * Re-use rdata as this is a
					 * direct I/O
					 */
					rc = cifs_resend_rdata(
						rdata,
						&tmp_list, ctx);
				} else {
					rc = cifs_send_async_read(
						rdata->offset + got_bytes,
						rdata->bytes - got_bytes,
						rdata->cfile, cifs_sb,
						&tmp_list, ctx);

					kref_put(&rdata->refcount,
						cifs_uncached_readdata_release);
				}

				list_splice(&tmp_list, &ctx->list);

				goto again;
			} else if (rdata->result)
				rc = rdata->result;
			else if (!ctx->direct_io)
				rc = cifs_readdata_to_iov(rdata, to);

			/* if there was a short read -- discard anything left */
			if (rdata->got_bytes && rdata->got_bytes < rdata->bytes)
				rc = -ENODATA;

			ctx->total_len += rdata->got_bytes;
		}
		list_del_init(&rdata->list);
		kref_put(&rdata->refcount, cifs_uncached_readdata_release);
	}

	if (!ctx->direct_io)
		ctx->total_len = ctx->len - iov_iter_count(to);

	/* mask nodata case */
	if (rc == -ENODATA)
		rc = 0;

	ctx->rc = (rc == 0) ? ctx->total_len : rc;

	mutex_unlock(&ctx->aio_mutex);

	if (ctx->iocb && ctx->iocb->ki_complete)
		ctx->iocb->ki_complete(ctx->iocb, ctx->rc, 0);
	else
		complete(&ctx->done);
}

static ssize_t __cifs_readv(
	struct kiocb *iocb, struct iov_iter *to, bool direct)
{
	size_t len;
	struct file *file = iocb->ki_filp;
	struct cifs_sb_info *cifs_sb;
	struct cifsFileInfo *cfile;
	struct cifs_tcon *tcon;
	ssize_t rc, total_read = 0;
	loff_t offset = iocb->ki_pos;
	struct cifs_aio_ctx *ctx;

	/*
	 * iov_iter_get_pages_alloc() doesn't work with ITER_KVEC,
	 * fall back to data copy read path
	 * this could be improved by getting pages directly in ITER_KVEC
	 */
	if (direct && to->type & ITER_KVEC) {
		cifs_dbg(FYI, "use non-direct cifs_user_readv for kvec I/O\n");
		direct = false;
	}

	len = iov_iter_count(to);
	if (!len)
		return 0;

	cifs_sb = CIFS_FILE_SB(file);
	cfile = file->private_data;
	tcon = tlink_tcon(cfile->tlink);

	if (!tcon->ses->server->ops->async_readv)
		return -ENOSYS;

	if ((file->f_flags & O_ACCMODE) == O_WRONLY)
		cifs_dbg(FYI, "attempting read on write only file instance\n");

	ctx = cifs_aio_ctx_alloc();
	if (!ctx)
		return -ENOMEM;

	ctx->cfile = cifsFileInfo_get(cfile);

	if (!is_sync_kiocb(iocb))
		ctx->iocb = iocb;

	if (iter_is_iovec(to))
		ctx->should_dirty = true;

	if (direct) {
		ctx->pos = offset;
		ctx->direct_io = true;
		ctx->iter = *to;
		ctx->len = len;
	} else {
		rc = setup_aio_ctx_iter(ctx, to, READ);
		if (rc) {
			kref_put(&ctx->refcount, cifs_aio_ctx_release);
			return rc;
		}
		len = ctx->len;
	}

	/* grab a lock here due to read response handlers can access ctx */
	mutex_lock(&ctx->aio_mutex);

	rc = cifs_send_async_read(offset, len, cfile, cifs_sb, &ctx->list, ctx);

	/* if at least one read request send succeeded, then reset rc */
	if (!list_empty(&ctx->list))
		rc = 0;

	mutex_unlock(&ctx->aio_mutex);

	if (rc) {
		kref_put(&ctx->refcount, cifs_aio_ctx_release);
		return rc;
	}

	if (!is_sync_kiocb(iocb)) {
		kref_put(&ctx->refcount, cifs_aio_ctx_release);
		return -EIOCBQUEUED;
	}

	rc = wait_for_completion_killable(&ctx->done);
	if (rc) {
		mutex_lock(&ctx->aio_mutex);
		ctx->rc = rc = -EINTR;
		total_read = ctx->total_len;
		mutex_unlock(&ctx->aio_mutex);
	} else {
		rc = ctx->rc;
		total_read = ctx->total_len;
	}

	kref_put(&ctx->refcount, cifs_aio_ctx_release);

	if (total_read) {
		iocb->ki_pos += total_read;
		return total_read;
	}
	return rc;
}

ssize_t cifs_direct_readv(struct kiocb *iocb, struct iov_iter *to)
{
	return __cifs_readv(iocb, to, true);
}

ssize_t cifs_user_readv(struct kiocb *iocb, struct iov_iter *to)
{
	return __cifs_readv(iocb, to, false);
}

ssize_t
cifs_strict_readv(struct kiocb *iocb, struct iov_iter *to)
{
	struct inode *inode = file_inode(iocb->ki_filp);
	struct cifsInodeInfo *cinode = CIFS_I(inode);
	struct cifs_sb_info *cifs_sb = CIFS_SB(inode->i_sb);
	struct cifsFileInfo *cfile = (struct cifsFileInfo *)
						iocb->ki_filp->private_data;
	struct cifs_tcon *tcon = tlink_tcon(cfile->tlink);
	int rc = -EACCES;

	/*
	 * In strict cache mode we need to read from the server all the time
	 * if we don't have level II oplock because the server can delay mtime
	 * change - so we can't make a decision about inode invalidating.
	 * And we can also fail with pagereading if there are mandatory locks
	 * on pages affected by this read but not on the region from pos to
	 * pos+len-1.
	 */
	if (!CIFS_CACHE_READ(cinode))
		return cifs_user_readv(iocb, to);

	if (cap_unix(tcon->ses) &&
	    (CIFS_UNIX_FCNTL_CAP & le64_to_cpu(tcon->fsUnixInfo.Capability)) &&
	    ((cifs_sb->mnt_cifs_flags & CIFS_MOUNT_NOPOSIXBRL) == 0))
		return generic_file_read_iter(iocb, to);

	/*
	 * We need to hold the sem to be sure nobody modifies lock list
	 * with a brlock that prevents reading.
	 */
	down_read(&cinode->lock_sem);
	if (!cifs_find_lock_conflict(cfile, iocb->ki_pos, iov_iter_count(to),
				     tcon->ses->server->vals->shared_lock_type,
				     0, NULL, CIFS_READ_OP))
		rc = generic_file_read_iter(iocb, to);
	up_read(&cinode->lock_sem);
	return rc;
}

static ssize_t
cifs_read(struct file *file, char *read_data, size_t read_size, loff_t *offset)
{
	int rc = -EACCES;
	unsigned int bytes_read = 0;
	unsigned int total_read;
	unsigned int current_read_size;
	unsigned int rsize;
	struct cifs_sb_info *cifs_sb;
	struct cifs_tcon *tcon;
	struct TCP_Server_Info *server;
	unsigned int xid;
	char *cur_offset;
	struct cifsFileInfo *open_file;
	struct cifs_io_parms io_parms;
	int buf_type = CIFS_NO_BUFFER;
	__u32 pid;

	xid = get_xid();
	cifs_sb = CIFS_FILE_SB(file);

	/* FIXME: set up handlers for larger reads and/or convert to async */
	rsize = min_t(unsigned int, cifs_sb->rsize, CIFSMaxBufSize);

	if (file->private_data == NULL) {
		rc = -EBADF;
		free_xid(xid);
		return rc;
	}
	open_file = file->private_data;
	tcon = tlink_tcon(open_file->tlink);
	server = tcon->ses->server;

	if (!server->ops->sync_read) {
		free_xid(xid);
		return -ENOSYS;
	}

	if (cifs_sb->mnt_cifs_flags & CIFS_MOUNT_RWPIDFORWARD)
		pid = open_file->pid;
	else
		pid = current->tgid;

	if ((file->f_flags & O_ACCMODE) == O_WRONLY)
		cifs_dbg(FYI, "attempting read on write only file instance\n");

	for (total_read = 0, cur_offset = read_data; read_size > total_read;
	     total_read += bytes_read, cur_offset += bytes_read) {
		do {
			current_read_size = min_t(uint, read_size - total_read,
						  rsize);
			/*
			 * For windows me and 9x we do not want to request more
			 * than it negotiated since it will refuse the read
			 * then.
			 */
			if ((tcon->ses) && !(tcon->ses->capabilities &
				tcon->ses->server->vals->cap_large_files)) {
				current_read_size = min_t(uint,
					current_read_size, CIFSMaxBufSize);
			}
			if (open_file->invalidHandle) {
				rc = cifs_reopen_file(open_file, true);
				if (rc != 0)
					break;
			}
			io_parms.pid = pid;
			io_parms.tcon = tcon;
			io_parms.offset = *offset;
			io_parms.length = current_read_size;
			rc = server->ops->sync_read(xid, &open_file->fid, &io_parms,
						    &bytes_read, &cur_offset,
						    &buf_type);
		} while (rc == -EAGAIN);

		if (rc || (bytes_read == 0)) {
			if (total_read) {
				break;
			} else {
				free_xid(xid);
				return rc;
			}
		} else {
			cifs_stats_bytes_read(tcon, total_read);
			*offset += bytes_read;
		}
	}
	free_xid(xid);
	return total_read;
}

/*
 * If the page is mmap'ed into a process' page tables, then we need to make
 * sure that it doesn't change while being written back.
 */
static vm_fault_t
cifs_page_mkwrite(struct vm_fault *vmf)
{
	struct page *page = vmf->page;

	lock_page(page);
	return VM_FAULT_LOCKED;
}

static const struct vm_operations_struct cifs_file_vm_ops = {
	.fault = filemap_fault,
	.map_pages = filemap_map_pages,
	.page_mkwrite = cifs_page_mkwrite,
};

int cifs_file_strict_mmap(struct file *file, struct vm_area_struct *vma)
{
	int xid, rc = 0;
	struct inode *inode = file_inode(file);

	xid = get_xid();

	if (!CIFS_CACHE_READ(CIFS_I(inode)))
		rc = cifs_zap_mapping(inode);
	if (!rc)
		rc = generic_file_mmap(file, vma);
	if (!rc)
		vma->vm_ops = &cifs_file_vm_ops;

	free_xid(xid);
	return rc;
}

int cifs_file_mmap(struct file *file, struct vm_area_struct *vma)
{
	int rc, xid;

	xid = get_xid();

	rc = cifs_revalidate_file(file);
	if (rc)
		cifs_dbg(FYI, "Validation prior to mmap failed, error=%d\n",
			 rc);
	if (!rc)
		rc = generic_file_mmap(file, vma);
	if (!rc)
		vma->vm_ops = &cifs_file_vm_ops;

	free_xid(xid);
	return rc;
}

static void
cifs_readv_complete(struct work_struct *work)
{
	unsigned int i, got_bytes;
	struct cifs_readdata *rdata = container_of(work,
						struct cifs_readdata, work);

	got_bytes = rdata->got_bytes;
	for (i = 0; i < rdata->nr_pages; i++) {
		struct page *page = rdata->pages[i];

		lru_cache_add_file(page);

		if (rdata->result == 0 ||
		    (rdata->result == -EAGAIN && got_bytes)) {
			flush_dcache_page(page);
			SetPageUptodate(page);
		}

		unlock_page(page);

		if (rdata->result == 0 ||
		    (rdata->result == -EAGAIN && got_bytes))
			cifs_readpage_to_fscache(rdata->mapping->host, page);

		got_bytes -= min_t(unsigned int, PAGE_SIZE, got_bytes);

		put_page(page);
		rdata->pages[i] = NULL;
	}
	kref_put(&rdata->refcount, cifs_readdata_release);
}

static int
readpages_fill_pages(struct TCP_Server_Info *server,
		     struct cifs_readdata *rdata, struct iov_iter *iter,
		     unsigned int len)
{
	int result = 0;
	unsigned int i;
	u64 eof;
	pgoff_t eof_index;
	unsigned int nr_pages = rdata->nr_pages;
	unsigned int page_offset = rdata->page_offset;

	/* determine the eof that the server (probably) has */
	eof = CIFS_I(rdata->mapping->host)->server_eof;
	eof_index = eof ? (eof - 1) >> PAGE_SHIFT : 0;
	cifs_dbg(FYI, "eof=%llu eof_index=%lu\n", eof, eof_index);

	rdata->got_bytes = 0;
	rdata->tailsz = PAGE_SIZE;
	for (i = 0; i < nr_pages; i++) {
		struct page *page = rdata->pages[i];
		unsigned int to_read = rdata->pagesz;
		size_t n;

		if (i == 0)
			to_read -= page_offset;
		else
			page_offset = 0;

		n = to_read;

		if (len >= to_read) {
			len -= to_read;
		} else if (len > 0) {
			/* enough for partial page, fill and zero the rest */
			zero_user(page, len + page_offset, to_read - len);
			n = rdata->tailsz = len;
			len = 0;
		} else if (page->index > eof_index) {
			/*
			 * The VFS will not try to do readahead past the
			 * i_size, but it's possible that we have outstanding
			 * writes with gaps in the middle and the i_size hasn't
			 * caught up yet. Populate those with zeroed out pages
			 * to prevent the VFS from repeatedly attempting to
			 * fill them until the writes are flushed.
			 */
			zero_user(page, 0, PAGE_SIZE);
			lru_cache_add_file(page);
			flush_dcache_page(page);
			SetPageUptodate(page);
			unlock_page(page);
			put_page(page);
			rdata->pages[i] = NULL;
			rdata->nr_pages--;
			continue;
		} else {
			/* no need to hold page hostage */
			lru_cache_add_file(page);
			unlock_page(page);
			put_page(page);
			rdata->pages[i] = NULL;
			rdata->nr_pages--;
			continue;
		}

		if (iter)
			result = copy_page_from_iter(
					page, page_offset, n, iter);
#ifdef CONFIG_CIFS_SMB_DIRECT
		else if (rdata->mr)
			result = n;
#endif
		else
			result = cifs_read_page_from_socket(
					server, page, page_offset, n);
		if (result < 0)
			break;

		rdata->got_bytes += result;
	}

	return rdata->got_bytes > 0 && result != -ECONNABORTED ?
						rdata->got_bytes : result;
}

static int
cifs_readpages_read_into_pages(struct TCP_Server_Info *server,
			       struct cifs_readdata *rdata, unsigned int len)
{
	return readpages_fill_pages(server, rdata, NULL, len);
}

static int
cifs_readpages_copy_into_pages(struct TCP_Server_Info *server,
			       struct cifs_readdata *rdata,
			       struct iov_iter *iter)
{
	return readpages_fill_pages(server, rdata, iter, iter->count);
}

static int
readpages_get_pages(struct address_space *mapping, struct list_head *page_list,
		    unsigned int rsize, struct list_head *tmplist,
		    unsigned int *nr_pages, loff_t *offset, unsigned int *bytes)
{
	struct page *page, *tpage;
	unsigned int expected_index;
	int rc;
	gfp_t gfp = readahead_gfp_mask(mapping);

	INIT_LIST_HEAD(tmplist);

	page = lru_to_page(page_list);

	/*
	 * Lock the page and put it in the cache. Since no one else
	 * should have access to this page, we're safe to simply set
	 * PG_locked without checking it first.
	 */
	__SetPageLocked(page);
	rc = add_to_page_cache_locked(page, mapping,
				      page->index, gfp);

	/* give up if we can't stick it in the cache */
	if (rc) {
		__ClearPageLocked(page);
		return rc;
	}

	/* move first page to the tmplist */
	*offset = (loff_t)page->index << PAGE_SHIFT;
	*bytes = PAGE_SIZE;
	*nr_pages = 1;
	list_move_tail(&page->lru, tmplist);

	/* now try and add more pages onto the request */
	expected_index = page->index + 1;
	list_for_each_entry_safe_reverse(page, tpage, page_list, lru) {
		/* discontinuity ? */
		if (page->index != expected_index)
			break;

		/* would this page push the read over the rsize? */
		if (*bytes + PAGE_SIZE > rsize)
			break;

		__SetPageLocked(page);
		if (add_to_page_cache_locked(page, mapping, page->index, gfp)) {
			__ClearPageLocked(page);
			break;
		}
		list_move_tail(&page->lru, tmplist);
		(*bytes) += PAGE_SIZE;
		expected_index++;
		(*nr_pages)++;
	}
	return rc;
}

static int cifs_readpages(struct file *file, struct address_space *mapping,
	struct list_head *page_list, unsigned num_pages)
{
	int rc;
	struct list_head tmplist;
	struct cifsFileInfo *open_file = file->private_data;
	struct cifs_sb_info *cifs_sb = CIFS_FILE_SB(file);
	struct TCP_Server_Info *server;
	pid_t pid;
	unsigned int xid;

	xid = get_xid();
	/*
	 * Reads as many pages as possible from fscache. Returns -ENOBUFS
	 * immediately if the cookie is negative
	 *
	 * After this point, every page in the list might have PG_fscache set,
	 * so we will need to clean that up off of every page we don't use.
	 */
	rc = cifs_readpages_from_fscache(mapping->host, mapping, page_list,
					 &num_pages);
	if (rc == 0) {
		free_xid(xid);
		return rc;
	}

	if (cifs_sb->mnt_cifs_flags & CIFS_MOUNT_RWPIDFORWARD)
		pid = open_file->pid;
	else
		pid = current->tgid;

	rc = 0;
	server = tlink_tcon(open_file->tlink)->ses->server;

	cifs_dbg(FYI, "%s: file=%p mapping=%p num_pages=%u\n",
		 __func__, file, mapping, num_pages);

	/*
	 * Start with the page at end of list and move it to private
	 * list. Do the same with any following pages until we hit
	 * the rsize limit, hit an index discontinuity, or run out of
	 * pages. Issue the async read and then start the loop again
	 * until the list is empty.
	 *
	 * Note that list order is important. The page_list is in
	 * the order of declining indexes. When we put the pages in
	 * the rdata->pages, then we want them in increasing order.
	 */
	while (!list_empty(page_list)) {
		unsigned int i, nr_pages, bytes, rsize;
		loff_t offset;
		struct page *page, *tpage;
		struct cifs_readdata *rdata;
		struct cifs_credits credits_on_stack;
		struct cifs_credits *credits = &credits_on_stack;

		if (open_file->invalidHandle) {
			rc = cifs_reopen_file(open_file, true);
			if (rc == -EAGAIN)
				continue;
			else if (rc)
				break;
		}

		rc = server->ops->wait_mtu_credits(server, cifs_sb->rsize,
						   &rsize, credits);
		if (rc)
			break;

		/*
		 * Give up immediately if rsize is too small to read an entire
		 * page. The VFS will fall back to readpage. We should never
		 * reach this point however since we set ra_pages to 0 when the
		 * rsize is smaller than a cache page.
		 */
		if (unlikely(rsize < PAGE_SIZE)) {
			add_credits_and_wake_if(server, credits, 0);
			free_xid(xid);
			return 0;
		}

		rc = readpages_get_pages(mapping, page_list, rsize, &tmplist,
					 &nr_pages, &offset, &bytes);
		if (rc) {
			add_credits_and_wake_if(server, credits, 0);
			break;
		}

		rdata = cifs_readdata_alloc(nr_pages, cifs_readv_complete);
		if (!rdata) {
			/* best to give up if we're out of mem */
			list_for_each_entry_safe(page, tpage, &tmplist, lru) {
				list_del(&page->lru);
				lru_cache_add_file(page);
				unlock_page(page);
				put_page(page);
			}
			rc = -ENOMEM;
			add_credits_and_wake_if(server, credits, 0);
			break;
		}

		rdata->cfile = cifsFileInfo_get(open_file);
		rdata->mapping = mapping;
		rdata->offset = offset;
		rdata->bytes = bytes;
		rdata->pid = pid;
		rdata->pagesz = PAGE_SIZE;
		rdata->tailsz = PAGE_SIZE;
		rdata->read_into_pages = cifs_readpages_read_into_pages;
		rdata->copy_into_pages = cifs_readpages_copy_into_pages;
		rdata->credits = credits_on_stack;

		list_for_each_entry_safe(page, tpage, &tmplist, lru) {
			list_del(&page->lru);
			rdata->pages[rdata->nr_pages++] = page;
		}

		rc = adjust_credits(server, &rdata->credits, rdata->bytes);

		if (!rc) {
			if (rdata->cfile->invalidHandle)
				rc = -EAGAIN;
			else
				rc = server->ops->async_readv(rdata);
		}

		if (rc) {
			add_credits_and_wake_if(server, &rdata->credits, 0);
			for (i = 0; i < rdata->nr_pages; i++) {
				page = rdata->pages[i];
				lru_cache_add_file(page);
				unlock_page(page);
				put_page(page);
			}
			/* Fallback to the readpage in error/reconnect cases */
			kref_put(&rdata->refcount, cifs_readdata_release);
			break;
		}

		kref_put(&rdata->refcount, cifs_readdata_release);
	}

	/* Any pages that have been shown to fscache but didn't get added to
	 * the pagecache must be uncached before they get returned to the
	 * allocator.
	 */
	cifs_fscache_readpages_cancel(mapping->host, page_list);
	free_xid(xid);
	return rc;
}

/*
 * cifs_readpage_worker must be called with the page pinned
 */
static int cifs_readpage_worker(struct file *file, struct page *page,
	loff_t *poffset)
{
	char *read_data;
	int rc;

	/* Is the page cached? */
	rc = cifs_readpage_from_fscache(file_inode(file), page);
	if (rc == 0)
		goto read_complete;

	read_data = kmap(page);
	/* for reads over a certain size could initiate async read ahead */

	rc = cifs_read(file, read_data, PAGE_SIZE, poffset);

	if (rc < 0)
		goto io_error;
	else
		cifs_dbg(FYI, "Bytes read %d\n", rc);

	/* we do not want atime to be less than mtime, it broke some apps */
	file_inode(file)->i_atime = current_time(file_inode(file));
	if (timespec64_compare(&(file_inode(file)->i_atime), &(file_inode(file)->i_mtime)))
		file_inode(file)->i_atime = file_inode(file)->i_mtime;
	else
		file_inode(file)->i_atime = current_time(file_inode(file));

	if (PAGE_SIZE > rc)
		memset(read_data + rc, 0, PAGE_SIZE - rc);

	flush_dcache_page(page);
	SetPageUptodate(page);

	/* send this page to the cache */
	cifs_readpage_to_fscache(file_inode(file), page);

	rc = 0;

io_error:
	kunmap(page);
	unlock_page(page);

read_complete:
	return rc;
}

static int cifs_readpage(struct file *file, struct page *page)
{
	loff_t offset = (loff_t)page->index << PAGE_SHIFT;
	int rc = -EACCES;
	unsigned int xid;

	xid = get_xid();

	if (file->private_data == NULL) {
		rc = -EBADF;
		free_xid(xid);
		return rc;
	}

	cifs_dbg(FYI, "readpage %p at offset %d 0x%x\n",
		 page, (int)offset, (int)offset);

	rc = cifs_readpage_worker(file, page, &offset);

	free_xid(xid);
	return rc;
}

static int is_inode_writable(struct cifsInodeInfo *cifs_inode)
{
	struct cifsFileInfo *open_file;
	struct cifs_tcon *tcon =
		cifs_sb_master_tcon(CIFS_SB(cifs_inode->vfs_inode.i_sb));

	spin_lock(&tcon->open_file_lock);
	list_for_each_entry(open_file, &cifs_inode->openFileList, flist) {
		if (OPEN_FMODE(open_file->f_flags) & FMODE_WRITE) {
			spin_unlock(&tcon->open_file_lock);
			return 1;
		}
	}
	spin_unlock(&tcon->open_file_lock);
	return 0;
}

/* We do not want to update the file size from server for inodes
   open for write - to avoid races with writepage extending
   the file - in the future we could consider allowing
   refreshing the inode only on increases in the file size
   but this is tricky to do without racing with writebehind
   page caching in the current Linux kernel design */
bool is_size_safe_to_change(struct cifsInodeInfo *cifsInode, __u64 end_of_file)
{
	if (!cifsInode)
		return true;

	if (is_inode_writable(cifsInode)) {
		/* This inode is open for write at least once */
		struct cifs_sb_info *cifs_sb;

		cifs_sb = CIFS_SB(cifsInode->vfs_inode.i_sb);
		if (cifs_sb->mnt_cifs_flags & CIFS_MOUNT_DIRECT_IO) {
			/* since no page cache to corrupt on directio
			we can change size safely */
			return true;
		}

		if (i_size_read(&cifsInode->vfs_inode) < end_of_file)
			return true;

		return false;
	} else
		return true;
}

static int cifs_write_begin(struct file *file, struct address_space *mapping,
			loff_t pos, unsigned len, unsigned flags,
			struct page **pagep, void **fsdata)
{
	int oncethru = 0;
	pgoff_t index = pos >> PAGE_SHIFT;
	loff_t offset = pos & (PAGE_SIZE - 1);
	loff_t page_start = pos & PAGE_MASK;
	loff_t i_size;
	struct page *page;
	int rc = 0;

	cifs_dbg(FYI, "write_begin from %lld len %d\n", (long long)pos, len);

start:
	page = grab_cache_page_write_begin(mapping, index, flags);
	if (!page) {
		rc = -ENOMEM;
		goto out;
	}

	if (PageUptodate(page))
		goto out;

	/*
	 * If we write a full page it will be up to date, no need to read from
	 * the server. If the write is short, we'll end up doing a sync write
	 * instead.
	 */
	if (len == PAGE_SIZE)
		goto out;

	/*
	 * optimize away the read when we have an oplock, and we're not
	 * expecting to use any of the data we'd be reading in. That
	 * is, when the page lies beyond the EOF, or straddles the EOF
	 * and the write will cover all of the existing data.
	 */
	if (CIFS_CACHE_READ(CIFS_I(mapping->host))) {
		i_size = i_size_read(mapping->host);
		if (page_start >= i_size ||
		    (offset == 0 && (pos + len) >= i_size)) {
			zero_user_segments(page, 0, offset,
					   offset + len,
					   PAGE_SIZE);
			/*
			 * PageChecked means that the parts of the page
			 * to which we're not writing are considered up
			 * to date. Once the data is copied to the
			 * page, it can be set uptodate.
			 */
			SetPageChecked(page);
			goto out;
		}
	}

	if ((file->f_flags & O_ACCMODE) != O_WRONLY && !oncethru) {
		/*
		 * might as well read a page, it is fast enough. If we get
		 * an error, we don't need to return it. cifs_write_end will
		 * do a sync write instead since PG_uptodate isn't set.
		 */
		cifs_readpage_worker(file, page, &page_start);
		put_page(page);
		oncethru = 1;
		goto start;
	} else {
		/* we could try using another file handle if there is one -
		   but how would we lock it to prevent close of that handle
		   racing with this read? In any case
		   this will be written out by write_end so is fine */
	}
out:
	*pagep = page;
	return rc;
}

static int cifs_release_page(struct page *page, gfp_t gfp)
{
	if (PagePrivate(page))
		return 0;

	return cifs_fscache_release_page(page, gfp);
}

static void cifs_invalidate_page(struct page *page, unsigned int offset,
				 unsigned int length)
{
	struct cifsInodeInfo *cifsi = CIFS_I(page->mapping->host);

	if (offset == 0 && length == PAGE_SIZE)
		cifs_fscache_invalidate_page(page, &cifsi->vfs_inode);
}

static int cifs_launder_page(struct page *page)
{
	int rc = 0;
	loff_t range_start = page_offset(page);
	loff_t range_end = range_start + (loff_t)(PAGE_SIZE - 1);
	struct writeback_control wbc = {
		.sync_mode = WB_SYNC_ALL,
		.nr_to_write = 0,
		.range_start = range_start,
		.range_end = range_end,
	};

	cifs_dbg(FYI, "Launder page: %p\n", page);

	if (clear_page_dirty_for_io(page))
		rc = cifs_writepage_locked(page, &wbc);

	cifs_fscache_invalidate_page(page, page->mapping->host);
	return rc;
}

void cifs_oplock_break(struct work_struct *work)
{
	struct cifsFileInfo *cfile = container_of(work, struct cifsFileInfo,
						  oplock_break);
	struct inode *inode = d_inode(cfile->dentry);
	struct cifsInodeInfo *cinode = CIFS_I(inode);
	struct cifs_tcon *tcon = tlink_tcon(cfile->tlink);
	struct TCP_Server_Info *server = tcon->ses->server;
	int rc = 0;

	wait_on_bit(&cinode->flags, CIFS_INODE_PENDING_WRITERS,
			TASK_UNINTERRUPTIBLE);

	server->ops->downgrade_oplock(server, cinode,
		test_bit(CIFS_INODE_DOWNGRADE_OPLOCK_TO_L2, &cinode->flags));

	if (!CIFS_CACHE_WRITE(cinode) && CIFS_CACHE_READ(cinode) &&
						cifs_has_mand_locks(cinode)) {
		cifs_dbg(FYI, "Reset oplock to None for inode=%p due to mand locks\n",
			 inode);
		cinode->oplock = 0;
	}

	if (inode && S_ISREG(inode->i_mode)) {
		if (CIFS_CACHE_READ(cinode))
			break_lease(inode, O_RDONLY);
		else
			break_lease(inode, O_WRONLY);
		rc = filemap_fdatawrite(inode->i_mapping);
		if (!CIFS_CACHE_READ(cinode)) {
			rc = filemap_fdatawait(inode->i_mapping);
			mapping_set_error(inode->i_mapping, rc);
			cifs_zap_mapping(inode);
		}
		cifs_dbg(FYI, "Oplock flush inode %p rc %d\n", inode, rc);
	}

	rc = cifs_push_locks(cfile);
	if (rc)
		cifs_dbg(VFS, "Push locks rc = %d\n", rc);

	/*
	 * releasing stale oplock after recent reconnect of smb session using
	 * a now incorrect file handle is not a data integrity issue but do
	 * not bother sending an oplock release if session to server still is
	 * disconnected since oplock already released by the server
	 */
	if (!cfile->oplock_break_cancelled) {
		rc = tcon->ses->server->ops->oplock_response(tcon, &cfile->fid,
							     cinode);
		cifs_dbg(FYI, "Oplock release rc = %d\n", rc);
	}
	_cifsFileInfo_put(cfile, false /* do not wait for ourself */);
	cifs_done_oplock_break(cinode);
}

/*
 * The presence of cifs_direct_io() in the address space ops vector
 * allowes open() O_DIRECT flags which would have failed otherwise.
 *
 * In the non-cached mode (mount with cache=none), we shunt off direct read and write requests
 * so this method should never be called.
 *
 * Direct IO is not yet supported in the cached mode. 
 */
static ssize_t
cifs_direct_io(struct kiocb *iocb, struct iov_iter *iter)
{
        /*
         * FIXME
         * Eventually need to support direct IO for non forcedirectio mounts
         */
        return -EINVAL;
}


const struct address_space_operations cifs_addr_ops = {
	.readpage = cifs_readpage,
	.readpages = cifs_readpages,
	.writepage = cifs_writepage,
	.writepages = cifs_writepages,
	.write_begin = cifs_write_begin,
	.write_end = cifs_write_end,
	.set_page_dirty = __set_page_dirty_nobuffers,
	.releasepage = cifs_release_page,
	.direct_IO = cifs_direct_io,
	.invalidatepage = cifs_invalidate_page,
	.launder_page = cifs_launder_page,
};

/*
 * cifs_readpages requires the server to support a buffer large enough to
 * contain the header plus one complete page of data.  Otherwise, we need
 * to leave cifs_readpages out of the address space operations.
 */
const struct address_space_operations cifs_addr_ops_smallbuf = {
	.readpage = cifs_readpage,
	.writepage = cifs_writepage,
	.writepages = cifs_writepages,
	.write_begin = cifs_write_begin,
	.write_end = cifs_write_end,
	.set_page_dirty = __set_page_dirty_nobuffers,
	.releasepage = cifs_release_page,
	.invalidatepage = cifs_invalidate_page,
	.launder_page = cifs_launder_page,
};<|MERGE_RESOLUTION|>--- conflicted
+++ resolved
@@ -1954,15 +1954,9 @@
 			return 0;
 		}
 
-<<<<<<< HEAD
-		spin_lock(&tcon->open_file_lock);
-		list_move_tail(&inv_file->flist, &cifs_inode->openFileList);
-		spin_unlock(&tcon->open_file_lock);
-=======
 		spin_lock(&cifs_inode->open_file_lock);
 		list_move_tail(&inv_file->flist, &cifs_inode->openFileList);
 		spin_unlock(&cifs_inode->open_file_lock);
->>>>>>> 0ecfebd2
 		cifsFileInfo_put(inv_file);
 		++refind;
 		inv_file = NULL;
